--- conflicted
+++ resolved
@@ -19,16 +19,12 @@
 	return newShortID
 }
 
-<<<<<<< HEAD
 // GenerateTestShortNodeID returns a new ID that should only be used for testing
 func GenerateTestShortNodeID() ShortNodeID {
 	return ShortNodeID(GenerateTestShortID())
 }
 
-// BuildTestNodeID is an utility to build NodeID from bytes in UTs
-=======
 // BuildTestShortID is an utility to build ShortID from bytes in UTs
->>>>>>> 8837b985
 // It must not be used in production code. In production code we should
 // use ToShortID, which performs proper length checking.
 func BuildTestShortID(src []byte) ShortID {
