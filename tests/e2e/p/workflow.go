// Copyright (C) 2019-2023, Ava Labs, Inc. All rights reserved.
// See the file LICENSE for licensing terms.

package p

import (
	"time"

	ginkgo "github.com/onsi/ginkgo/v2"

	"github.com/stretchr/testify/require"

	"github.com/ava-labs/avalanchego/api/info"
	"github.com/ava-labs/avalanchego/ids"
	"github.com/ava-labs/avalanchego/tests"
	"github.com/ava-labs/avalanchego/tests/fixture/e2e"
	"github.com/ava-labs/avalanchego/utils"
	"github.com/ava-labs/avalanchego/utils/constants"
	"github.com/ava-labs/avalanchego/utils/units"
	"github.com/ava-labs/avalanchego/vms/components/avax"
	"github.com/ava-labs/avalanchego/vms/platformvm"
	"github.com/ava-labs/avalanchego/vms/platformvm/txs"
	"github.com/ava-labs/avalanchego/vms/secp256k1fx"
)

// PChainWorkflow is an integration test for normal P-Chain operations
// - Issues an Add Validator and an Add Delegator using the funding address
// - Exports AVAX from the P-Chain funding address to the X-Chain created address
// - Exports AVAX from the X-Chain created address to the P-Chain created address
// - Checks the expected value of the funding address

var _ = e2e.DescribePChain("[Workflow]", func() {
	require := require.New(ginkgo.GinkgoT())

	ginkgo.It("P-chain main operations",
		func() {
			nodeURI := e2e.Env.GetRandomNodeURI()
			keychain := e2e.Env.NewKeychain(2)
			baseWallet := e2e.NewWallet(keychain, nodeURI)

			pWallet := baseWallet.P()
			avaxAssetID := baseWallet.P().AVAXAssetID()
			xWallet := baseWallet.X()
			pChainClient := platformvm.NewClient(nodeURI.URI)

			tests.Outf("{{blue}} fetching minimal stake amounts {{/}}\n")
			minValStake, minDelStake, err := pChainClient.GetMinStake(e2e.DefaultContext(), constants.PlatformChainID)
			require.NoError(err)
			tests.Outf("{{green}} minimal validator stake: %d {{/}}\n", minValStake)
			tests.Outf("{{green}} minimal delegator stake: %d {{/}}\n", minDelStake)

			tests.Outf("{{blue}} fetching tx fee {{/}}\n")
			infoClient := info.NewClient(nodeURI.URI)
			fees, err := infoClient.GetTxFee(e2e.DefaultContext())
			require.NoError(err)
			txFees := uint64(fees.TxFee)
			tests.Outf("{{green}} txFee: %d {{/}}\n", txFees)

			// amount to transfer from P to X chain
			toTransfer := 1 * units.Avax

			pShortAddr := keychain.Keys[0].Address()
			xTargetAddr := keychain.Keys[1].Address()
			ginkgo.By("check selected keys have sufficient funds", func() {
				pBalances, err := pWallet.Builder().GetBalance()
				pBalance := pBalances[avaxAssetID]
				minBalance := minValStake + txFees + minDelStake + txFees + toTransfer + txFees
				require.NoError(err)
				require.GreaterOrEqual(pBalance, minBalance)
			})
			// create validator data
			validatorStartTimeDiff := 30 * time.Second
			vdrStartTime := time.Now().Add(validatorStartTimeDiff)

			// Use a random node ID to ensure that repeated test runs
<<<<<<< HEAD
			// will succeed against a persistent network.
			validatorID, err := ids.ToShortNodeID(utils.RandomBytes(ids.ShortNodeIDLen))
=======
			// will succeed against a network that persists across runs.
			validatorID, err := ids.ToNodeID(utils.RandomBytes(ids.NodeIDLen))
>>>>>>> 05ce3667
			require.NoError(err)

			vdr := &txs.Validator{
				NodeID: validatorID,
				Start:  uint64(vdrStartTime.Unix()),
				End:    uint64(vdrStartTime.Add(72 * time.Hour).Unix()),
				Wght:   minValStake,
			}
			rewardOwner := &secp256k1fx.OutputOwners{
				Threshold: 1,
				Addrs:     []ids.ShortID{pShortAddr},
			}
			shares := uint32(20000) // TODO: retrieve programmatically

			ginkgo.By("issue add validator tx", func() {
				_, err := pWallet.IssueAddValidatorTx(
					vdr,
					rewardOwner,
					shares,
					e2e.WithDefaultContext(),
				)
				require.NoError(err)
			})

			ginkgo.By("issue add delegator tx", func() {
				_, err := pWallet.IssueAddDelegatorTx(
					vdr,
					rewardOwner,
					e2e.WithDefaultContext(),
				)
				require.NoError(err)
			})

			// retrieve initial balances
			pBalances, err := pWallet.Builder().GetBalance()
			require.NoError(err)
			pStartBalance := pBalances[avaxAssetID]
			tests.Outf("{{blue}} P-chain balance before P->X export: %d {{/}}\n", pStartBalance)

			xBalances, err := xWallet.Builder().GetFTBalance()
			require.NoError(err)
			xStartBalance := xBalances[avaxAssetID]
			tests.Outf("{{blue}} X-chain balance before P->X export: %d {{/}}\n", xStartBalance)

			outputOwner := secp256k1fx.OutputOwners{
				Threshold: 1,
				Addrs: []ids.ShortID{
					xTargetAddr,
				},
			}
			output := &secp256k1fx.TransferOutput{
				Amt:          toTransfer,
				OutputOwners: outputOwner,
			}

			ginkgo.By("export avax from P to X chain", func() {
				_, err := pWallet.IssueExportTx(
					xWallet.BlockchainID(),
					[]*avax.TransferableOutput{
						{
							Asset: avax.Asset{
								ID: avaxAssetID,
							},
							Out: output,
						},
					},
					e2e.WithDefaultContext(),
				)
				require.NoError(err)
			})

			// check balances post export
			pBalances, err = pWallet.Builder().GetBalance()
			require.NoError(err)
			pPreImportBalance := pBalances[avaxAssetID]
			tests.Outf("{{blue}} P-chain balance after P->X export: %d {{/}}\n", pPreImportBalance)

			xBalances, err = xWallet.Builder().GetFTBalance()
			require.NoError(err)
			xPreImportBalance := xBalances[avaxAssetID]
			tests.Outf("{{blue}} X-chain balance after P->X export: %d {{/}}\n", xPreImportBalance)

			require.Equal(xPreImportBalance, xStartBalance) // import not performed yet
			require.Equal(pPreImportBalance, pStartBalance-toTransfer-txFees)

			ginkgo.By("import avax from P into X chain", func() {
				_, err := xWallet.IssueImportTx(
					constants.PlatformChainID,
					&outputOwner,
					e2e.WithDefaultContext(),
				)
				require.NoError(err)
			})

			// check balances post import
			pBalances, err = pWallet.Builder().GetBalance()
			require.NoError(err)
			pFinalBalance := pBalances[avaxAssetID]
			tests.Outf("{{blue}} P-chain balance after P->X import: %d {{/}}\n", pFinalBalance)

			xBalances, err = xWallet.Builder().GetFTBalance()
			require.NoError(err)
			xFinalBalance := xBalances[avaxAssetID]
			tests.Outf("{{blue}} X-chain balance after P->X import: %d {{/}}\n", xFinalBalance)

			require.Equal(xFinalBalance, xPreImportBalance+toTransfer-txFees) // import not performed yet
			require.Equal(pFinalBalance, pPreImportBalance)
		})
})<|MERGE_RESOLUTION|>--- conflicted
+++ resolved
@@ -73,13 +73,8 @@
 			vdrStartTime := time.Now().Add(validatorStartTimeDiff)
 
 			// Use a random node ID to ensure that repeated test runs
-<<<<<<< HEAD
-			// will succeed against a persistent network.
+			// will succeed against a network that persists across runs.
 			validatorID, err := ids.ToShortNodeID(utils.RandomBytes(ids.ShortNodeIDLen))
-=======
-			// will succeed against a network that persists across runs.
-			validatorID, err := ids.ToNodeID(utils.RandomBytes(ids.NodeIDLen))
->>>>>>> 05ce3667
 			require.NoError(err)
 
 			vdr := &txs.Validator{
