--- conflicted
+++ resolved
@@ -163,7 +163,6 @@
 	)
 	assert.NoError(t, err)
 
-<<<<<<< HEAD
 	bootstrapFinished := make(chan struct{}, 1)
 	bootstrapper := &common.BootstrapperTest{
 		BootstrapableTest: common.BootstrapableTest{
@@ -177,12 +176,8 @@
 	bootstrapper.ContextF = func() *snow.ConsensusContext { return ctx }
 	bootstrapper.ConnectedF = func(nodeID ids.ShortID, nodeVersion version.Application) error { return nil }
 	bootstrapper.HaltF = func() {}
-	bootstrapper.MultiPutF = func(nodeID ids.ShortID, requestID uint32, containers [][]byte) error {
-		// MultiPut blocks for two seconds
-=======
-	engine.AncestorsF = func(nodeID ids.ShortID, requestID uint32, containers [][]byte) error {
+	bootstrapper.AncestorsF = func(nodeID ids.ShortID, requestID uint32, containers [][]byte) error {
 		// Ancestors blocks for two seconds
->>>>>>> 0a356fc6
 		time.Sleep(2 * time.Second)
 		bootstrapFinished <- struct{}{}
 		return nil
