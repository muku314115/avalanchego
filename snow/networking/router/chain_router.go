// Copyright (C) 2019-2022, Ava Labs, Inc. All rights reserved.
// See the file LICENSE for licensing terms.

package router

import (
	"encoding/binary"
	"errors"
	"fmt"
	"strings"
	"sync"
	"time"

	"github.com/prometheus/client_golang/prometheus"

	"go.uber.org/zap"

	"github.com/ava-labs/avalanchego/ids"
	"github.com/ava-labs/avalanchego/message"
	"github.com/ava-labs/avalanchego/snow/networking/benchlist"
	"github.com/ava-labs/avalanchego/snow/networking/handler"
	"github.com/ava-labs/avalanchego/snow/networking/timeout"
	"github.com/ava-labs/avalanchego/utils/constants"
	"github.com/ava-labs/avalanchego/utils/hashing"
	"github.com/ava-labs/avalanchego/utils/linkedhashmap"
	"github.com/ava-labs/avalanchego/utils/logging"
	"github.com/ava-labs/avalanchego/utils/timer/mockable"
	"github.com/ava-labs/avalanchego/utils/wrappers"
	"github.com/ava-labs/avalanchego/version"
)

var (
	errUnknownChain = errors.New("received message for unknown chain")

	_ Router              = &ChainRouter{}
	_ benchlist.Benchable = &ChainRouter{}
)

type requestEntry struct {
	// When this request was registered
	time time.Time
	// The type of request that was made
	op message.Op
}

type peer struct {
	version        *version.Application
	trackedSubnets ids.Set
}

// ChainRouter routes incoming messages from the validator network
// to the consensus engines that the messages are intended for.
// Note that consensus engines are uniquely identified by the ID of the chain
// that they are working on.
type ChainRouter struct {
	clock      mockable.Clock
	log        logging.Logger
	msgCreator message.Creator
	lock       sync.Mutex
	chains     map[ids.ID]handler.Handler

	// It is only safe to call [RegisterResponse] with the router lock held. Any
	// other calls to the timeout manager with the router lock held could cause
	// a deadlock because the timeout manager will call Benched and Unbenched.
	timeoutManager timeout.Manager

	closeTimeout time.Duration
	peers        map[ids.NodeID]*peer
	// node ID --> chains that node is benched on
	// invariant: if a node is benched on any chain, it is treated as disconnected on all chains
	benched        map[ids.NodeID]ids.Set
	criticalChains ids.Set
	onFatal        func(exitCode int)
	metrics        *routerMetrics
	// Parameters for doing health checks
	healthConfig HealthConfig
	// aggregator of requests based on their time
	timedRequests linkedhashmap.LinkedHashmap
	// Must only be accessed in method [createRequestID].
	// [lock] must be held when [requestIDBytes] is accessed.
	requestIDBytes []byte
}

// Initialize the router.
//
// When this router receives an incoming message, it cancels the timeout in
// [timeouts] associated with the request that caused the incoming message, if
// applicable.
func (cr *ChainRouter) Initialize(
	nodeID ids.NodeID,
	log logging.Logger,
	msgCreator message.Creator,
	timeoutManager timeout.Manager,
	closeTimeout time.Duration,
	criticalChains ids.Set,
	whitelistedSubnets ids.Set,
	onFatal func(exitCode int),
	healthConfig HealthConfig,
	metricsNamespace string,
	metricsRegisterer prometheus.Registerer,
) error {
	cr.log = log
	cr.msgCreator = msgCreator
	cr.chains = make(map[ids.ID]handler.Handler)
	cr.timeoutManager = timeoutManager
	cr.closeTimeout = closeTimeout
	cr.benched = make(map[ids.NodeID]ids.Set)
	cr.criticalChains = criticalChains
	cr.onFatal = onFatal
	cr.timedRequests = linkedhashmap.New()
	cr.peers = make(map[ids.NodeID]*peer)
	cr.healthConfig = healthConfig
	cr.requestIDBytes = make([]byte, hashing.AddrLen+hashing.HashLen+wrappers.IntLen+wrappers.ByteLen) // Validator ID, Chain ID, Request ID, Msg Type

	// Mark myself as connected
	myself := &peer{
		version: version.CurrentApp,
	}
	myself.trackedSubnets.Union(whitelistedSubnets)
	myself.trackedSubnets.Add(constants.PrimaryNetworkID)
	cr.peers[nodeID] = myself

	// Register metrics
	rMetrics, err := newRouterMetrics(metricsNamespace, metricsRegisterer)
	if err != nil {
		return err
	}
	cr.metrics = rMetrics
	return nil
}

// RegisterRequest marks that we should expect to receive a reply from the given
// validator regarding the given chain and the reply should have the given
// requestID.
// The type of message we expect is [op].
// Every registered request must be cleared either by receiving a valid reply
// and passing it to the appropriate chain or by a timeout.
// This method registers a timeout that calls such methods if we don't get a
// reply in time.
func (cr *ChainRouter) RegisterRequest(
	nodeID ids.NodeID,
	chainID ids.ID,
	requestID uint32,
	op message.Op,
) {
	cr.lock.Lock()
	// When we receive a response message type (Chits, Put, Accepted, etc.)
	// we validate that we actually sent the corresponding request.
	// Give this request a unique ID so we can do that validation.
	uniqueRequestID := cr.createRequestID(nodeID, chainID, requestID, op)
	// Add to the set of unfulfilled requests
	cr.timedRequests.Put(uniqueRequestID, requestEntry{
		time: cr.clock.Time(),
		op:   op,
	})
	cr.metrics.outstandingRequests.Set(float64(cr.timedRequests.Len()))
	cr.lock.Unlock()

	failedOp, exists := message.ResponseToFailedOps[op]
	if !exists {
		// This should never happen
		cr.log.Error("failed to convert message operation",
			zap.Stringer("messageOp", op),
		)
		return
	}

	// Register a timeout to fire if we don't get a reply in time.
	cr.timeoutManager.RegisterRequest(nodeID, chainID, op, uniqueRequestID, func() {
		msg := cr.msgCreator.InternalFailedRequest(failedOp, nodeID, chainID, requestID)
		cr.HandleInbound(msg)
	})
}

func (cr *ChainRouter) HandleInbound(msg message.InboundMessage) {
	nodeID := msg.NodeID()
	op := msg.Op()

<<<<<<< HEAD
	inf, err := msg.Get(message.ChainID)
	if err != nil {
		cr.log.Error("failed to get ChainID from inbound message",
			zap.Error(err),
		)
		return
	}
	chainIDBytes, _ := inf.([]byte)

	chainID, err := ids.ToID(chainIDBytes)
	cr.log.AssertNoError(err)
=======
	chainIDIntf, err := msg.Get(message.ChainID)
	if err != nil {
		cr.log.Debug("dropping message with invalid field",
			zap.Stringer("nodeID", nodeID),
			zap.Stringer("messageOp", op),
			zap.Stringer("field", message.ChainID),
			zap.Error(err),
		)

		msg.OnFinishedHandling()
		return
	}
	chainIDBytes := chainIDIntf.([]byte)
	chainID, err := ids.ToID(chainIDBytes)
	if err != nil {
		cr.log.Debug("dropping message with invalid field",
			zap.Stringer("nodeID", nodeID),
			zap.Stringer("messageOp", op),
			zap.Stringer("field", message.ChainID),
			zap.Error(err),
		)

		msg.OnFinishedHandling()
		return
	}
>>>>>>> 1eb2be9c

	// AppGossip is the only message currently not containing a requestID
	// Here we assign the requestID already in use for gossiped containers
	// to allow a uniform handling of all messages
	var requestID uint32
	if op == message.AppGossip {
		requestID = constants.GossipMsgRequestID
	} else {
<<<<<<< HEAD
		inf, err = msg.Get(message.RequestID)
		if err != nil {
			cr.log.Error("failed to get RequestID from inbound message",
				zap.Error(err),
			)
			return
		}
		requestID, _ = inf.(uint32)
=======
		// Invariant: Getting a [RequestID] must never error in the handler. Any
		//            verification performed by the message is done here.
		requestIDIntf, err := msg.Get(message.RequestID)
		if err != nil {
			cr.log.Debug("dropping message with invalid field",
				zap.Stringer("nodeID", nodeID),
				zap.Stringer("messageOp", op),
				zap.Stringer("field", message.RequestID),
				zap.Error(err),
			)

			msg.OnFinishedHandling()
			return
		}
		requestID = requestIDIntf.(uint32)
>>>>>>> 1eb2be9c
	}

	cr.lock.Lock()
	defer cr.lock.Unlock()

	// Get the chain, if it exists
	chain, exists := cr.chains[chainID]
	if !exists || !chain.IsValidator(nodeID) {
		cr.log.Debug("dropping message",
			zap.Stringer("messageOp", op),
			zap.Stringer("nodeID", nodeID),
			zap.Stringer("chainID", chainID),
			zap.Error(errUnknownChain),
		)

		msg.OnFinishedHandling()
		return
	}

	ctx := chain.Context()

	// TODO: [requestID] can overflow, which means a timeout on the request
	//       before the overflow may not be handled properly.
	if _, notRequested := message.UnrequestedOps[op]; notRequested ||
		(op == message.Put && requestID == constants.GossipMsgRequestID) {
		if ctx.IsExecuting() {
			cr.log.Debug("dropping message and skipping queue",
				zap.String("reason", "the chain is currently executing"),
				zap.Stringer("messageOp", op),
			)
			cr.metrics.droppedRequests.Inc()

			msg.OnFinishedHandling()
			return
		}
		chain.Push(msg)
		return
	}

	if expectedResponse, isFailed := message.FailedToResponseOps[op]; isFailed {
		// Create the request ID of the request we sent that this message is in
		// response to.
		uniqueRequestID, req := cr.clearRequest(expectedResponse, nodeID, chainID, requestID)
		if req == nil {
			// This was a duplicated response.
			msg.OnFinishedHandling()
			return
		}

		// Tell the timeout manager we are no longer expecting a response
		cr.timeoutManager.RemoveRequest(uniqueRequestID)

		// Pass the failure to the chain
		chain.Push(msg)
		return
	}

	if ctx.IsExecuting() {
		cr.log.Debug("dropping message and skipping queue",
			zap.String("reason", "the chain is currently executing"),
			zap.Stringer("messageOp", op),
		)
		cr.metrics.droppedRequests.Inc()

		msg.OnFinishedHandling()
		return
	}

	uniqueRequestID, req := cr.clearRequest(op, nodeID, chainID, requestID)
	if req == nil {
		// We didn't request this message.
		msg.OnFinishedHandling()
		return
	}

	// Calculate how long it took [nodeID] to reply
	latency := cr.clock.Time().Sub(req.time)

	// Tell the timeout manager we got a response
	cr.timeoutManager.RegisterResponse(nodeID, chainID, uniqueRequestID, req.op, latency)

	// Pass the response to the chain
	chain.Push(msg)
}

// Shutdown shuts down this router
func (cr *ChainRouter) Shutdown() {
	cr.log.Info("shutting down chain router")
	cr.lock.Lock()
	prevChains := cr.chains
	cr.chains = map[ids.ID]handler.Handler{}
	cr.lock.Unlock()

	for _, chain := range prevChains {
		chain.Stop()
	}

	ticker := time.NewTicker(cr.closeTimeout)
	defer ticker.Stop()

	for _, chain := range prevChains {
		select {
		case <-chain.Stopped():
		case <-ticker.C:
			cr.log.Warn("timed out while shutting down the chains")
			return
		}
	}
}

// AddChain registers the specified chain so that incoming
// messages can be routed to it
func (cr *ChainRouter) AddChain(chain handler.Handler) {
	cr.lock.Lock()
	defer cr.lock.Unlock()

	chainID := chain.Context().ChainID
	cr.log.Debug("registering chain with chain router",
		zap.Stringer("chainID", chainID),
	)
	chain.SetOnStopped(func() {
		cr.removeChain(chainID)
	})
	cr.chains[chainID] = chain

	// Notify connected validators
	subnetID := chain.Context().SubnetID
	for validatorID, peer := range cr.peers {
		// If this validator is benched on any chain, treat them as disconnected on all chains
		if _, benched := cr.benched[validatorID]; !benched && peer.trackedSubnets.Contains(subnetID) {
			msg := cr.msgCreator.InternalConnected(validatorID, peer.version)
			chain.Push(msg)
		}
	}
}

// Connected routes an incoming notification that a validator was just connected
func (cr *ChainRouter) Connected(nodeID ids.NodeID, nodeVersion *version.Application, subnetID ids.ID) {
	cr.lock.Lock()
	defer cr.lock.Unlock()

	connectedPeer, exists := cr.peers[nodeID]
	if !exists {
		connectedPeer = &peer{
			version: nodeVersion,
		}
		cr.peers[nodeID] = connectedPeer
	}
	connectedPeer.trackedSubnets.Add(subnetID)

	// If this validator is benched on any chain, treat them as disconnected on all chains
	if _, benched := cr.benched[nodeID]; benched {
		return
	}

	msg := cr.msgCreator.InternalConnected(nodeID, nodeVersion)

	// TODO: fire up an event when validator state changes i.e when they leave set, disconnect.
	// we cannot put a subnet-only validator check here since Disconnected would not be handled properly.
	for _, chain := range cr.chains {
		if subnetID == chain.Context().SubnetID {
			chain.Push(msg)
		}
	}
}

// Disconnected routes an incoming notification that a validator was connected
func (cr *ChainRouter) Disconnected(nodeID ids.NodeID) {
	cr.lock.Lock()
	defer cr.lock.Unlock()

	peer := cr.peers[nodeID]
	delete(cr.peers, nodeID)
	if _, benched := cr.benched[nodeID]; benched {
		return
	}

	msg := cr.msgCreator.InternalDisconnected(nodeID)

	// TODO: fire up an event when validator state changes i.e when they leave set, disconnect.
	// we cannot put a subnet-only validator check here since if a validator connects then it leaves validator-set, it would not be disconnected properly.
	for _, chain := range cr.chains {
		if peer.trackedSubnets.Contains(chain.Context().SubnetID) {
			chain.Push(msg)
		}
	}
}

// Benched routes an incoming notification that a validator was benched
func (cr *ChainRouter) Benched(chainID ids.ID, nodeID ids.NodeID) {
	cr.lock.Lock()
	defer cr.lock.Unlock()

	benchedChains, exists := cr.benched[nodeID]
	benchedChains.Add(chainID)
	cr.benched[nodeID] = benchedChains
	peer, hasPeer := cr.peers[nodeID]
	if exists || !hasPeer {
		// If the set already existed, then the node was previously benched.
		return
	}

	msg := cr.msgCreator.InternalDisconnected(nodeID)

	for _, chain := range cr.chains {
		if peer.trackedSubnets.Contains(chain.Context().SubnetID) {
			chain.Push(msg)
		}
	}
}

// Unbenched routes an incoming notification that a validator was just unbenched
func (cr *ChainRouter) Unbenched(chainID ids.ID, nodeID ids.NodeID) {
	cr.lock.Lock()
	defer cr.lock.Unlock()

	benchedChains := cr.benched[nodeID]
	benchedChains.Remove(chainID)
	if benchedChains.Len() == 0 {
		delete(cr.benched, nodeID)
	} else {
		cr.benched[nodeID] = benchedChains
		return // This node is still benched
	}

	peer, found := cr.peers[nodeID]
	if !found {
		return
	}

	msg := cr.msgCreator.InternalConnected(nodeID, peer.version)

	for _, chain := range cr.chains {
		if peer.trackedSubnets.Contains(chain.Context().SubnetID) {
			chain.Push(msg)
		}
	}
}

// HealthCheck returns results of router health checks. Returns:
// 1) Information about health check results
// 2) An error if the health check reports unhealthy
func (cr *ChainRouter) HealthCheck() (interface{}, error) {
	cr.lock.Lock()
	defer cr.lock.Unlock()

	numOutstandingReqs := cr.timedRequests.Len()
	isOutstandingReqs := numOutstandingReqs <= cr.healthConfig.MaxOutstandingRequests
	healthy := isOutstandingReqs
	details := map[string]interface{}{
		"outstandingRequests": numOutstandingReqs,
	}

	// check for long running requests
	now := cr.clock.Time()
	processingRequest := now
	if _, longestRunning, exists := cr.timedRequests.Oldest(); exists {
		processingRequest = longestRunning.(requestEntry).time
	}
	timeReqRunning := now.Sub(processingRequest)
	isOutstanding := timeReqRunning <= cr.healthConfig.MaxOutstandingDuration
	healthy = healthy && isOutstanding
	details["longestRunningRequest"] = timeReqRunning.String()
	cr.metrics.longestRunningRequest.Set(float64(timeReqRunning))

	if !healthy {
		var errorReasons []string
		if !isOutstandingReqs {
			errorReasons = append(errorReasons, fmt.Sprintf("number of outstanding requests %d > %d", numOutstandingReqs, cr.healthConfig.MaxOutstandingRequests))
		}
		if !isOutstanding {
			errorReasons = append(errorReasons, fmt.Sprintf("time for outstanding requests %s > %s", timeReqRunning, cr.healthConfig.MaxOutstandingDuration))
		}
		// The router is not healthy
		return details, fmt.Errorf("the router is not healthy reason: %s", strings.Join(errorReasons, ", "))
	}
	return details, nil
}

// RemoveChain removes the specified chain so that incoming
// messages can't be routed to it
func (cr *ChainRouter) removeChain(chainID ids.ID) {
	cr.lock.Lock()
	chain, exists := cr.chains[chainID]
	if !exists {
		cr.log.Debug("can't remove unknown chain",
			zap.Stringer("chainID", chainID),
		)
		cr.lock.Unlock()
		return
	}
	delete(cr.chains, chainID)
	cr.lock.Unlock()

	chain.Stop()

	ticker := time.NewTicker(cr.closeTimeout)
	defer ticker.Stop()
	select {
	case <-chain.Stopped():
	case <-ticker.C:
		chain.Context().Log.Warn("timed out while shutting down")
	}

	if cr.onFatal != nil && cr.criticalChains.Contains(chainID) {
		go cr.onFatal(1)
	}
}

func (cr *ChainRouter) clearRequest(
	op message.Op,
	nodeID ids.NodeID,
	chainID ids.ID,
	requestID uint32,
) (ids.ID, *requestEntry) {
	// Create the request ID of the request we sent that this message is (allegedly) in response to.
	uniqueRequestID := cr.createRequestID(nodeID, chainID, requestID, op)
	// Mark that an outstanding request has been fulfilled
	requestIntf, exists := cr.timedRequests.Get(uniqueRequestID)
	if !exists {
		return uniqueRequestID, nil
	}

	cr.timedRequests.Delete(uniqueRequestID)
	cr.metrics.outstandingRequests.Set(float64(cr.timedRequests.Len()))

	request := requestIntf.(requestEntry)
	return uniqueRequestID, &request
}

// Assumes [cr.lock] is held.
// Assumes [message.Op] is an alias of byte.
func (cr *ChainRouter) createRequestID(nodeID ids.NodeID, chainID ids.ID, requestID uint32, op message.Op) ids.ID {
	// Make sure to standardize chits messages.
	if op == message.ChitsV2 {
		op = message.Chits
	}
	copy(cr.requestIDBytes, nodeID[:])
	copy(cr.requestIDBytes[hashing.AddrLen:], chainID[:])
	binary.BigEndian.PutUint32(cr.requestIDBytes[hashing.AddrLen+hashing.HashLen:], requestID)
	cr.requestIDBytes[hashing.AddrLen+hashing.HashLen+wrappers.IntLen] = byte(op)
	return hashing.ComputeHash256Array(cr.requestIDBytes)
}<|MERGE_RESOLUTION|>--- conflicted
+++ resolved
@@ -176,19 +176,6 @@
 	nodeID := msg.NodeID()
 	op := msg.Op()
 
-<<<<<<< HEAD
-	inf, err := msg.Get(message.ChainID)
-	if err != nil {
-		cr.log.Error("failed to get ChainID from inbound message",
-			zap.Error(err),
-		)
-		return
-	}
-	chainIDBytes, _ := inf.([]byte)
-
-	chainID, err := ids.ToID(chainIDBytes)
-	cr.log.AssertNoError(err)
-=======
 	chainIDIntf, err := msg.Get(message.ChainID)
 	if err != nil {
 		cr.log.Debug("dropping message with invalid field",
@@ -214,7 +201,6 @@
 		msg.OnFinishedHandling()
 		return
 	}
->>>>>>> 1eb2be9c
 
 	// AppGossip is the only message currently not containing a requestID
 	// Here we assign the requestID already in use for gossiped containers
@@ -223,16 +209,6 @@
 	if op == message.AppGossip {
 		requestID = constants.GossipMsgRequestID
 	} else {
-<<<<<<< HEAD
-		inf, err = msg.Get(message.RequestID)
-		if err != nil {
-			cr.log.Error("failed to get RequestID from inbound message",
-				zap.Error(err),
-			)
-			return
-		}
-		requestID, _ = inf.(uint32)
-=======
 		// Invariant: Getting a [RequestID] must never error in the handler. Any
 		//            verification performed by the message is done here.
 		requestIDIntf, err := msg.Get(message.RequestID)
@@ -248,7 +224,6 @@
 			return
 		}
 		requestID = requestIDIntf.(uint32)
->>>>>>> 1eb2be9c
 	}
 
 	cr.lock.Lock()
