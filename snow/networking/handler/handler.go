--- conflicted
+++ resolved
@@ -409,7 +409,7 @@
 		startTime = h.clock.Time()
 		// Check if the chain is in normal operation at the start of message
 		// execution (may change during execution)
-		isNormalOp = h.ctx.State.Get().State == snow.NormalOp
+		isNormalOp = h.ctx.IsChainBootstrapped()
 	)
 	h.ctx.Log.Debug("forwarding sync message to consensus",
 		zap.Stringer("nodeID", nodeID),
@@ -439,11 +439,7 @@
 		h.ctx.Log.Debug("finished handling sync message",
 			zap.Stringer("messageOp", op),
 		)
-<<<<<<< HEAD
-		if processingTime > syncProcessingTimeWarnLimit && h.ctx.IsChainBootstrapped() {
-=======
 		if processingTime > syncProcessingTimeWarnLimit && isNormalOp {
->>>>>>> 8e099b28
 			h.ctx.Log.Warn("handling sync message took longer than expected",
 				zap.Duration("processingTime", processingTime),
 				zap.Duration("msgHandlingTime", msgHandlingTime),
@@ -835,7 +831,7 @@
 		startTime = h.clock.Time()
 		// Check if the chain is in normal operation at the start of message
 		// execution (may change during execution)
-		isNormalOp = h.ctx.State.Get().State == snow.NormalOp
+		isNormalOp = h.ctx.IsChainBootstrapped()
 	)
 	h.ctx.Log.Debug("forwarding chan message to consensus",
 		zap.Stringer("messageOp", op),
@@ -889,8 +885,8 @@
 	case *message.GossipRequest:
 		// TODO: After Cortina is activated, this can be removed as everyone
 		// will have accepted the StopVertex.
-		if state.Type == p2p.EngineType_ENGINE_TYPE_SNOWMAN {
-			avalancheEngine, ok := h.engineManager.Get(p2p.EngineType_ENGINE_TYPE_AVALANCHE).Get(state.State)
+		if currentEngineType == p2p.EngineType_ENGINE_TYPE_SNOWMAN {
+			avalancheEngine, ok := h.engineManager.Get(p2p.EngineType_ENGINE_TYPE_AVALANCHE).Get(engineState)
 			if ok {
 				// This chain was linearized, so we should gossip the Avalanche
 				// accepted frontier to make sure everyone eventually linearizes
