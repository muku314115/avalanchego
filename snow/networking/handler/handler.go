// Copyright (C) 2019-2023, Ava Labs, Inc. All rights reserved.
// See the file LICENSE for licensing terms.

package handler

import (
	"context"
	"errors"
	"fmt"
	"sync"
	"time"

	"github.com/prometheus/client_golang/prometheus"

	"go.opentelemetry.io/otel/attribute"
	"go.opentelemetry.io/otel/trace"

	"go.uber.org/zap"

	"github.com/ava-labs/avalanchego/api/health"
	"github.com/ava-labs/avalanchego/ids"
	"github.com/ava-labs/avalanchego/message"
	"github.com/ava-labs/avalanchego/proto/pb/p2p"
	"github.com/ava-labs/avalanchego/snow"
	"github.com/ava-labs/avalanchego/snow/engine/common"
	"github.com/ava-labs/avalanchego/snow/networking/tracker"
	"github.com/ava-labs/avalanchego/snow/networking/worker"
	"github.com/ava-labs/avalanchego/snow/validators"
	"github.com/ava-labs/avalanchego/subnets"
	"github.com/ava-labs/avalanchego/utils"
	"github.com/ava-labs/avalanchego/utils/timer/mockable"
)

const (
	numDispatchersToClose = 3
	// If a consensus message takes longer than this to process, the handler
	// will log a warning.
	syncProcessingTimeWarnLimit = 30 * time.Second
)

var (
	_ Handler = (*handler)(nil)

	errMissingEngine  = errors.New("missing engine")
	errNoStartingGear = errors.New("failed to select starting gear")
)

type Handler interface {
	health.Checker

	Context() *snow.ConsensusContext
	// ShouldHandle returns true if the node with the given ID is allowed to send
	// messages to this chain. If the node is not allowed to send messages to
	// this chain, the message should be dropped.
	ShouldHandle(nodeID ids.NodeID) bool

	SetEngineManager(engineManager *EngineManager)
	GetEngineManager() *EngineManager

	SetOnStopped(onStopped func())
	Start(ctx context.Context, recoverPanic bool)
	Push(ctx context.Context, msg Message)
	Len() int
	Stop(ctx context.Context)
	StopWithError(ctx context.Context, err error)
	Stopped() chan struct{}
}

// handler passes incoming messages from the network to the consensus engine.
// (Actually, it receives the incoming messages from a ChainRouter, but same difference.)
type handler struct {
	metrics *metrics

	// Useful for faking time in tests
	clock mockable.Clock

	ctx *snow.ConsensusContext
	// The validator set that validates this chain
	validators validators.Set
	// Receives messages from the VM
	msgFromVMChan   <-chan common.Message
	syncedSubnet    chan struct{}
	gossipFrequency time.Duration

	engineManager *EngineManager

	// onStopped is called in a goroutine when this handler finishes shutting
	// down. If it is nil then it is skipped.
	onStopped func()

	// Tracks cpu/disk usage caused by each peer.
	resourceTracker tracker.ResourceTracker

	// Holds messages that [engine] hasn't processed yet.
	// [unprocessedMsgsCond.L] must be held while accessing [syncMessageQueue].
	syncMessageQueue MessageQueue
	// Holds messages that [engine] hasn't processed yet.
	// [unprocessedAsyncMsgsCond.L] must be held while accessing [asyncMessageQueue].
	asyncMessageQueue MessageQueue
	// Worker pool for handling asynchronous consensus messages
	asyncMessagePool worker.Pool

	closeOnce            sync.Once
	closingChan          chan struct{}
	numDispatchersClosed int
	// Closed when this handler and [engine] are done shutting down
	closed chan struct{}

	subnetConnector validators.SubnetConnector

	subnetAllower subnets.Allower
}

// Initialize this consensus handler
// [engine] must be initialized before initializing this handler
func New(
	ctx *snow.ConsensusContext,
	validators validators.Set,
	msgFromVMChan <-chan common.Message,
	gossipFrequency time.Duration,
	threadPoolSize int,
	resourceTracker tracker.ResourceTracker,
	subnetConnector validators.SubnetConnector,
	subnet subnets.Subnet,
) (Handler, error) {
	syncedSubnetCh, err := subnet.OnSyncCompleted(ctx.ChainID)
	if err != nil {
		return nil, err
	}
	h := &handler{
		ctx:              ctx,
		validators:       validators,
		msgFromVMChan:    msgFromVMChan,
		syncedSubnet:     syncedSubnetCh,
		gossipFrequency:  gossipFrequency,
		asyncMessagePool: worker.NewPool(threadPoolSize),
		closingChan:      make(chan struct{}),
		closed:           make(chan struct{}),
		resourceTracker:  resourceTracker,
		subnetConnector:  subnetConnector,
		subnetAllower:    subnet,
	}

	h.metrics, err = newMetrics("handler", h.ctx.Registerer)
	if err != nil {
		return nil, fmt.Errorf("initializing handler metrics errored with: %w", err)
	}
	cpuTracker := resourceTracker.CPUTracker()
	h.syncMessageQueue, err = NewMessageQueue(h.ctx.Log, h.validators, cpuTracker, "handler", h.ctx.Registerer, message.SynchronousOps)
	if err != nil {
		return nil, fmt.Errorf("initializing sync message queue errored with: %w", err)
	}
	h.asyncMessageQueue, err = NewMessageQueue(h.ctx.Log, h.validators, cpuTracker, "handler_async", h.ctx.Registerer, message.AsynchronousOps)
	if err != nil {
		return nil, fmt.Errorf("initializing async message queue errored with: %w", err)
	}
	return h, nil
}

func (h *handler) Context() *snow.ConsensusContext {
	return h.ctx
}

func (h *handler) ShouldHandle(nodeID ids.NodeID) bool {
	return h.subnetAllower.IsAllowed(nodeID, h.validators.Contains(nodeID))
}

func (h *handler) SetEngineManager(engineManager *EngineManager) {
	h.engineManager = engineManager
}

func (h *handler) GetEngineManager() *EngineManager {
	return h.engineManager
}

func (h *handler) SetOnStopped(onStopped func()) {
	h.onStopped = onStopped
}

func (h *handler) selectStartingGear(ctx context.Context) (common.Engine, error) {
	_, currentEngineType := h.ctx.GetChainState()
	engines := h.engineManager.Get(currentEngineType)
	if engines == nil {
		return nil, errNoStartingGear
	}
	if engines.StateSyncer == nil {
		return engines.Bootstrapper, nil
	}

	stateSyncEnabled, err := engines.StateSyncer.IsEnabled(ctx)
	if err != nil {
		return nil, err
	}

	if !stateSyncEnabled {
		return engines.Bootstrapper, nil
	}

	// drop bootstrap state from previous runs before starting state sync
	return engines.StateSyncer, engines.Bootstrapper.Clear()
}

func (h *handler) Start(ctx context.Context, recoverPanic bool) {
	h.ctx.Lock.Lock()
	defer h.ctx.Lock.Unlock()

	gear, err := h.selectStartingGear(ctx)
	if err != nil {
		h.ctx.Log.Error("chain failed to select starting gear",
			zap.Error(err),
		)
		h.shutdown(ctx)
		return
	}

	if err := gear.Start(ctx, 0); err != nil {
		h.ctx.Log.Error("chain failed to start",
			zap.Error(err),
		)
		h.shutdown(ctx)
		return
	}

	detachedCtx := utils.Detach(ctx)
	dispatchSync := func() {
		h.dispatchSync(detachedCtx)
	}
	dispatchAsync := func() {
		h.dispatchAsync(detachedCtx)
	}
	dispatchChans := func() {
		h.dispatchChans(detachedCtx)
	}
	if recoverPanic {
		go h.ctx.Log.RecoverAndExit(dispatchSync, func() {
			h.ctx.Log.Error("chain was shutdown due to a panic in the sync dispatcher")
		})
		go h.ctx.Log.RecoverAndExit(dispatchAsync, func() {
			h.ctx.Log.Error("chain was shutdown due to a panic in the async dispatcher")
		})
		go h.ctx.Log.RecoverAndExit(dispatchChans, func() {
			h.ctx.Log.Error("chain was shutdown due to a panic in the chan dispatcher")
		})
	} else {
		go h.ctx.Log.RecoverAndPanic(dispatchSync)
		go h.ctx.Log.RecoverAndPanic(dispatchAsync)
		go h.ctx.Log.RecoverAndPanic(dispatchChans)
	}
}

func (h *handler) HealthCheck(ctx context.Context) (interface{}, error) {
	h.ctx.Lock.Lock()
	defer h.ctx.Lock.Unlock()

	state, engineType := h.ctx.GetChainState()
	engine, ok := h.engineManager.Get(engineType).Get(state)
	if !ok {
		return nil, fmt.Errorf(
			"%w %s running %s",
			errMissingEngine,
			state,
			engineType,
		)
	}
	return engine.HealthCheck(ctx)
}

// Push the message onto the handler's queue
func (h *handler) Push(ctx context.Context, msg Message) {
	switch msg.Op() {
	case message.AppRequestOp, message.AppRequestFailedOp, message.AppResponseOp, message.AppGossipOp,
		message.CrossChainAppRequestOp, message.CrossChainAppRequestFailedOp, message.CrossChainAppResponseOp:
		h.asyncMessageQueue.Push(ctx, msg)
	default:
		h.syncMessageQueue.Push(ctx, msg)
	}
}

func (h *handler) Len() int {
	return h.syncMessageQueue.Len() + h.asyncMessageQueue.Len()
}

func (h *handler) Stop(ctx context.Context) {
	h.closeOnce.Do(func() {
		// Must hold the locks here to ensure there's no race condition in where
		// we check the value of [h.closing] after the call to [Signal].
		h.syncMessageQueue.Shutdown()
		h.asyncMessageQueue.Shutdown()
		close(h.closingChan)

		// TODO: switch this to use a [context.Context] with a cancel function.
		//
		// Don't process any more bootstrap messages. If a dispatcher is
		// processing a bootstrap message, stop. We do this because if we
		// didn't, and the engine was in the middle of executing state
		// transitions during bootstrapping, we wouldn't be able to grab
		// [h.ctx.Lock] until the engine finished executing state transitions,
		// which may take a long time. As a result, the router would time out on
		// shutting down this chain.
		_, currentEng := h.ctx.GetChainState()
		bootstrapper, ok := h.engineManager.Get(currentEng).Get(snow.Bootstrapping)
		if !ok {
			h.ctx.Log.Error("bootstrapping engine doesn't exists",
				zap.Stringer("type", currentEng),
			)
			return
		}
		bootstrapper.Halt(ctx)
	})
}

func (h *handler) StopWithError(ctx context.Context, err error) {
	h.ctx.Log.Fatal("shutting down chain",
		zap.String("reason", "received an unexpected error"),
		zap.Error(err),
	)
	h.Stop(ctx)
}

func (h *handler) Stopped() chan struct{} {
	return h.closed
}

func (h *handler) dispatchSync(ctx context.Context) {
	defer h.closeDispatcher(ctx)

	// Handle sync messages from the router
	for {
		// Get the next message we should process. If the handler is shutting
		// down, we may fail to pop a message.
		ctx, msg, ok := h.popUnexpiredMsg(h.syncMessageQueue, h.metrics.expired)
		if !ok {
			return
		}

		// If there is an error handling the message, shut down the chain
		if err := h.handleSyncMsg(ctx, msg); err != nil {
			h.StopWithError(ctx, fmt.Errorf(
				"%w while processing sync message: %s",
				err,
				msg,
			))
			return
		}
	}
}

func (h *handler) dispatchAsync(ctx context.Context) {
	defer func() {
		h.asyncMessagePool.Shutdown()
		h.closeDispatcher(ctx)
	}()

	// Handle async messages from the router
	for {
		// Get the next message we should process. If the handler is shutting
		// down, we may fail to pop a message.
		ctx, msg, ok := h.popUnexpiredMsg(h.asyncMessageQueue, h.metrics.asyncExpired)
		if !ok {
			return
		}

		h.handleAsyncMsg(ctx, msg)
	}
}

func (h *handler) dispatchChans(ctx context.Context) {
	gossiper := time.NewTicker(h.gossipFrequency)
	defer func() {
		gossiper.Stop()
		h.closeDispatcher(ctx)
	}()

	// Handle messages generated by the handler and the VM
	for {
		var msg message.InboundMessage
		select {
		case <-h.closingChan:
			return

		case vmMSG := <-h.msgFromVMChan:
			msg = message.InternalVMMessage(h.ctx.NodeID, uint32(vmMSG))

		case <-gossiper.C:
			msg = message.InternalGossipRequest(h.ctx.NodeID)

		case _, ok := <-h.syncedSubnet:
			// h.syncedSubnet is closed immediately, which makes it
			// immediately available and would cause an endless loop.
			// We nil h.syncedSubnet to ensure it is never selected again.
			if !ok {
				h.syncedSubnet = nil
			}
			msg = message.InternalVMMessage(h.ctx.NodeID, uint32(common.SubnetSynced))
		}

		if err := h.handleChanMsg(msg); err != nil {
			h.StopWithError(ctx, fmt.Errorf(
				"%w while processing async message: %s",
				err,
				msg,
			))
			return
		}
	}
}

// Any returned error is treated as fatal
func (h *handler) handleSyncMsg(ctx context.Context, msg Message) error {
	var (
		nodeID    = msg.NodeID()
		op        = msg.Op()
		body      = msg.Message()
		startTime = h.clock.Time()

		// Check if the chain is in normal operation at the start of message
		// execution (may change during execution)
<<<<<<< HEAD
		chainState, _       = h.ctx.GetChainState()
		isExtendingFrontier = chainState == snow.ExtendingFrontier
=======
		isNormalOp = h.ctx.IsChainBootstrapped()
>>>>>>> 15cda84a
	)
	h.ctx.Log.Debug("forwarding sync message to consensus",
		zap.Stringer("nodeID", nodeID),
		zap.Stringer("messageOp", op),
	)
	h.ctx.Log.Verbo("forwarding sync message to consensus",
		zap.Stringer("nodeID", nodeID),
		zap.Stringer("messageOp", op),
		zap.Any("message", body),
	)
	h.resourceTracker.StartProcessing(nodeID, startTime)
	h.ctx.Lock.Lock()
	lockAcquiredTime := h.clock.Time()
	defer func() {
		h.ctx.Lock.Unlock()

		var (
			endTime           = h.clock.Time()
			messageHistograms = h.metrics.messages[op]
			msgHandlingTime   = lockAcquiredTime.Sub(startTime)
			processingTime    = endTime.Sub(startTime)
		)
		h.resourceTracker.StopProcessing(nodeID, endTime)
		messageHistograms.msgHandlingTime.Observe(float64(msgHandlingTime))
		messageHistograms.processingTime.Observe(float64(processingTime))
		msg.OnFinishedHandling()
		h.ctx.Log.Debug("finished handling sync message",
			zap.Stringer("messageOp", op),
		)
		if processingTime > syncProcessingTimeWarnLimit && isExtendingFrontier && h.ctx.IsChainBootstrapped() {
			h.ctx.Log.Warn("handling sync message took longer than expected",
				zap.Duration("processingTime", processingTime),
				zap.Duration("msgHandlingTime", msgHandlingTime),
				zap.Stringer("nodeID", nodeID),
				zap.Stringer("messageOp", op),
				zap.Any("message", body),
			)
		}
	}()

	// We will attempt to pass the message to the requested type for the state
	// we are currently in.
	engineState, currentEngineType := h.ctx.GetChainState()
	if msg.EngineType == p2p.EngineType_ENGINE_TYPE_SNOWMAN &&
		currentEngineType == p2p.EngineType_ENGINE_TYPE_AVALANCHE {
		// The peer is requesting an engine type that hasn't been initialized
		// yet. This means we know that this isn't a response, so we can safely
		// drop the message.
		h.ctx.Log.Debug("dropping sync message",
			zap.String("reason", "uninitialized engine type"),
			zap.Stringer("messageOp", op),
			zap.Stringer("currentEngineType", currentEngineType),
			zap.Stringer("requestedEngineType", msg.EngineType),
		)
		return nil
	}

	var engineType p2p.EngineType
	switch msg.EngineType {
	case p2p.EngineType_ENGINE_TYPE_AVALANCHE, p2p.EngineType_ENGINE_TYPE_SNOWMAN:
		// The peer is requesting an engine type that has been initialized, so
		// we should attempt to honor the request.
		engineType = msg.EngineType
	default:
		// Note: [msg.EngineType] may have been provided by the peer as an
		// invalid option. I.E. not one of AVALANCHE, SNOWMAN, or UNSPECIFIED.
		// In this case, we treat the value the same way as UNSPECIFIED.
		//
		// If the peer didn't request a specific engine type, we default to the
		// current engine.
		engineType = currentEngineType
	}

	engine, ok := h.engineManager.Get(engineType).Get(engineState)
	if !ok {
		// This should only happen if the peer is not following the protocol.
		// This can happen if the chain only has a Snowman engine and the peer
		// requested an Avalanche engine handle the message.
		h.ctx.Log.Debug("dropping sync message",
			zap.String("reason", "uninitialized engine state"),
			zap.Stringer("messageOp", op),
			zap.Stringer("currentEngineType", currentEngineType),
			zap.Stringer("requestedEngineType", msg.EngineType),
			zap.Stringer("engineState", engineState),
		)
		return nil
	}

	// Invariant: Response messages can never be dropped here. This is because
	//            the timeout has already been cleared. This means the engine
	//            should be invoked with a failure message if parsing of the
	//            response fails.
	switch msg := body.(type) {
	// State messages should always be sent to the snowman engine
	case *p2p.GetStateSummaryFrontier:
		return engine.GetStateSummaryFrontier(ctx, nodeID, msg.RequestId)

	case *p2p.StateSummaryFrontier:
		return engine.StateSummaryFrontier(ctx, nodeID, msg.RequestId, msg.Summary)

	case *message.GetStateSummaryFrontierFailed:
		return engine.GetStateSummaryFrontierFailed(ctx, nodeID, msg.RequestID)

	case *p2p.GetAcceptedStateSummary:
		// TODO: Enforce that the numbers are sorted to make this verification
		//       more efficient.
		if !utils.IsUnique(msg.Heights) {
			h.ctx.Log.Debug("message with invalid field",
				zap.Stringer("nodeID", nodeID),
				zap.Stringer("messageOp", message.GetAcceptedStateSummaryOp),
				zap.Uint32("requestID", msg.RequestId),
				zap.String("field", "Heights"),
			)
			return engine.GetAcceptedStateSummaryFailed(ctx, nodeID, msg.RequestId)
		}

		return engine.GetAcceptedStateSummary(
			ctx,
			nodeID,
			msg.RequestId,
			msg.Heights,
		)

	case *p2p.AcceptedStateSummary:
		summaryIDs, err := getIDs(msg.SummaryIds)
		if err != nil {
			h.ctx.Log.Debug("message with invalid field",
				zap.Stringer("nodeID", nodeID),
				zap.Stringer("messageOp", message.AcceptedStateSummaryOp),
				zap.Uint32("requestID", msg.RequestId),
				zap.String("field", "SummaryIDs"),
				zap.Error(err),
			)
			return engine.GetAcceptedStateSummaryFailed(ctx, nodeID, msg.RequestId)
		}

		return engine.AcceptedStateSummary(ctx, nodeID, msg.RequestId, summaryIDs)

	case *message.GetAcceptedStateSummaryFailed:
		return engine.GetAcceptedStateSummaryFailed(ctx, nodeID, msg.RequestID)

	// Bootstrapping messages may be forwarded to either avalanche or snowman
	// engines, depending on the EngineType field
	case *p2p.GetAcceptedFrontier:
		return engine.GetAcceptedFrontier(ctx, nodeID, msg.RequestId)

	case *p2p.AcceptedFrontier:
		containerIDs, err := getIDs(msg.ContainerIds)
		if err != nil {
			h.ctx.Log.Debug("message with invalid field",
				zap.Stringer("nodeID", nodeID),
				zap.Stringer("messageOp", message.AcceptedFrontierOp),
				zap.Uint32("requestID", msg.RequestId),
				zap.String("field", "ContainerIDs"),
				zap.Error(err),
			)
			return engine.GetAcceptedFrontierFailed(ctx, nodeID, msg.RequestId)
		}

		return engine.AcceptedFrontier(ctx, nodeID, msg.RequestId, containerIDs)

	case *message.GetAcceptedFrontierFailed:
		return engine.GetAcceptedFrontierFailed(ctx, nodeID, msg.RequestID)

	case *p2p.GetAccepted:
		containerIDs, err := getIDs(msg.ContainerIds)
		if err != nil {
			h.ctx.Log.Debug("message with invalid field",
				zap.Stringer("nodeID", nodeID),
				zap.Stringer("messageOp", message.GetAcceptedOp),
				zap.Uint32("requestID", msg.RequestId),
				zap.String("field", "ContainerIDs"),
				zap.Error(err),
			)
			return nil
		}

		return engine.GetAccepted(ctx, nodeID, msg.RequestId, containerIDs)

	case *p2p.Accepted:
		containerIDs, err := getIDs(msg.ContainerIds)
		if err != nil {
			h.ctx.Log.Debug("message with invalid field",
				zap.Stringer("nodeID", nodeID),
				zap.Stringer("messageOp", message.AcceptedOp),
				zap.Uint32("requestID", msg.RequestId),
				zap.String("field", "ContainerIDs"),
				zap.Error(err),
			)
			return engine.GetAcceptedFailed(ctx, nodeID, msg.RequestId)
		}

		return engine.Accepted(ctx, nodeID, msg.RequestId, containerIDs)

	case *message.GetAcceptedFailed:
		return engine.GetAcceptedFailed(ctx, nodeID, msg.RequestID)

	case *p2p.GetAncestors:
		containerID, err := ids.ToID(msg.ContainerId)
		if err != nil {
			h.ctx.Log.Debug("dropping message with invalid field",
				zap.Stringer("nodeID", nodeID),
				zap.Stringer("messageOp", message.GetAncestorsOp),
				zap.Uint32("requestID", msg.RequestId),
				zap.String("field", "ContainerID"),
				zap.Error(err),
			)
			return nil
		}

		return engine.GetAncestors(ctx, nodeID, msg.RequestId, containerID)

	case *message.GetAncestorsFailed:
		return engine.GetAncestorsFailed(ctx, nodeID, msg.RequestID)

	case *p2p.Ancestors:
		return engine.Ancestors(ctx, nodeID, msg.RequestId, msg.Containers)

	case *p2p.Get:
		containerID, err := ids.ToID(msg.ContainerId)
		if err != nil {
			h.ctx.Log.Debug("dropping message with invalid field",
				zap.Stringer("nodeID", nodeID),
				zap.Stringer("messageOp", message.GetOp),
				zap.Uint32("requestID", msg.RequestId),
				zap.String("field", "ContainerID"),
				zap.Error(err),
			)
			return nil
		}

		return engine.Get(ctx, nodeID, msg.RequestId, containerID)

	case *message.GetFailed:
		return engine.GetFailed(ctx, nodeID, msg.RequestID)

	case *p2p.Put:
		return engine.Put(ctx, nodeID, msg.RequestId, msg.Container)

	case *p2p.PushQuery:
		return engine.PushQuery(ctx, nodeID, msg.RequestId, msg.Container)

	case *p2p.PullQuery:
		containerID, err := ids.ToID(msg.ContainerId)
		if err != nil {
			h.ctx.Log.Debug("dropping message with invalid field",
				zap.Stringer("nodeID", nodeID),
				zap.Stringer("messageOp", message.PullQueryOp),
				zap.Uint32("requestID", msg.RequestId),
				zap.String("field", "ContainerID"),
				zap.Error(err),
			)
			return nil
		}

		return engine.PullQuery(ctx, nodeID, msg.RequestId, containerID)

	case *p2p.Chits:
		votes, err := getIDs(msg.PreferredContainerIds)
		if err != nil {
			h.ctx.Log.Debug("message with invalid field",
				zap.Stringer("nodeID", nodeID),
				zap.Stringer("messageOp", message.ChitsOp),
				zap.Uint32("requestID", msg.RequestId),
				zap.String("field", "PreferredContainerIDs"),
				zap.Error(err),
			)
			return engine.QueryFailed(ctx, nodeID, msg.RequestId)
		}

		accepted, err := getIDs(msg.AcceptedContainerIds)
		if err != nil {
			h.ctx.Log.Debug("message with invalid field",
				zap.Stringer("nodeID", nodeID),
				zap.Stringer("messageOp", message.ChitsOp),
				zap.Uint32("requestID", msg.RequestId),
				zap.String("field", "AcceptedContainerIDs"),
				zap.Error(err),
			)
			return engine.QueryFailed(ctx, nodeID, msg.RequestId)
		}

		return engine.Chits(ctx, nodeID, msg.RequestId, votes, accepted)

	case *message.QueryFailed:
		return engine.QueryFailed(ctx, nodeID, msg.RequestID)

	// Connection messages can be sent to the currently executing engine
	case *message.Connected:
		return engine.Connected(ctx, nodeID, msg.NodeVersion)

	case *message.ConnectedSubnet:
		return h.subnetConnector.ConnectedSubnet(ctx, nodeID, msg.SubnetID)

	case *message.Disconnected:
		return engine.Disconnected(ctx, nodeID)

	default:
		return fmt.Errorf(
			"attempt to submit unhandled sync msg %s from %s",
			op, nodeID,
		)
	}
}

func (h *handler) handleAsyncMsg(ctx context.Context, msg Message) {
	h.asyncMessagePool.Send(func() {
		if err := h.executeAsyncMsg(ctx, msg); err != nil {
			h.StopWithError(ctx, fmt.Errorf(
				"%w while processing async message: %s",
				err,
				msg,
			))
		}
	})
}

// Any returned error is treated as fatal
func (h *handler) executeAsyncMsg(ctx context.Context, msg Message) error {
	var (
		nodeID    = msg.NodeID()
		op        = msg.Op()
		body      = msg.Message()
		startTime = h.clock.Time()
	)
	h.ctx.Log.Debug("forwarding async message to consensus",
		zap.Stringer("nodeID", nodeID),
		zap.Stringer("messageOp", op),
	)
	h.ctx.Log.Verbo("forwarding async message to consensus",
		zap.Stringer("nodeID", nodeID),
		zap.Stringer("messageOp", op),
		zap.Any("message", body),
	)
	h.resourceTracker.StartProcessing(nodeID, startTime)
	defer func() {
		var (
			endTime           = h.clock.Time()
			messageHistograms = h.metrics.messages[op]
			processingTime    = endTime.Sub(startTime)
		)
		h.resourceTracker.StopProcessing(nodeID, endTime)
		// There is no lock grabbed here, so both metrics are identical
		messageHistograms.processingTime.Observe(float64(processingTime))
		messageHistograms.msgHandlingTime.Observe(float64(processingTime))
		msg.OnFinishedHandling()
		h.ctx.Log.Debug("finished handling async message",
			zap.Stringer("messageOp", op),
		)
	}()

	engineState, currentEngineType := h.ctx.GetChainState()
	engine, ok := h.engineManager.Get(currentEngineType).Get(engineState)
	if !ok {
		return fmt.Errorf(
			"%w %s running %s",
			errMissingEngine,
			engineState,
			currentEngineType,
		)
	}

	switch m := body.(type) {
	case *p2p.AppRequest:
		return engine.AppRequest(
			ctx,
			nodeID,
			m.RequestId,
			msg.Expiration(),
			m.AppBytes,
		)

	case *p2p.AppResponse:
		return engine.AppResponse(ctx, nodeID, m.RequestId, m.AppBytes)

	case *message.AppRequestFailed:
		return engine.AppRequestFailed(ctx, nodeID, m.RequestID)

	case *p2p.AppGossip:
		return engine.AppGossip(ctx, nodeID, m.AppBytes)

	case *message.CrossChainAppRequest:
		return engine.CrossChainAppRequest(
			ctx,
			m.SourceChainID,
			m.RequestID,
			msg.Expiration(),
			m.Message,
		)

	case *message.CrossChainAppResponse:
		return engine.CrossChainAppResponse(
			ctx,
			m.SourceChainID,
			m.RequestID,
			m.Message,
		)

	case *message.CrossChainAppRequestFailed:
		return engine.CrossChainAppRequestFailed(
			ctx,
			m.SourceChainID,
			m.RequestID,
		)

	default:
		return fmt.Errorf(
			"attempt to submit unhandled async msg %s from %s",
			op, nodeID,
		)
	}
}

// Any returned error is treated as fatal
func (h *handler) handleChanMsg(msg message.InboundMessage) error {
	var (
		op        = msg.Op()
		body      = msg.Message()
		startTime = h.clock.Time()

		// Check if the chain is in normal operation at the start of message
		// execution (may change during execution)
<<<<<<< HEAD
		chainState, _       = h.ctx.GetChainState()
		isExtendingFrontier = chainState == snow.ExtendingFrontier
=======
		isNormalOp = h.ctx.IsChainBootstrapped()
>>>>>>> 15cda84a
	)
	h.ctx.Log.Debug("forwarding chan message to consensus",
		zap.Stringer("messageOp", op),
	)
	h.ctx.Log.Verbo("forwarding chan message to consensus",
		zap.Stringer("messageOp", op),
		zap.Any("message", body),
	)
	h.ctx.Lock.Lock()
	lockAcquiredTime := h.clock.Time()
	defer func() {
		h.ctx.Lock.Unlock()

		var (
			endTime           = h.clock.Time()
			messageHistograms = h.metrics.messages[op]
			msgHandlingTime   = lockAcquiredTime.Sub(startTime)
			processingTime    = endTime.Sub(startTime)
		)
		messageHistograms.msgHandlingTime.Observe(float64(msgHandlingTime))
		messageHistograms.processingTime.Observe(float64(processingTime))
		msg.OnFinishedHandling()
		h.ctx.Log.Debug("finished handling chan message",
			zap.Stringer("messageOp", op),
		)
		if processingTime > syncProcessingTimeWarnLimit && isExtendingFrontier {
			h.ctx.Log.Warn("handling chan message took longer than expected",
				zap.Duration("processingTime", processingTime),
				zap.Duration("msgHandlingTime", msgHandlingTime),
				zap.Stringer("messageOp", op),
				zap.Any("message", body),
			)
		}
	}()

	engineState, currentEngineType := h.ctx.GetChainState()
	engine, ok := h.engineManager.Get(currentEngineType).Get(engineState)
	if !ok {
		return fmt.Errorf(
			"%w %s running %s",
			errMissingEngine,
			engineState,
			currentEngineType,
		)
	}

	switch msg := body.(type) {
	case *message.VMMessage:
		return engine.Notify(context.TODO(), common.Message(msg.Notification))

	case *message.GossipRequest:
		// TODO: After Cortina is activated, this can be removed as everyone
		// will have accepted the StopVertex.
		if currentEngineType == p2p.EngineType_ENGINE_TYPE_SNOWMAN {
			avalancheEngine, ok := h.engineManager.Get(p2p.EngineType_ENGINE_TYPE_AVALANCHE).Get(engineState)
			if ok {
				// This chain was linearized, so we should gossip the Avalanche
				// accepted frontier to make sure everyone eventually linearizes
				// the chain.
				if err := avalancheEngine.Gossip(context.TODO()); err != nil {
					return err
				}
			}
		}
		return engine.Gossip(context.TODO())

	case *message.Timeout:
		return engine.Timeout(context.TODO())

	default:
		return fmt.Errorf(
			"attempt to submit unhandled chan msg %s",
			op,
		)
	}
}

func (h *handler) popUnexpiredMsg(
	queue MessageQueue,
	expired prometheus.Counter,
) (context.Context, Message, bool) {
	for {
		// Get the next message we should process. If the handler is shutting
		// down, we may fail to pop a message.
		ctx, msg, ok := queue.Pop()
		if !ok {
			return nil, Message{}, false
		}

		// If this message's deadline has passed, don't process it.
		if expiration := msg.Expiration(); h.clock.Time().After(expiration) {
			h.ctx.Log.Debug("dropping message",
				zap.String("reason", "timeout"),
				zap.Stringer("nodeID", msg.NodeID()),
				zap.Stringer("messageOp", msg.Op()),
			)
			span := trace.SpanFromContext(ctx)
			span.AddEvent("dropping message", trace.WithAttributes(
				attribute.String("reason", "timeout"),
			))
			expired.Inc()
			msg.OnFinishedHandling()
			continue
		}

		return ctx, msg, true
	}
}

func (h *handler) closeDispatcher(ctx context.Context) {
	h.ctx.Lock.Lock()
	defer h.ctx.Lock.Unlock()

	h.numDispatchersClosed++
	if h.numDispatchersClosed < numDispatchersToClose {
		return
	}

	h.shutdown(ctx)
}

// Note: shutdown is only called after all message dispatchers have exited.
func (h *handler) shutdown(ctx context.Context) {
	defer func() {
		if h.onStopped != nil {
			go h.onStopped()
		}
		close(h.closed)
	}()

	engineState, currentEngineType := h.ctx.GetChainState()
	engine, ok := h.engineManager.Get(currentEngineType).Get(engineState)
	if !ok {
		h.ctx.Log.Error("failed fetching current engine during shutdown",
			zap.Stringer("type", currentEngineType),
			zap.Stringer("state", engineState),
		)
		return
	}

	if err := engine.Shutdown(ctx); err != nil {
		h.ctx.Log.Error("failed while shutting down the chain",
			zap.Error(err),
		)
	}
}<|MERGE_RESOLUTION|>--- conflicted
+++ resolved
@@ -415,12 +415,7 @@
 
 		// Check if the chain is in normal operation at the start of message
 		// execution (may change during execution)
-<<<<<<< HEAD
-		chainState, _       = h.ctx.GetChainState()
-		isExtendingFrontier = chainState == snow.ExtendingFrontier
-=======
-		isNormalOp = h.ctx.IsChainBootstrapped()
->>>>>>> 15cda84a
+		isExtendingFrontier = h.ctx.IsChainBootstrapped()
 	)
 	h.ctx.Log.Debug("forwarding sync message to consensus",
 		zap.Stringer("nodeID", nodeID),
@@ -450,7 +445,7 @@
 		h.ctx.Log.Debug("finished handling sync message",
 			zap.Stringer("messageOp", op),
 		)
-		if processingTime > syncProcessingTimeWarnLimit && isExtendingFrontier && h.ctx.IsChainBootstrapped() {
+		if processingTime > syncProcessingTimeWarnLimit && isExtendingFrontier {
 			h.ctx.Log.Warn("handling sync message took longer than expected",
 				zap.Duration("processingTime", processingTime),
 				zap.Duration("msgHandlingTime", msgHandlingTime),
@@ -843,12 +838,7 @@
 
 		// Check if the chain is in normal operation at the start of message
 		// execution (may change during execution)
-<<<<<<< HEAD
-		chainState, _       = h.ctx.GetChainState()
-		isExtendingFrontier = chainState == snow.ExtendingFrontier
-=======
-		isNormalOp = h.ctx.IsChainBootstrapped()
->>>>>>> 15cda84a
+		isExtendingFrontier = h.ctx.IsChainBootstrapped()
 	)
 	h.ctx.Log.Debug("forwarding chan message to consensus",
 		zap.Stringer("messageOp", op),
