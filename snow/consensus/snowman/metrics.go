--- conflicted
+++ resolved
@@ -41,36 +41,26 @@
 	// numProcessing keeps track of the number of processing blocks
 	numProcessing prometheus.Gauge
 
-	blockSizeAcceptedSum prometheus.Gauge
+	blockSizeAcceptedSum       prometheus.Gauge
+	timesVerifiedAcceptedSum   prometheus.Gauge
+	verifiedOnceBlocksAccepted prometheus.Counter
 	// pollsAccepted tracks the number of polls that a block was in processing
 	// for before being accepted
 	pollsAccepted metric.Averager
 	// latAccepted tracks the number of nanoseconds that a block was processing
 	// before being accepted
-<<<<<<< HEAD
-	latAccepted                metric.Averager
-	blockSizeAcceptedSum       prometheus.Gauge
-	timesVerifiedAcceptedSum   prometheus.Gauge
-	verifiedOnceBlocksAccepted prometheus.Counter
-=======
 	latAccepted          metric.Averager
 	buildLatencyAccepted prometheus.Gauge
->>>>>>> 8d266a87
-
-	blockSizeRejectedSum prometheus.Gauge
+
+	blockSizeRejectedSum     prometheus.Gauge
+	timesVerifiedRejectedSum prometheus.Gauge
+	unverifiedBlocksRejected prometheus.Counter
 	// pollsRejected tracks the number of polls that a block was in processing
 	// for before being rejected
 	pollsRejected metric.Averager
 	// latRejected tracks the number of nanoseconds that a block was processing
 	// before being rejected
-<<<<<<< HEAD
-	latRejected              metric.Averager
-	blockSizeRejectedSum     prometheus.Gauge
-	timesVerifiedRejectedSum prometheus.Gauge
-	unverifiedBlocksRejected prometheus.Counter
-=======
 	latRejected metric.Averager
->>>>>>> 8d266a87
 
 	// numFailedPolls keeps track of the number of polls that failed
 	numFailedPolls prometheus.Counter
@@ -120,6 +110,21 @@
 			Namespace: namespace,
 			Name:      "blks_accepted_container_size_sum",
 			Help:      "cumulative size of all accepted blocks",
+		}),
+		buildLatencyAccepted: prometheus.NewGauge(prometheus.GaugeOpts{
+			Namespace: namespace,
+			Name:      "blks_build_accept_latency",
+			Help:      "time (in ns) from the timestamp of a block to the time it was accepted",
+		}),
+		timesVerifiedAcceptedSum: prometheus.NewGauge(prometheus.GaugeOpts{
+			Namespace: namespace,
+			Name:      "blks_times_verified_accepted_sum",
+			Help:      "cumulative number of times all accepted blocks were verified",
+		}),
+		verifiedOnceBlocksAccepted: prometheus.NewCounter(prometheus.CounterOpts{
+			Namespace: namespace,
+			Name:      "verified_once_blks_rejected",
+			Help:      "number of blocks accepted that were only verified once",
 		}),
 		pollsAccepted: metric.NewAveragerWithErrs(
 			namespace,
@@ -141,26 +146,21 @@
 			reg,
 			&errs,
 		),
-		buildLatencyAccepted: prometheus.NewGauge(prometheus.GaugeOpts{
-			Namespace: namespace,
-			Name:      "blks_build_accept_latency",
-			Help:      "time (in ns) from the timestamp of a block to the time it was accepted",
-		}),
-		timesVerifiedAcceptedSum: prometheus.NewGauge(prometheus.GaugeOpts{
-			Namespace: namespace,
-			Name:      "blks_times_verified_accepted_sum",
-			Help:      "cumulative number of times all accepted blocks were verified",
-		}),
-		verifiedOnceBlocksAccepted: prometheus.NewCounter(prometheus.CounterOpts{
-			Namespace: namespace,
-			Name:      "verified_once_blks_rejected",
-			Help:      "number of blocks accepted that were only verified once",
-		}),
 
 		blockSizeRejectedSum: prometheus.NewGauge(prometheus.GaugeOpts{
 			Namespace: namespace,
 			Name:      "blks_rejected_container_size_sum",
 			Help:      "cumulative size of all rejected blocks",
+		}),
+		timesVerifiedRejectedSum: prometheus.NewGauge(prometheus.GaugeOpts{
+			Namespace: namespace,
+			Name:      "blks_times_verified_rejected_sum",
+			Help:      "cumulative number of times all rejected blocks were verified",
+		}),
+		unverifiedBlocksRejected: prometheus.NewCounter(prometheus.CounterOpts{
+			Namespace: namespace,
+			Name:      "unverified_blks_rejected",
+			Help:      "number of blocks rejected that were never verified",
 		}),
 		pollsRejected: metric.NewAveragerWithErrs(
 			namespace,
@@ -182,24 +182,6 @@
 			reg,
 			&errs,
 		),
-<<<<<<< HEAD
-		blockSizeRejectedSum: prometheus.NewGauge(prometheus.GaugeOpts{
-			Namespace: namespace,
-			Name:      "blks_rejected_container_size_sum",
-			Help:      "cumulative size of all rejected blocks",
-		}),
-		timesVerifiedRejectedSum: prometheus.NewGauge(prometheus.GaugeOpts{
-			Namespace: namespace,
-			Name:      "blks_times_verified_rejected_sum",
-			Help:      "cumulative number of times all rejected blocks were verified",
-		}),
-		unverifiedBlocksRejected: prometheus.NewCounter(prometheus.CounterOpts{
-			Namespace: namespace,
-			Name:      "unverified_blks_rejected",
-			Help:      "number of blocks rejected that were never verified",
-		}),
-=======
->>>>>>> 8d266a87
 
 		numSuccessfulPolls: prometheus.NewCounter(prometheus.CounterOpts{
 			Namespace: namespace,
@@ -224,12 +206,9 @@
 		reg.Register(m.lastAcceptedTimestamp),
 		reg.Register(m.numProcessing),
 		reg.Register(m.blockSizeAcceptedSum),
-<<<<<<< HEAD
+		reg.Register(m.buildLatencyAccepted),
 		reg.Register(m.timesVerifiedAcceptedSum),
 		reg.Register(m.verifiedOnceBlocksAccepted),
-=======
-		reg.Register(m.buildLatencyAccepted),
->>>>>>> 8d266a87
 		reg.Register(m.blockSizeRejectedSum),
 		reg.Register(m.timesVerifiedRejectedSum),
 		reg.Register(m.unverifiedBlocksRejected),
@@ -274,6 +253,11 @@
 	m.numProcessing.Dec()
 
 	m.blockSizeAcceptedSum.Add(float64(blockSize))
+	m.timesVerifiedAcceptedSum.Add(float64(timesVerified))
+
+	if timesVerified == 1 {
+		m.verifiedOnceBlocksAccepted.Inc()
+	}
 
 	m.pollsAccepted.Observe(float64(pollNumber - start.pollNumber))
 
@@ -281,17 +265,8 @@
 	processingDuration := now.Sub(start.time)
 	m.latAccepted.Observe(float64(processingDuration))
 
-<<<<<<< HEAD
-	m.blockSizeAcceptedSum.Add(float64(blockSize))
-	m.timesVerifiedAcceptedSum.Add(float64(timesVerified))
-
-	if timesVerified == 1 {
-		m.verifiedOnceBlocksAccepted.Inc()
-	}
-=======
 	builtDuration := now.Sub(timestamp)
 	m.buildLatencyAccepted.Add(float64(builtDuration))
->>>>>>> 8d266a87
 }
 
 func (m *metrics) Rejected(
@@ -313,20 +288,17 @@
 
 	m.blockSizeRejectedSum.Add(float64(blockSize))
 
+	m.blockSizeRejectedSum.Add(float64(blockSize))
+	m.timesVerifiedRejectedSum.Add(float64(timesVerified))
+
+	if timesVerified == 0 {
+		m.unverifiedBlocksRejected.Inc()
+	}
+
 	m.pollsRejected.Observe(float64(pollNumber - start.pollNumber))
 
 	duration := time.Since(start.time)
 	m.latRejected.Observe(float64(duration))
-<<<<<<< HEAD
-
-	m.blockSizeRejectedSum.Add(float64(blockSize))
-	m.timesVerifiedRejectedSum.Add(float64(timesVerified))
-
-	if timesVerified == 0 {
-		m.unverifiedBlocksRejected.Inc()
-	}
-=======
->>>>>>> 8d266a87
 }
 
 func (m *metrics) MeasureAndGetOldestDuration() time.Duration {
