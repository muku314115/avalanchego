// (c) 2019-2020, Ava Labs, Inc. All rights reserved.
// See the file LICENSE for licensing terms.

package snowman

import (
	"fmt"
	"time"

	"github.com/ava-labs/avalanchego/ids"
	"github.com/ava-labs/avalanchego/snow"
	"github.com/ava-labs/avalanchego/snow/choices"
	"github.com/ava-labs/avalanchego/snow/consensus/snowball"
	"github.com/ava-labs/avalanchego/snow/consensus/snowman"
	"github.com/ava-labs/avalanchego/snow/consensus/snowman/poll"
	"github.com/ava-labs/avalanchego/snow/engine/common"
	"github.com/ava-labs/avalanchego/snow/engine/snowman/block"
	"github.com/ava-labs/avalanchego/snow/events"
	"github.com/ava-labs/avalanchego/snow/validators"
	"github.com/ava-labs/avalanchego/utils/formatting"
	"github.com/ava-labs/avalanchego/utils/wrappers"
)

var _ Engine = &Transitive{}

func New(config Config) (Engine, error) {
	return newTransitive(config)
}

// Transitive implements the Engine interface by attempting to fetch all
// Transitive dependencies.
type Transitive struct {
	Ctx    *snow.Context
	Sender common.Sender
	VM     block.ChainVM
	common.MsgHandlerNoOps

	RequestID  uint32
	Validators validators.Set

	metrics

	Params    snowball.Parameters
	Consensus snowman.Consensus

	// track outstanding preference requests
	polls poll.Set

	// blocks that have we have sent get requests for but haven't yet received
	blkReqs common.Requests

	// blocks that are queued to be issued to consensus once missing dependencies are fetched
	// Block ID --> Block
	pending map[ids.ID]snowman.Block

	// Block ID --> Parent ID
	nonVerifieds AncestorTree

	// operations that are blocked on a block being issued. This could be
	// issuing another block, responding to a query, or applying votes to consensus
	blocked events.Blocker

	// number of times build block needs to be called once the number of
	// processing blocks has gone below the optimal number.
	pendingBuildBlocks int

	// errs tracks if an error has occurred in a callback
	errs wrappers.Errs
}

func newTransitive(config Config) (*Transitive, error) {
	config.Ctx.Log.Info("initializing consensus engine")

	factory := poll.NewEarlyTermNoTraversalFactory(config.Params.Alpha)
<<<<<<< HEAD
	res := &Transitive{
		Ctx:             config.Ctx,
		MsgHandlerNoOps: common.NewMsgHandlerNoOps(config.Ctx),
		Sender:          config.Sender,
		VM:              config.VM,
		Validators:      config.Validators,
		Params:          config.Params,
		Consensus:       config.Consensus,
		pending:         make(map[ids.ID]snowman.Block),
		nonVerifieds:    NewAncestorTree(),
		polls: poll.NewSet(factory,
			config.Ctx.Log,
			config.Params.Namespace,
			config.Params.Metrics,
		),
	}

	if err := res.metrics.Initialize(config.Params.Namespace, config.Params.Metrics); err != nil {
		return nil, err
	}

	return res, nil
}

func (t *Transitive) Context() *snow.Context {
	return t.Ctx
=======
	t.polls = poll.NewSet(factory,
		config.Ctx.Log,
		"",
		config.Ctx.Registerer,
	)

	if err := t.metrics.Initialize("", config.Ctx.Registerer); err != nil {
		return err
	}

	return t.Bootstrapper.Initialize(
		config.Config,
		t.finishBootstrapping,
		"bs",
		config.Ctx.Registerer,
	)
>>>>>>> 42d0b8c0
}

// When bootstrapping is finished, this will be called.
// This initializes the consensus engine with the last accepted block.
func (t *Transitive) Start(startReqID uint32) error {
	t.RequestID = startReqID
	lastAcceptedID, err := t.VM.LastAccepted()
	if err != nil {
		return err
	}
	lastAccepted, err := t.GetBlock(lastAcceptedID)
	if err != nil {
		t.Ctx.Log.Error("failed to get last accepted block due to: %s", err)
		return err
	}

	// initialize consensus to the last accepted blockID
	if err := t.Consensus.Initialize(t.Ctx, t.Params, lastAcceptedID, lastAccepted.Height()); err != nil {
		return err
	}

	// to maintain the invariant that oracle blocks are issued in the correct
	// preferences, we need to handle the case that we are bootstrapping into an oracle block
	if oracleBlk, ok := lastAccepted.(snowman.OracleBlock); ok {
		options, err := oracleBlk.Options()
		switch {
		case err == snowman.ErrNotOracle:
			// if there aren't blocks we need to deliver on startup, we need to set
			// the preference to the last accepted block
			if err := t.VM.SetPreference(lastAcceptedID); err != nil {
				return err
			}
		case err != nil:
			return err
		default:
			for _, blk := range options {
				// note that deliver will set the VM's preference
				if err := t.deliver(blk); err != nil {
					return err
				}
			}
		}
	} else if err := t.VM.SetPreference(lastAcceptedID); err != nil {
		return err
	}

	t.Ctx.Log.Info("bootstrapping finished with %s as the last accepted block", lastAcceptedID)
	t.metrics.bootstrapFinished.Set(1)
	return nil
}

// Gossip implements the Engine interface
func (t *Transitive) Gossip() error {
	blkID, err := t.VM.LastAccepted()
	if err != nil {
		return err
	}
	blk, err := t.GetBlock(blkID)
	if err != nil {
		t.Ctx.Log.Warn("dropping gossip request as %s couldn't be loaded due to %s", blkID, err)
		return nil
	}
	t.Ctx.Log.Verbo("gossiping %s as accepted to the network", blkID)
	t.Sender.SendGossip(blkID, blk.Bytes())
	return nil
}

// Shutdown implements the Engine interface
func (t *Transitive) Shutdown() error {
	t.Ctx.Log.Info("shutting down consensus engine")
	return t.VM.Shutdown()
}

// Get implements the Engine interface
func (t *Transitive) Get(vdr ids.ShortID, requestID uint32, blkID ids.ID) error {
	blk, err := t.GetBlock(blkID)
	if err != nil {
		// If we failed to get the block, that means either an unexpected error
		// has occurred, [vdr] is not following the protocol, or the
		// block has been pruned.
		t.Ctx.Log.Debug("Get(%s, %d, %s) failed with: %s", vdr, requestID, blkID, err)
		return nil
	}

	// Respond to the validator with the fetched block and the same requestID.
	t.Sender.SendPut(vdr, requestID, blkID, blk.Bytes())
	return nil
}

// GetAncestors implements the Engine interface
func (t *Transitive) GetAncestors(vdr ids.ShortID, requestID uint32, blkID ids.ID) error {
	return fmt.Errorf("getAncestors message should not be handled by engine. Dropping it")
}

// Put implements the Engine interface
func (t *Transitive) Put(vdr ids.ShortID, requestID uint32, blkID ids.ID, blkBytes []byte) error {
	t.Ctx.Log.AssertTrue(t.IsBootstrapped(), "Put received by Engine during Bootstrap")

	blk, err := t.VM.ParseBlock(blkBytes)
	if err != nil {
		t.Ctx.Log.Debug("failed to parse block %s: %s", blkID, err)
		t.Ctx.Log.Verbo("block:\n%s", formatting.DumpBytes(blkBytes))
		// because GetFailed doesn't utilize the assumption that we actually
		// sent a Get message, we can safely call GetFailed here to potentially
		// abandon the request.
		return t.GetFailed(vdr, requestID)
	}

	// issue the block into consensus. If the block has already been issued,
	// this will be a noop. If this block has missing dependencies, vdr will
	// receive requests to fill the ancestry. dependencies that have already
	// been fetched, but with missing dependencies themselves won't be requested
	// from the vdr.
	if _, err := t.issueFrom(vdr, blk); err != nil {
		return err
	}
	return t.buildBlocks()
}

// GetFailed implements the Engine interface
func (t *Transitive) GetFailed(vdr ids.ShortID, requestID uint32) error {
	t.Ctx.Log.AssertTrue(t.IsBootstrapped(), "GetFailed received by Engine during Bootstrap")

	// We don't assume that this function is called after a failed Get message.
	// Check to see if we have an outstanding request and also get what the request was for if it exists.
	blkID, ok := t.blkReqs.Remove(vdr, requestID)
	if !ok {
		t.Ctx.Log.Debug("getFailed(%s, %d) called without having sent corresponding Get", vdr, requestID)
		return nil
	}

	// Because the get request was dropped, we no longer expect blkID to be issued.
	t.blocked.Abandon(blkID)
	t.metrics.numBlockers.Set(float64(t.blocked.Len()))
	return t.buildBlocks()
}

// PullQuery implements the Engine interface
func (t *Transitive) PullQuery(vdr ids.ShortID, requestID uint32, blkID ids.ID) error {
	// If the engine hasn't been bootstrapped, we aren't ready to respond to queries
	t.Ctx.Log.AssertTrue(t.IsBootstrapped(), "PullQuery received by Engine during Bootstrap")

	// Will send chits once we've issued block [blkID] into consensus
	c := &convincer{
		consensus: t.Consensus,
		sender:    t.Sender,
		vdr:       vdr,
		requestID: requestID,
		errs:      &t.errs,
	}

	// Try to issue [blkID] to consensus.
	// If we're missing an ancestor, request it from [vdr]
	added, err := t.issueFromByID(vdr, blkID)
	if err != nil {
		return err
	}

	// Wait until we've issued block [blkID] before sending chits.
	if !added {
		c.deps.Add(blkID)
	}

	t.blocked.Register(c)
	t.metrics.numBlockers.Set(float64(t.blocked.Len()))
	return t.buildBlocks()
}

// PushQuery implements the Engine interface
func (t *Transitive) PushQuery(vdr ids.ShortID, requestID uint32, blkID ids.ID, blkBytes []byte) error {
	// if the engine hasn't been bootstrapped, we aren't ready to respond to queries
	t.Ctx.Log.AssertTrue(t.IsBootstrapped(), "PushQuery received by Engine during Bootstrap")

	blk, err := t.VM.ParseBlock(blkBytes)
	// If parsing fails, we just drop the request, as we didn't ask for it
	if err != nil {
		t.Ctx.Log.Debug("failed to parse block %s: %s", blkID, err)
		t.Ctx.Log.Verbo("block:\n%s", formatting.DumpBytes(blkBytes))
		return nil
	}

	// issue the block into consensus. If the block has already been issued,
	// this will be a noop. If this block has missing dependencies, vdr will
	// receive requests to fill the ancestry. dependencies that have already
	// been fetched, but with missing dependencies themselves won't be requested
	// from the vdr.
	if _, err := t.issueFrom(vdr, blk); err != nil {
		return err
	}

	// register the chit request
	return t.PullQuery(vdr, requestID, blk.ID())
}

// Chits implements the Engine interface
func (t *Transitive) Chits(vdr ids.ShortID, requestID uint32, votes []ids.ID) error {
	// if the engine hasn't been bootstrapped, we shouldn't be receiving chits
	t.Ctx.Log.AssertTrue(t.IsBootstrapped(), "Chits received by Engine during Bootstrap")

	// Since this is a linear chain, there should only be one ID in the vote set
	if len(votes) != 1 {
		t.Ctx.Log.Debug("Chits(%s, %d) was called with %d votes (expected 1)", vdr, requestID, len(votes))
		// because QueryFailed doesn't utilize the assumption that we actually
		// sent a Query message, we can safely call QueryFailed here to
		// potentially abandon the request.
		return t.QueryFailed(vdr, requestID)
	}
	blkID := votes[0]

	t.Ctx.Log.Verbo("Chits(%s, %d) contains vote for %s", vdr, requestID, blkID)

	// Will record chits once [blkID] has been issued into consensus
	v := &voter{
		t:         t,
		vdr:       vdr,
		requestID: requestID,
		response:  blkID,
	}

	added, err := t.issueFromByID(vdr, blkID)
	if err != nil {
		return err
	}
	// Wait until [blkID] has been issued to consensus before for applying this chit.
	if !added {
		v.deps.Add(blkID)
	}

	t.blocked.Register(v)
	t.metrics.numBlockers.Set(float64(t.blocked.Len()))
	return t.buildBlocks()
}

// QueryFailed implements the Engine interface
func (t *Transitive) QueryFailed(vdr ids.ShortID, requestID uint32) error {
	// If the engine hasn't been bootstrapped, we didn't issue a query
	t.Ctx.Log.AssertTrue(t.IsBootstrapped(), "QueryFailed received by Engine during Bootstrap")

	t.blocked.Register(&voter{
		t:         t,
		vdr:       vdr,
		requestID: requestID,
	})
	t.metrics.numBlockers.Set(float64(t.blocked.Len()))
	return t.buildBlocks()
}

// AppRequest implements the Engine interface
func (t *Transitive) AppRequest(nodeID ids.ShortID, requestID uint32, deadline time.Time, request []byte) error {
	t.Ctx.Log.AssertTrue(t.IsBootstrapped(), "AppRequest received by Engine during Bootstrap")

	// Notify the VM of this request
	return t.VM.AppRequest(nodeID, requestID, deadline, request)
}

// AppResponse implements the Engine interface
func (t *Transitive) AppResponse(nodeID ids.ShortID, requestID uint32, response []byte) error {
	t.Ctx.Log.AssertTrue(t.IsBootstrapped(), "AppResponse received by Engine during Bootstrap")

	// Notify the VM of a response to its request
	return t.VM.AppResponse(nodeID, requestID, response)
}

// AppRequestFailed implements the Engine interface
func (t *Transitive) AppRequestFailed(nodeID ids.ShortID, requestID uint32) error {
	t.Ctx.Log.AssertTrue(t.IsBootstrapped(), "AppRequestFailed received by Engine during Bootstrap")

	// Notify the VM that a request it made failed
	return t.VM.AppRequestFailed(nodeID, requestID)
}

// AppGossip implements the Engine interface
func (t *Transitive) AppGossip(nodeID ids.ShortID, msg []byte) error {
	t.Ctx.Log.AssertTrue(t.IsBootstrapped(), "AppGossip received by Engine during Bootstrap")

	// Notify the VM of this message which has been gossiped to it
	return t.VM.AppGossip(nodeID, msg)
}

// Notify implements the Engine interface
func (t *Transitive) Notify(msg common.Message) error {
	// if the engine hasn't been bootstrapped, we shouldn't build/issue blocks from the VM
	t.Ctx.Log.AssertTrue(t.IsBootstrapped(), "Notify received by Engine during Bootstrap")
	t.Ctx.Log.Verbo("snowman engine notified of %s from the vm", msg)
	switch msg {
	case common.PendingTxs:
		// the pending txs message means we should attempt to build a block.
		t.pendingBuildBlocks++
		return t.buildBlocks()
	default:
		t.Ctx.Log.Warn("unexpected message from the VM: %s", msg)
	}
	return nil
}

// Build blocks if they have been requested and the number of processing blocks
// is less than optimal.
func (t *Transitive) buildBlocks() error {
	if err := t.errs.Err; err != nil {
		return err
	}
	for t.pendingBuildBlocks > 0 && t.Consensus.NumProcessing() < t.Params.OptimalProcessing {
		t.pendingBuildBlocks--

		blk, err := t.VM.BuildBlock()
		if err != nil {
			t.Ctx.Log.Debug("VM.BuildBlock errored with: %s", err)
			t.numBuildsFailed.Inc()
			return nil
		}
		t.numBuilt.Inc()

		// a newly created block is expected to be processing. If this check
		// fails, there is potentially an error in the VM this engine is running
		if status := blk.Status(); status != choices.Processing {
			t.Ctx.Log.Warn("attempting to issue a block with status: %s, expected Processing", status)
		}

		// The newly created block should be built on top of the preferred block.
		// Otherwise, the new block doesn't have the best chance of being confirmed.
		parentID := blk.Parent()
		if pref := t.Consensus.Preference(); parentID != pref {
			t.Ctx.Log.Warn("built block with parent: %s, expected %s", parentID, pref)
		}

		added, err := t.issueWithAncestors(blk)
		if err != nil {
			return err
		}

		// issuing the block shouldn't have any missing dependencies
		if added {
			t.Ctx.Log.Verbo("successfully issued new block from the VM")
		} else {
			t.Ctx.Log.Warn("VM.BuildBlock returned a block with unissued ancestors")
		}
	}
	return nil
}

// Issue another poll to the network, asking what it prefers given the block we prefer.
// Helps move consensus along.
func (t *Transitive) repoll() {
	// if we are issuing a repoll, we should gossip our current preferences to
	// propagate the most likely branch as quickly as possible
	prefID := t.Consensus.Preference()

	for i := t.polls.Len(); i < t.Params.ConcurrentRepolls; i++ {
		t.pullQuery(prefID)
	}
}

// issueFromByID attempts to issue the branch ending with a block [blkID] into consensus.
// If we do not have [blkID], request it.
// Returns true if the block is processing in consensus or is decided.
func (t *Transitive) issueFromByID(vdr ids.ShortID, blkID ids.ID) (bool, error) {
	blk, err := t.GetBlock(blkID)
	if err != nil {
		t.sendRequest(vdr, blkID)
		return false, nil
	}
	return t.issueFrom(vdr, blk)
}

// issueFrom attempts to issue the branch ending with block [blkID] to consensus.
// Returns true if the block is processing in consensus or is decided.
// If a dependency is missing, request it from [vdr].
func (t *Transitive) issueFrom(vdr ids.ShortID, blk snowman.Block) (bool, error) {
	blkID := blk.ID()
	// issue [blk] and its ancestors to consensus.
	// If the block has been decided, we don't need to issue it.
	// If the block is processing, we don't need to issue it.
	// If the block is queued to be issued, we don't need to issue it.
	for !t.Consensus.DecidedOrProcessing(blk) && !t.pendingContains(blkID) {
		if err := t.issue(blk); err != nil {
			return false, err
		}

		blkID = blk.Parent()
		var err error
		blk, err = t.GetBlock(blkID)

		// If we don't have this ancestor, request it from [vdr]
		if err != nil || !blk.Status().Fetched() {
			t.sendRequest(vdr, blkID)
			return false, nil
		}
	}

	// Remove any outstanding requests for this block
	t.blkReqs.RemoveAny(blkID)

	issued := t.Consensus.DecidedOrProcessing(blk)
	if issued {
		// A dependency should never be waiting on a decided or processing
		// block. However, if the block was marked as rejected by the VM, the
		// dependencies may still be waiting. Therefore, they should abandoned.
		t.blocked.Abandon(blkID)
	}

	// Tracks performance statistics
	t.metrics.numRequests.Set(float64(t.blkReqs.Len()))
	t.metrics.numBlockers.Set(float64(t.blocked.Len()))
	return issued, t.errs.Err
}

// issueWithAncestors attempts to issue the branch ending with [blk] to consensus.
// Returns true if the block is processing in consensus or is decided.
// If a dependency is missing and the dependency hasn't been requested, the issuance will be abandoned.
func (t *Transitive) issueWithAncestors(blk snowman.Block) (bool, error) {
	blkID := blk.ID()
	// issue [blk] and its ancestors into consensus
	status := blk.Status()
	for status.Fetched() && !t.Consensus.DecidedOrProcessing(blk) && !t.pendingContains(blkID) {
		if err := t.issue(blk); err != nil {
			return false, err
		}
		blkID = blk.Parent()
		var err error
		if blk, err = t.GetBlock(blkID); err != nil {
			status = choices.Unknown
			break
		}
		status = blk.Status()
	}

	// The block was issued into consensus. This is the happy path.
	if status != choices.Unknown && t.Consensus.DecidedOrProcessing(blk) {
		return true, nil
	}

	// There's an outstanding request for this block.
	// We can just wait for that request to succeed or fail.
	if t.blkReqs.Contains(blkID) {
		return false, nil
	}

	// We don't have this block and have no reason to expect that we will get it.
	// Abandon the block to avoid a memory leak.
	t.blocked.Abandon(blkID)
	t.metrics.numBlockers.Set(float64(t.blocked.Len()))
	return false, t.errs.Err
}

// Issue [blk] to consensus once its ancestors have been issued.
func (t *Transitive) issue(blk snowman.Block) error {
	blkID := blk.ID()

	// mark that the block is queued to be added to consensus once its ancestors have been
	t.pending[blkID] = blk

	// Remove any outstanding requests for this block
	t.blkReqs.RemoveAny(blkID)

	// Will add [blk] to consensus once its ancestors have been
	i := &issuer{
		t:   t,
		blk: blk,
	}

	// block on the parent if needed
	parentID := blk.Parent()
	if parent, err := t.GetBlock(parentID); err != nil || !t.Consensus.DecidedOrProcessing(parent) {
		t.Ctx.Log.Verbo("block %s waiting for parent %s to be issued", blkID, parentID)
		i.deps.Add(parentID)
	}

	t.blocked.Register(i)

	// Tracks performance statistics
	t.metrics.numRequests.Set(float64(t.blkReqs.Len()))
	t.metrics.numBlocked.Set(float64(len(t.pending)))
	t.metrics.numBlockers.Set(float64(t.blocked.Len()))
	return t.errs.Err
}

// Request that [vdr] send us block [blkID]
func (t *Transitive) sendRequest(vdr ids.ShortID, blkID ids.ID) {
	// There is already an outstanding request for this block
	if t.blkReqs.Contains(blkID) {
		return
	}

	t.RequestID++
	t.blkReqs.Add(vdr, t.RequestID, blkID)
	t.Ctx.Log.Verbo("sending Get(%s, %d, %s)", vdr, t.RequestID, blkID)
	t.Sender.SendGet(vdr, t.RequestID, blkID)

	// Tracks performance statistics
	t.metrics.numRequests.Set(float64(t.blkReqs.Len()))
}

// send a pull query for this block ID
func (t *Transitive) pullQuery(blkID ids.ID) {
	t.Ctx.Log.Verbo("about to sample from: %s", t.Validators)
	// The validators we will query
	vdrs, err := t.Validators.Sample(t.Params.K)
	vdrBag := ids.ShortBag{}
	for _, vdr := range vdrs {
		vdrBag.Add(vdr.ID())
	}

	t.RequestID++
	if err == nil && t.polls.Add(t.RequestID, vdrBag) {
		vdrList := vdrBag.List()
		vdrSet := ids.NewShortSet(len(vdrList))
		vdrSet.Add(vdrList...)
		t.Sender.SendPullQuery(vdrSet, t.RequestID, blkID)
	} else if err != nil {
		t.Ctx.Log.Error("query for %s was dropped due to an insufficient number of validators", blkID)
	}
}

// send a push query for this block
func (t *Transitive) pushQuery(blk snowman.Block) {
	t.Ctx.Log.Verbo("about to sample from: %s", t.Validators)
	vdrs, err := t.Validators.Sample(t.Params.K)
	vdrBag := ids.ShortBag{}
	for _, vdr := range vdrs {
		vdrBag.Add(vdr.ID())
	}

	t.RequestID++
	if err == nil && t.polls.Add(t.RequestID, vdrBag) {
		vdrList := vdrBag.List()
		vdrSet := ids.NewShortSet(len(vdrList))
		vdrSet.Add(vdrList...)

		t.Sender.SendPushQuery(vdrSet, t.RequestID, blk.ID(), blk.Bytes())
	} else if err != nil {
		t.Ctx.Log.Error("query for %s was dropped due to an insufficient number of validators", blk.ID())
	}
}

// issue [blk] to consensus
func (t *Transitive) deliver(blk snowman.Block) error {
	if t.Consensus.DecidedOrProcessing(blk) {
		return nil
	}

	// we are no longer waiting on adding the block to consensus, so it is no
	// longer pending
	blkID := blk.ID()
	t.removeFromPending(blk)
	parentID := blk.Parent()
	parent, err := t.GetBlock(parentID)
	// Because the dependency must have been fulfilled by the time this function
	// is called - we don't expect [err] to be non-nil. But it is handled for
	// completness and future proofing.
	if err != nil || !t.Consensus.AcceptedOrProcessing(parent) {
		// if the parent isn't processing or the last accepted block, then this
		// block is effectively rejected
		t.blocked.Abandon(blkID)
		t.metrics.numBlocked.Set(float64(len(t.pending))) // Tracks performance statistics
		t.metrics.numBlockers.Set(float64(t.blocked.Len()))
		return t.errs.Err
	}

	// By ensuring that the parent is either processing or accepted, it is
	// guaranteed that the parent was successfully verified. This means that
	// calling Verify on this block is allowed.

	// make sure this block is valid
	if err := blk.Verify(); err != nil {
		t.Ctx.Log.Debug("block failed verification due to %s, dropping block", err)

		// if verify fails, then all descendants are also invalid
		t.addToNonVerifieds(blk)
		t.blocked.Abandon(blkID)
		t.metrics.numBlocked.Set(float64(len(t.pending))) // Tracks performance statistics
		t.metrics.numBlockers.Set(float64(t.blocked.Len()))
		return t.errs.Err
	}
	t.nonVerifieds.Remove(blkID)
	t.metrics.numNonVerifieds.Set(float64(t.nonVerifieds.Len()))
	t.Ctx.Log.Verbo("adding block to consensus: %s", blkID)
	wrappedBlk := &memoryBlock{
		Block:   blk,
		metrics: &t.metrics,
		tree:    t.nonVerifieds,
	}
	if err := t.Consensus.Add(wrappedBlk); err != nil {
		return err
	}

	// Add all the oracle blocks if they exist. We call verify on all the blocks
	// and add them to consensus before marking anything as fulfilled to avoid
	// any potential reentrant bugs.
	added := []snowman.Block{}
	dropped := []snowman.Block{}
	if blk, ok := blk.(snowman.OracleBlock); ok {
		options, err := blk.Options()
		if err != snowman.ErrNotOracle {
			if err != nil {
				return err
			}

			for _, blk := range options {
				if err := blk.Verify(); err != nil {
					t.Ctx.Log.Debug("block failed verification due to %s, dropping block", err)
					dropped = append(dropped, blk)
					// block fails verification, hold this in memory for bubbling
					t.addToNonVerifieds(blk)
				} else {
					// correctly verified will be passed to consensus as processing block
					// no need to keep it anymore
					t.nonVerifieds.Remove(blk.ID())
					t.metrics.numNonVerifieds.Set(float64(t.nonVerifieds.Len()))
					wrappedBlk := &memoryBlock{
						Block:   blk,
						metrics: &t.metrics,
						tree:    t.nonVerifieds,
					}
					if err := t.Consensus.Add(wrappedBlk); err != nil {
						return err
					}
					added = append(added, blk)
				}
			}
		}
	}

	if err := t.VM.SetPreference(t.Consensus.Preference()); err != nil {
		return err
	}

	// If the block is now preferred, query the network for its preferences
	// with this new block.
	if t.Consensus.IsPreferred(blk) {
		t.pushQuery(blk)
	}

	t.blocked.Fulfill(blkID)
	for _, blk := range added {
		if t.Consensus.IsPreferred(blk) {
			t.pushQuery(blk)
		}

		blkID := blk.ID()
		t.removeFromPending(blk)
		t.blocked.Fulfill(blkID)
		t.blkReqs.RemoveAny(blkID)
	}
	for _, blk := range dropped {
		blkID := blk.ID()
		t.removeFromPending(blk)
		t.blocked.Abandon(blkID)
		t.blkReqs.RemoveAny(blkID)
	}

	// If we should issue multiple queries at the same time, we need to repoll
	t.repoll()

	// Tracks performance statistics
	t.metrics.numRequests.Set(float64(t.blkReqs.Len()))
	t.metrics.numBlocked.Set(float64(len(t.pending)))
	t.metrics.numBlockers.Set(float64(t.blocked.Len()))
	return t.errs.Err
}

// IsBootstrapped returns true iff this chain is done bootstrapping
func (t *Transitive) IsBootstrapped() bool {
	return t.Ctx.IsBootstrapped()
}

// HealthCheck implements the common.Engine interface
func (t *Transitive) HealthCheck() (interface{}, error) {
	t.Ctx.Log.AssertTrue(t.IsBootstrapped(), "HealthCheck received by Engine during Bootstrap")

	consensusIntf, consensusErr := t.Consensus.HealthCheck()
	vmIntf, vmErr := t.VM.HealthCheck()
	intf := map[string]interface{}{
		"consensus": consensusIntf,
		"vm":        vmIntf,
	}
	if consensusErr == nil {
		return intf, vmErr
	}
	if vmErr == nil {
		return intf, consensusErr
	}
	return intf, fmt.Errorf("vm: %s ; consensus: %s", vmErr, consensusErr)
}

// GetBlock implements the snowman.Engine interface
func (t *Transitive) GetBlock(blkID ids.ID) (snowman.Block, error) {
	if blk, ok := t.pending[blkID]; ok {
		return blk, nil
	}
	return t.VM.GetBlock(blkID)
}

// GetVM implements the snowman.Engine interface
func (t *Transitive) GetVM() common.VM {
	return t.VM
}

// Returns true if the block whose ID is [blkID] is waiting to be issued to consensus
func (t *Transitive) pendingContains(blkID ids.ID) bool {
	_, ok := t.pending[blkID]
	return ok
}

func (t *Transitive) removeFromPending(blk snowman.Block) {
	delete(t.pending, blk.ID())
}

func (t *Transitive) addToNonVerifieds(blk snowman.Block) {
	// don't add this blk if it's decided or processing
	// this should not be happening, but just in case.
	if t.Consensus.DecidedOrProcessing(blk) {
		return
	}
	parentID := blk.Parent()
	// we might still need that one, so we can bubble vote to parent through this block
	// only add blocks with parent already in tree or processing.
	// decided parents should not be in this map.
	if t.nonVerifieds.Has(parentID) || t.parentProcessing(blk) {
		t.nonVerifieds.Add(blk.ID(), parentID)
		t.metrics.numNonVerifieds.Set(float64(t.nonVerifieds.Len()))
	}
}

func (t *Transitive) parentProcessing(blk snowman.Block) bool {
	parentID := blk.Parent()
	parentBlk, err := t.GetBlock(parentID)
	return err == nil && !parentBlk.Status().Decided() && t.Consensus.DecidedOrProcessing(parentBlk)
}<|MERGE_RESOLUTION|>--- conflicted
+++ resolved
@@ -30,7 +30,7 @@
 // Transitive implements the Engine interface by attempting to fetch all
 // Transitive dependencies.
 type Transitive struct {
-	Ctx    *snow.Context
+	Ctx    *snow.ConsensusContext
 	Sender common.Sender
 	VM     block.ChainVM
 	common.MsgHandlerNoOps
@@ -72,8 +72,7 @@
 	config.Ctx.Log.Info("initializing consensus engine")
 
 	factory := poll.NewEarlyTermNoTraversalFactory(config.Params.Alpha)
-<<<<<<< HEAD
-	res := &Transitive{
+	t := &Transitive{
 		Ctx:             config.Ctx,
 		MsgHandlerNoOps: common.NewMsgHandlerNoOps(config.Ctx),
 		Sender:          config.Sender,
@@ -85,38 +84,20 @@
 		nonVerifieds:    NewAncestorTree(),
 		polls: poll.NewSet(factory,
 			config.Ctx.Log,
-			config.Params.Namespace,
-			config.Params.Metrics,
+			"",
+			config.Ctx.Registerer,
 		),
 	}
 
-	if err := res.metrics.Initialize(config.Params.Namespace, config.Params.Metrics); err != nil {
+	if err := t.metrics.Initialize("", config.Ctx.Registerer); err != nil {
 		return nil, err
 	}
 
-	return res, nil
-}
-
-func (t *Transitive) Context() *snow.Context {
+	return t, nil
+}
+
+func (t *Transitive) Context() *snow.ConsensusContext {
 	return t.Ctx
-=======
-	t.polls = poll.NewSet(factory,
-		config.Ctx.Log,
-		"",
-		config.Ctx.Registerer,
-	)
-
-	if err := t.metrics.Initialize("", config.Ctx.Registerer); err != nil {
-		return err
-	}
-
-	return t.Bootstrapper.Initialize(
-		config.Config,
-		t.finishBootstrapping,
-		"bs",
-		config.Ctx.Registerer,
-	)
->>>>>>> 42d0b8c0
 }
 
 // When bootstrapping is finished, this will be called.
