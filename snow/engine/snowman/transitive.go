// Copyright (C) 2019-2023, Ava Labs, Inc. All rights reserved.
// See the file LICENSE for licensing terms.

package snowman

import (
	"context"
	"fmt"

	"github.com/prometheus/client_golang/prometheus"

	"go.uber.org/zap"

	"github.com/ava-labs/avalanchego/cache"
	"github.com/ava-labs/avalanchego/cache/metercacher"
	"github.com/ava-labs/avalanchego/ids"
	"github.com/ava-labs/avalanchego/proto/pb/p2p"
	"github.com/ava-labs/avalanchego/snow"
	"github.com/ava-labs/avalanchego/snow/choices"
	"github.com/ava-labs/avalanchego/snow/consensus/snowman"
	"github.com/ava-labs/avalanchego/snow/consensus/snowman/poll"
	"github.com/ava-labs/avalanchego/snow/engine/common"
	"github.com/ava-labs/avalanchego/snow/engine/common/tracker"
	"github.com/ava-labs/avalanchego/snow/engine/snowman/ancestor"
	"github.com/ava-labs/avalanchego/snow/event"
	"github.com/ava-labs/avalanchego/snow/validators"
	"github.com/ava-labs/avalanchego/utils/bag"
	"github.com/ava-labs/avalanchego/utils/bimap"
	"github.com/ava-labs/avalanchego/utils/constants"
	"github.com/ava-labs/avalanchego/utils/logging"
	"github.com/ava-labs/avalanchego/utils/math"
	"github.com/ava-labs/avalanchego/utils/set"
	"github.com/ava-labs/avalanchego/utils/units"
	"github.com/ava-labs/avalanchego/utils/wrappers"
)

const nonVerifiedCacheSize = 64 * units.MiB

var _ Engine = (*Transitive)(nil)

func New(config Config) (Engine, error) {
	return newTransitive(config)
}

func cachedBlockSize(_ ids.ID, blk snowman.Block) int {
	return ids.IDLen + len(blk.Bytes()) + constants.PointerOverhead
}

// Transitive implements the Engine interface by attempting to fetch all
// Transitive dependencies.
type Transitive struct {
	Config
	metrics

	// list of NoOpsHandler for messages dropped by engine
	common.StateSummaryFrontierHandler
	common.AcceptedStateSummaryHandler
	common.AcceptedFrontierHandler
	common.AcceptedHandler
	common.AncestorsHandler
	common.AppHandler
	validators.Connector

	requestID uint32

	// track outstanding preference requests
	polls poll.Set

	// blocks that have we have sent get requests for but haven't yet received
	blkReqs            *bimap.BiMap[common.Request, ids.ID]
	blkReqSourceMetric map[common.Request]prometheus.Counter

	// blocks that are queued to be issued to consensus once missing dependencies are fetched
	// Block ID --> Block
	pending map[ids.ID]snowman.Block

	// Block ID --> Parent ID
	nonVerifieds ancestor.Tree

	// Block ID --> Block.
	// A block is put into this cache if it was not able to be issued. A block
	// fails to be issued if verification on the block or one of its ancestors
	// occurs.
	nonVerifiedCache cache.Cacher[ids.ID, snowman.Block]

	// acceptedFrontiers of the other validators of this chain
	acceptedFrontiers tracker.Accepted

	// operations that are blocked on a block being issued. This could be
	// issuing another block, responding to a query, or applying votes to consensus
	blocked event.Blocker

	// number of times build block needs to be called once the number of
	// processing blocks has gone below the optimal number.
	pendingBuildBlocks int

	// errs tracks if an error has occurred in a callback
	errs wrappers.Errs
}

func newTransitive(config Config) (*Transitive, error) {
	config.Ctx.Log.Info("initializing consensus engine")

	nonVerifiedCache, err := metercacher.New[ids.ID, snowman.Block](
		"non_verified_cache",
		config.Ctx.Registerer,
		cache.NewSizedLRU[ids.ID, snowman.Block](
			nonVerifiedCacheSize,
			cachedBlockSize,
		),
	)
	if err != nil {
		return nil, err
	}

	acceptedFrontiers := tracker.NewAccepted()
	config.Validators.RegisterCallbackListener(config.Ctx.SubnetID, acceptedFrontiers)

	factory := poll.NewEarlyTermNoTraversalFactory(
		config.Params.AlphaPreference,
		config.Params.AlphaConfidence,
	)
	polls, err := poll.NewSet(
		factory,
		config.Ctx.Log,
		"",
		config.Ctx.Registerer,
	)
	if err != nil {
		return nil, err
	}

	t := &Transitive{
		Config:                      config,
		StateSummaryFrontierHandler: common.NewNoOpStateSummaryFrontierHandler(config.Ctx.Log),
		AcceptedStateSummaryHandler: common.NewNoOpAcceptedStateSummaryHandler(config.Ctx.Log),
		AcceptedFrontierHandler:     common.NewNoOpAcceptedFrontierHandler(config.Ctx.Log),
		AcceptedHandler:             common.NewNoOpAcceptedHandler(config.Ctx.Log),
		AncestorsHandler:            common.NewNoOpAncestorsHandler(config.Ctx.Log),
		AppHandler:                  config.VM,
		Connector:                   config.VM,
		pending:                     make(map[ids.ID]snowman.Block),
		nonVerifieds:                ancestor.NewTree(),
		nonVerifiedCache:            nonVerifiedCache,
		acceptedFrontiers:           acceptedFrontiers,
		polls:                       polls,
		blkReqs:                     bimap.New[common.Request, ids.ID](),
		blkReqSourceMetric:          make(map[common.Request]prometheus.Counter),
	}

	return t, t.metrics.Initialize("", config.Ctx.Registerer)
}

func (t *Transitive) Put(ctx context.Context, nodeID ids.NodeID, requestID uint32, blkBytes []byte) error {
	blk, err := t.VM.ParseBlock(ctx, blkBytes)
	if err != nil {
		if t.Ctx.Log.Enabled(logging.Verbo) {
			t.Ctx.Log.Verbo("failed to parse block",
				zap.Stringer("nodeID", nodeID),
				zap.Uint32("requestID", requestID),
				zap.Binary("block", blkBytes),
				zap.Error(err),
			)
		} else {
			t.Ctx.Log.Debug("failed to parse block",
				zap.Stringer("nodeID", nodeID),
				zap.Uint32("requestID", requestID),
				zap.Error(err),
			)
		}
		// because GetFailed doesn't utilize the assumption that we actually
		// sent a Get message, we can safely call GetFailed here to potentially
		// abandon the request.
		return t.GetFailed(ctx, nodeID, requestID)
	}

	var (
		req = common.Request{
			NodeID:    nodeID,
			RequestID: requestID,
		}
		sourceMetric prometheus.Counter
	)
	switch expectedBlkID, ok := t.blkReqs.GetValue(req); {
	case ok:
		actualBlkID := blk.ID()
		if actualBlkID != expectedBlkID {
			t.Ctx.Log.Debug("incorrect block returned in Put",
				zap.Stringer("nodeID", nodeID),
				zap.Uint32("requestID", requestID),
				zap.Stringer("blkID", actualBlkID),
				zap.Stringer("expectedBlkID", expectedBlkID),
			)
			// We assume that [blk] is useless because it doesn't match what we
			// expected.
			return t.GetFailed(ctx, nodeID, requestID)
		}

		sourceMetric = t.blkReqSourceMetric[req]
	case requestID == constants.GossipMsgRequestID:
		sourceMetric = t.metrics.providerSource.WithLabelValues(putGossipSource)
	default:
		// This can happen if this block was provided to this engine while a Get
		// request was outstanding. For example, the block may have been locally
		// built or the node may have received a PushQuery with this block.
		//
		// Note: It is still possible this block will be issued here, because
		// the block may have previously failed verification.
		sourceMetric = t.metrics.providerSource.WithLabelValues(unknownSource)
	}

	if t.wasIssued(blk) {
		t.metrics.numUselessPutBytes.Add(float64(len(blkBytes)))
	}

	// issue the block into consensus. If the block has already been issued,
	// this will be a noop. If this block has missing dependencies, vdr will
	// receive requests to fill the ancestry. dependencies that have already
	// been fetched, but with missing dependencies themselves won't be requested
	// from the vdr.
	if _, err := t.issueFrom(ctx, nodeID, blk, sourceMetric); err != nil {
		return err
	}
	return t.buildBlocks(ctx)
}

func (t *Transitive) GetFailed(ctx context.Context, nodeID ids.NodeID, requestID uint32) error {
	// We don't assume that this function is called after a failed Get message.
	// Check to see if we have an outstanding request and also get what the
	// request was for if it exists.
	req := common.Request{
		NodeID:    nodeID,
		RequestID: requestID,
	}
	blkID, ok := t.blkReqs.DeleteKey(req)
	if !ok {
		t.Ctx.Log.Debug("unexpected GetFailed",
			zap.Stringer("nodeID", nodeID),
			zap.Uint32("requestID", requestID),
		)
		return nil
	}
	delete(t.blkReqSourceMetric, req)

	// Because the get request was dropped, we no longer expect blkID to be issued.
	t.blocked.Abandon(ctx, blkID)
	t.metrics.numRequests.Set(float64(t.blkReqs.Len()))
	t.metrics.numBlockers.Set(float64(t.blocked.Len()))
	return t.buildBlocks(ctx)
}

func (t *Transitive) PullQuery(ctx context.Context, nodeID ids.NodeID, requestID uint32, blkID ids.ID, requestedHeight uint64) error {
	t.sendChits(ctx, nodeID, requestID, requestedHeight)

	sourceMetric := t.metrics.providerSource.WithLabelValues(pushGossipSource)

	// Try to issue [blkID] to consensus.
	// If we're missing an ancestor, request it from [vdr]
	if _, err := t.issueFromByID(ctx, nodeID, blkID, sourceMetric); err != nil {
		return err
	}

	return t.buildBlocks(ctx)
}

func (t *Transitive) PushQuery(ctx context.Context, nodeID ids.NodeID, requestID uint32, blkBytes []byte, requestedHeight uint64) error {
	t.sendChits(ctx, nodeID, requestID, requestedHeight)

	blk, err := t.VM.ParseBlock(ctx, blkBytes)
	// If parsing fails, we just drop the request, as we didn't ask for it
	if err != nil {
		if t.Ctx.Log.Enabled(logging.Verbo) {
			t.Ctx.Log.Verbo("failed to parse block",
				zap.Stringer("nodeID", nodeID),
				zap.Uint32("requestID", requestID),
				zap.Binary("block", blkBytes),
				zap.Error(err),
			)
		} else {
			t.Ctx.Log.Debug("failed to parse block",
				zap.Stringer("nodeID", nodeID),
				zap.Uint32("requestID", requestID),
				zap.Error(err),
			)
		}
		return nil
	}

	if t.wasIssued(blk) {
		t.metrics.numUselessPushQueryBytes.Add(float64(len(blkBytes)))
	}

	sourceMetric := t.metrics.providerSource.WithLabelValues(pushGossipSource)

	// issue the block into consensus. If the block has already been issued,
	// this will be a noop. If this block has missing dependencies, nodeID will
	// receive requests to fill the ancestry. dependencies that have already
	// been fetched, but with missing dependencies themselves won't be requested
	// from the vdr.
	if _, err := t.issueFrom(ctx, nodeID, blk, sourceMetric); err != nil {
		return err
	}

	return t.buildBlocks(ctx)
}

func (t *Transitive) Chits(ctx context.Context, nodeID ids.NodeID, requestID uint32, preferredID ids.ID, preferredIDAtHeight ids.ID, acceptedID ids.ID) error {
	t.acceptedFrontiers.SetLastAccepted(nodeID, acceptedID)

	t.Ctx.Log.Verbo("called Chits for the block",
		zap.Stringer("nodeID", nodeID),
		zap.Uint32("requestID", requestID),
		zap.Stringer("preferredID", preferredID),
		zap.Stringer("preferredIDAtHeight", preferredIDAtHeight),
		zap.Stringer("acceptedID", acceptedID),
	)

	sourceMetric := t.metrics.providerSource.WithLabelValues(pullGossipSource)

	addedPreferred, err := t.issueFromByID(ctx, nodeID, preferredID, sourceMetric)
	if err != nil {
		return err
	}

	var (
		addedPreferredIDAtHeight = addedPreferred
		// Invariant: The order of [responseOptions] must be [preferredID] then
		// (optionally) [preferredIDAtHeight]. During vote application, the
		// first vote that can be applied will be used. So, the votes should be
		// populated in order of decreasing height.
		responseOptions = []ids.ID{preferredID}
	)
	if preferredID != preferredIDAtHeight {
		addedPreferredIDAtHeight, err = t.issueFromByID(ctx, nodeID, preferredIDAtHeight, sourceMetric)
		if err != nil {
			return err
		}
		responseOptions = append(responseOptions, preferredIDAtHeight)
	}

	// Will record chits once [preferredID] and [preferredIDAtHeight] have been
	// issued into consensus
	v := &voter{
		t:               t,
		vdr:             nodeID,
		requestID:       requestID,
		responseOptions: responseOptions,
	}

	// Wait until [preferredID] and [preferredIDAtHeight] have been issued to
	// consensus before applying this chit.
	if !addedPreferred {
		v.deps.Add(preferredID)
	}
	if !addedPreferredIDAtHeight {
		v.deps.Add(preferredIDAtHeight)
	}

	t.blocked.Register(ctx, v)
	t.metrics.numBlockers.Set(float64(t.blocked.Len()))
	return t.buildBlocks(ctx)
}

func (t *Transitive) QueryFailed(ctx context.Context, nodeID ids.NodeID, requestID uint32) error {
	lastAccepted, ok := t.acceptedFrontiers.LastAccepted(nodeID)
	if ok {
		return t.Chits(ctx, nodeID, requestID, lastAccepted, lastAccepted, lastAccepted)
	}

	t.blocked.Register(
		ctx,
		&voter{
			t:         t,
			vdr:       nodeID,
			requestID: requestID,
		},
	)
	t.metrics.numBlockers.Set(float64(t.blocked.Len()))
	return t.buildBlocks(ctx)
}

func (*Transitive) Timeout(context.Context) error {
	return nil
}

func (t *Transitive) Gossip(ctx context.Context) error {
	blkID, err := t.VM.LastAccepted(ctx)
	if err != nil {
		return err
	}

	blk, err := t.GetBlock(ctx, blkID)
	if err != nil {
		t.Ctx.Log.Warn("dropping gossip request",
			zap.String("reason", "block couldn't be loaded"),
			zap.Stringer("blkID", blkID),
			zap.Error(err),
		)
		return nil
	}
	t.Ctx.Log.Verbo("gossiping accepted block to the network",
		zap.Stringer("blkID", blkID),
	)
	t.Sender.SendGossip(ctx, blk.Bytes())
	return nil
}

func (*Transitive) Halt(context.Context) {}

func (t *Transitive) Shutdown(ctx context.Context) error {
	t.Ctx.Log.Info("shutting down consensus engine")

	t.Ctx.Lock.Lock()
	defer t.Ctx.Lock.Unlock()

	return t.VM.Shutdown(ctx)
}

func (t *Transitive) Notify(ctx context.Context, msg common.Message) error {
	switch msg {
	case common.PendingTxs:
		// the pending txs message means we should attempt to build a block.
		t.pendingBuildBlocks++
		return t.buildBlocks(ctx)
	case common.StateSyncDone:
		t.Ctx.StateSyncing.Set(false)
		return nil
	default:
		t.Ctx.Log.Warn("received an unexpected message from the VM",
			zap.Stringer("messageString", msg),
		)
		return nil
	}
}

func (t *Transitive) Context() *snow.ConsensusContext {
	return t.Ctx
}

func (t *Transitive) Start(ctx context.Context, startReqID uint32) error {
	t.requestID = startReqID
	lastAcceptedID, err := t.VM.LastAccepted(ctx)
	if err != nil {
		return err
	}

	lastAccepted, err := t.GetBlock(ctx, lastAcceptedID)
	if err != nil {
		t.Ctx.Log.Error("failed to get last accepted block",
			zap.Error(err),
		)
		return err
	}

	// initialize consensus to the last accepted blockID
	if err := t.Consensus.Initialize(t.Ctx, t.Params, lastAcceptedID, lastAccepted.Height(), lastAccepted.Timestamp()); err != nil {
		return err
	}

	// to maintain the invariant that oracle blocks are issued in the correct
	// preferences, we need to handle the case that we are bootstrapping into an oracle block
	if oracleBlk, ok := lastAccepted.(snowman.OracleBlock); ok {
		options, err := oracleBlk.Options(ctx)
		switch {
		case err == snowman.ErrNotOracle:
			// if there aren't blocks we need to deliver on startup, we need to set
			// the preference to the last accepted block
			if err := t.VM.SetPreference(ctx, lastAcceptedID); err != nil {
				return err
			}
		case err != nil:
			return err
		default:
			sourceMetric := t.metrics.providerSource.WithLabelValues(builtSource)
			for _, blk := range options {
				// note that deliver will set the VM's preference
<<<<<<< HEAD
				if err := t.deliver(ctx, blk, false, sourceMetric); err != nil {
=======
				if err := t.deliver(ctx, t.Ctx.NodeID, blk, false); err != nil {
>>>>>>> f752ea87
					return err
				}
			}
		}
	} else if err := t.VM.SetPreference(ctx, lastAcceptedID); err != nil {
		return err
	}

	t.Ctx.Log.Info("consensus starting",
		zap.Stringer("lastAcceptedBlock", lastAcceptedID),
	)
	t.metrics.bootstrapFinished.Set(1)

	t.Ctx.State.Set(snow.EngineState{
		Type:  p2p.EngineType_ENGINE_TYPE_SNOWMAN,
		State: snow.NormalOp,
	})
	if err := t.VM.SetState(ctx, snow.NormalOp); err != nil {
		return fmt.Errorf("failed to notify VM that consensus is starting: %w",
			err)
	}
	return nil
}

func (t *Transitive) HealthCheck(ctx context.Context) (interface{}, error) {
	t.Ctx.Lock.Lock()
	defer t.Ctx.Lock.Unlock()

	consensusIntf, consensusErr := t.Consensus.HealthCheck(ctx)
	vmIntf, vmErr := t.VM.HealthCheck(ctx)
	intf := map[string]interface{}{
		"consensus": consensusIntf,
		"vm":        vmIntf,
	}
	if consensusErr == nil {
		return intf, vmErr
	}
	if vmErr == nil {
		return intf, consensusErr
	}
	return intf, fmt.Errorf("vm: %w ; consensus: %w", vmErr, consensusErr)
}

func (t *Transitive) GetBlock(ctx context.Context, blkID ids.ID) (snowman.Block, error) {
	if blk, ok := t.pending[blkID]; ok {
		return blk, nil
	}
	if blk, ok := t.nonVerifiedCache.Get(blkID); ok {
		return blk, nil
	}

	return t.VM.GetBlock(ctx, blkID)
}

func (t *Transitive) sendChits(ctx context.Context, nodeID ids.NodeID, requestID uint32, requestedHeight uint64) {
	lastAcceptedID, lastAcceptedHeight := t.Consensus.LastAccepted()
	// If we aren't fully verifying blocks, only vote for blocks that are widely
	// preferred by the validator set.
	if t.Ctx.StateSyncing.Get() || t.Config.PartialSync {
		acceptedAtHeight, err := t.VM.GetBlockIDAtHeight(ctx, requestedHeight)
		if err != nil {
			// Because we only return accepted state here, it's fairly likely
			// that the requested height is higher than the last accepted block.
			// That means that this code path is actually quite common.
			t.Ctx.Log.Debug("failed fetching accepted block",
				zap.Stringer("nodeID", nodeID),
				zap.Uint64("requestedHeight", requestedHeight),
				zap.Uint64("lastAcceptedHeight", lastAcceptedHeight),
				zap.Stringer("lastAcceptedID", lastAcceptedID),
				zap.Error(err),
			)
			acceptedAtHeight = lastAcceptedID
		}
		t.Sender.SendChits(ctx, nodeID, requestID, lastAcceptedID, acceptedAtHeight, lastAcceptedID)
		return
	}

	var (
		preference         = t.Consensus.Preference()
		preferenceAtHeight ids.ID
	)
	if requestedHeight < lastAcceptedHeight {
		var err error
		preferenceAtHeight, err = t.VM.GetBlockIDAtHeight(ctx, requestedHeight)
		if err != nil {
			// If this chain is pruning historical blocks, it's expected for a
			// node to be unable to fetch some block IDs. In this case, we fall
			// back to returning the last accepted ID.
			//
			// Because it is possible for a byzantine node to spam requests at
			// old heights on a pruning network, we log this as debug. However,
			// this case is unexpected to be hit by correct peers.
			t.Ctx.Log.Debug("failed fetching accepted block",
				zap.Stringer("nodeID", nodeID),
				zap.Uint64("requestedHeight", requestedHeight),
				zap.Uint64("lastAcceptedHeight", lastAcceptedHeight),
				zap.Stringer("lastAcceptedID", lastAcceptedID),
				zap.Error(err),
			)
			t.numMissingAcceptedBlocks.Inc()

			preferenceAtHeight = lastAcceptedID
		}
	} else {
		var ok bool
		preferenceAtHeight, ok = t.Consensus.PreferenceAtHeight(requestedHeight)
		if !ok {
			t.Ctx.Log.Debug("failed fetching processing block",
				zap.Stringer("nodeID", nodeID),
				zap.Uint64("requestedHeight", requestedHeight),
				zap.Uint64("lastAcceptedHeight", lastAcceptedHeight),
				zap.Stringer("preferredID", preference),
			)
			// If the requested height is higher than our preferred tip, we
			// don't prefer anything at the requested height yet.
			preferenceAtHeight = preference
		}
	}
	t.Sender.SendChits(ctx, nodeID, requestID, preference, preferenceAtHeight, lastAcceptedID)
}

// Build blocks if they have been requested and the number of processing blocks
// is less than optimal.
func (t *Transitive) buildBlocks(ctx context.Context) error {
	if err := t.errs.Err; err != nil {
		return err
	}
	for t.pendingBuildBlocks > 0 && t.Consensus.NumProcessing() < t.Params.OptimalProcessing {
		t.pendingBuildBlocks--

		blk, err := t.VM.BuildBlock(ctx)
		if err != nil {
			t.Ctx.Log.Debug("failed building block",
				zap.Error(err),
			)
			t.numBuildsFailed.Inc()
			return nil
		}
		t.numBuilt.Inc()

		// a newly created block is expected to be processing. If this check
		// fails, there is potentially an error in the VM this engine is running
		if status := blk.Status(); status != choices.Processing {
			t.Ctx.Log.Warn("attempting to issue block with unexpected status",
				zap.Stringer("expectedStatus", choices.Processing),
				zap.Stringer("status", status),
			)
		}

		// The newly created block should be built on top of the preferred block.
		// Otherwise, the new block doesn't have the best chance of being confirmed.
		parentID := blk.Parent()
		if pref := t.Consensus.Preference(); parentID != pref {
			t.Ctx.Log.Warn("built block with unexpected parent",
				zap.Stringer("expectedParentID", pref),
				zap.Stringer("parentID", parentID),
			)
		}

		sourceMetric := t.metrics.providerSource.WithLabelValues(builtSource)
		added, err := t.issueWithAncestors(ctx, blk, sourceMetric)
		if err != nil {
			return err
		}

		// issuing the block shouldn't have any missing dependencies
		if added {
			t.Ctx.Log.Verbo("successfully issued new block from the VM")
		} else {
			t.Ctx.Log.Warn("built block with unissued ancestors")
		}
	}
	return nil
}

// Issue another poll to the network, asking what it prefers given the block we prefer.
// Helps move consensus along.
func (t *Transitive) repoll(ctx context.Context) {
	// if we are issuing a repoll, we should gossip our current preferences to
	// propagate the most likely branch as quickly as possible
	prefID := t.Consensus.Preference()

	for i := t.polls.Len(); i < t.Params.ConcurrentRepolls; i++ {
		t.sendQuery(ctx, prefID, nil, false)
	}
}

// issueFromByID attempts to issue the branch ending with a block [blkID] into consensus.
// If we do not have [blkID], request it.
// Returns true if the block is processing in consensus or is decided.
func (t *Transitive) issueFromByID(ctx context.Context, nodeID ids.NodeID, blkID ids.ID, sourceMetric prometheus.Counter) (bool, error) {
	blk, err := t.GetBlock(ctx, blkID)
	if err != nil {
		t.sendRequest(ctx, nodeID, blkID, sourceMetric)
		return false, nil
	}
	return t.issueFrom(ctx, nodeID, blk, sourceMetric)
}

// issueFrom attempts to issue the branch ending with block [blkID] to consensus.
// Returns true if the block is processing in consensus or is decided.
// If a dependency is missing, request it from [vdr].
func (t *Transitive) issueFrom(ctx context.Context, nodeID ids.NodeID, blk snowman.Block, sourceMetric prometheus.Counter) (bool, error) {
	// issue [blk] and its ancestors to consensus.
	blkID := blk.ID()
	for !t.wasIssued(blk) {
<<<<<<< HEAD
		if err := t.issue(ctx, blk, false, sourceMetric); err != nil {
=======
		if err := t.issue(ctx, nodeID, blk, false); err != nil {
>>>>>>> f752ea87
			return false, err
		}

		blkID = blk.Parent()
		var err error
		blk, err = t.GetBlock(ctx, blkID)

		// If we don't have this ancestor, request it from [vdr]
		if err != nil || !blk.Status().Fetched() {
			t.sendRequest(ctx, nodeID, blkID, sourceMetric)
			return false, nil
		}
	}

	// Remove any outstanding requests for this block
	if req, ok := t.blkReqs.DeleteValue(blkID); ok {
		delete(t.blkReqSourceMetric, req)
	}

	issued := t.Consensus.Decided(blk) || t.Consensus.Processing(blkID)
	if issued {
		// A dependency should never be waiting on a decided or processing
		// block. However, if the block was marked as rejected by the VM, the
		// dependencies may still be waiting. Therefore, they should abandoned.
		t.blocked.Abandon(ctx, blkID)
	}

	// Tracks performance statistics
	t.metrics.numRequests.Set(float64(t.blkReqs.Len()))
	t.metrics.numBlockers.Set(float64(t.blocked.Len()))
	return issued, t.errs.Err
}

// issueWithAncestors attempts to issue the branch ending with [blk] to consensus.
// Returns true if the block is processing in consensus or is decided.
// If a dependency is missing and the dependency hasn't been requested, the issuance will be abandoned.
func (t *Transitive) issueWithAncestors(
	ctx context.Context,
	blk snowman.Block,
	sourceMetric prometheus.Counter,
) (bool, error) {
	blkID := blk.ID()
	// issue [blk] and its ancestors into consensus
	status := blk.Status()
	for status.Fetched() && !t.wasIssued(blk) {
<<<<<<< HEAD
		err := t.issue(ctx, blk, true, sourceMetric)
=======
		err := t.issue(ctx, t.Ctx.NodeID, blk, true)
>>>>>>> f752ea87
		if err != nil {
			return false, err
		}
		blkID = blk.Parent()
		blk, err = t.GetBlock(ctx, blkID)
		if err != nil {
			status = choices.Unknown
			break
		}
		status = blk.Status()
	}

	// The block was issued into consensus. This is the happy path.
	if status != choices.Unknown && (t.Consensus.Decided(blk) || t.Consensus.Processing(blkID)) {
		return true, nil
	}

	// There's an outstanding request for this block.
	// We can just wait for that request to succeed or fail.
	if t.blkReqs.HasValue(blkID) {
		return false, nil
	}

	// We don't have this block and have no reason to expect that we will get it.
	// Abandon the block to avoid a memory leak.
	t.blocked.Abandon(ctx, blkID)
	t.metrics.numBlockers.Set(float64(t.blocked.Len()))
	return false, t.errs.Err
}

// If the block has been decided, then it is marked as having been issued.
// If the block is processing, then it was issued.
// If the block is queued to be added to consensus, then it was issued.
func (t *Transitive) wasIssued(blk snowman.Block) bool {
	blkID := blk.ID()
	return t.Consensus.Decided(blk) || t.Consensus.Processing(blkID) || t.pendingContains(blkID)
}

// Issue [blk] to consensus once its ancestors have been issued.
// If [push] is true, a push query will be used. Otherwise, a pull query will be
// used.
<<<<<<< HEAD
func (t *Transitive) issue(
	ctx context.Context,
	blk snowman.Block,
	push bool,
	sourceMetric prometheus.Counter,
) error {
=======
func (t *Transitive) issue(ctx context.Context, nodeID ids.NodeID, blk snowman.Block, push bool) error {
>>>>>>> f752ea87
	blkID := blk.ID()

	// mark that the block is queued to be added to consensus once its ancestors have been
	t.pending[blkID] = blk

	// Remove any outstanding requests for this block
	if req, ok := t.blkReqs.DeleteValue(blkID); ok {
		delete(t.blkReqSourceMetric, req)
	}

	// Will add [blk] to consensus once its ancestors have been
	i := &issuer{
<<<<<<< HEAD
		t:            t,
		blk:          blk,
		sourceMetric: sourceMetric,
		push:         push,
=======
		t:      t,
		nodeID: nodeID,
		blk:    blk,
		push:   push,
>>>>>>> f752ea87
	}

	// block on the parent if needed
	parentID := blk.Parent()
	if parent, err := t.GetBlock(ctx, parentID); err != nil || !(t.Consensus.Decided(parent) || t.Consensus.Processing(parentID)) {
		t.Ctx.Log.Verbo("block waiting for parent to be issued",
			zap.Stringer("blkID", blkID),
			zap.Stringer("parentID", parentID),
		)
		i.deps.Add(parentID)
	}

	t.blocked.Register(ctx, i)

	// Tracks performance statistics
	t.metrics.numRequests.Set(float64(t.blkReqs.Len()))
	t.metrics.numBlocked.Set(float64(len(t.pending)))
	t.metrics.numBlockers.Set(float64(t.blocked.Len()))
	t.metrics.providerStake.Observe(float64(t.Validators.GetWeight(t.Ctx.SubnetID, nodeID)))
	return t.errs.Err
}

// Request that [vdr] send us block [blkID]
func (t *Transitive) sendRequest(ctx context.Context, nodeID ids.NodeID, blkID ids.ID, sourceMetric prometheus.Counter) {
	// There is already an outstanding request for this block
	if t.blkReqs.HasValue(blkID) {
		return
	}

	t.requestID++
	req := common.Request{
		NodeID:    nodeID,
		RequestID: t.requestID,
	}
	t.blkReqs.Put(req, blkID)
	t.blkReqSourceMetric[req] = sourceMetric

	t.Ctx.Log.Verbo("sending Get request",
		zap.Stringer("nodeID", nodeID),
		zap.Uint32("requestID", t.requestID),
		zap.Stringer("blkID", blkID),
	)
	t.Sender.SendGet(ctx, nodeID, t.requestID, blkID)

	// Tracks performance statistics
	t.metrics.numRequests.Set(float64(t.blkReqs.Len()))
}

// Send a query for this block. If push is set to true, blkBytes will be used to
// send a PushQuery. Otherwise, blkBytes will be ignored and a PullQuery will be
// sent.
func (t *Transitive) sendQuery(
	ctx context.Context,
	blkID ids.ID,
	blkBytes []byte,
	push bool,
) {
	t.Ctx.Log.Verbo("sampling from validators",
		zap.Stringer("validators", t.Validators),
	)

	vdrIDs, err := t.Validators.Sample(t.Ctx.SubnetID, t.Params.K)
	if err != nil {
		t.Ctx.Log.Error("dropped query for block",
			zap.String("reason", "insufficient number of validators"),
			zap.Stringer("blkID", blkID),
		)
		return
	}

	_, lastAcceptedHeight := t.Consensus.LastAccepted()
	nextHeightToAccept, err := math.Add64(lastAcceptedHeight, 1)
	if err != nil {
		t.Ctx.Log.Error("dropped query for block",
			zap.String("reason", "block height overflow"),
			zap.Stringer("blkID", blkID),
			zap.Uint64("lastAcceptedHeight", lastAcceptedHeight),
			zap.Error(err),
		)
		return
	}

	vdrBag := bag.Of(vdrIDs...)
	t.requestID++
	if !t.polls.Add(t.requestID, vdrBag) {
		t.Ctx.Log.Error("dropped query for block",
			zap.String("reason", "failed to add poll"),
			zap.Stringer("blkID", blkID),
			zap.Uint32("requestID", t.requestID),
		)
		return
	}

	vdrSet := set.Of(vdrIDs...)
	if push {
		t.Sender.SendPushQuery(ctx, vdrSet, t.requestID, blkBytes, nextHeightToAccept)
	} else {
		t.Sender.SendPullQuery(ctx, vdrSet, t.requestID, blkID, nextHeightToAccept)
	}
}

// issue [blk] to consensus
// If [push] is true, a push query will be used. Otherwise, a pull query will be
// used.
<<<<<<< HEAD
func (t *Transitive) deliver(ctx context.Context, blk snowman.Block, push bool, sourceMetric prometheus.Counter) error {
=======
func (t *Transitive) deliver(ctx context.Context, nodeID ids.NodeID, blk snowman.Block, push bool) error {
>>>>>>> f752ea87
	blkID := blk.ID()
	if t.Consensus.Decided(blk) || t.Consensus.Processing(blkID) {
		return nil
	}

	// we are no longer waiting on adding the block to consensus, so it is no
	// longer pending
	t.removeFromPending(blk)
	parentID := blk.Parent()
	parent, err := t.GetBlock(ctx, parentID)
	// Because the dependency must have been fulfilled by the time this function
	// is called - we don't expect [err] to be non-nil. But it is handled for
	// completness and future proofing.
	if err != nil || !(parent.Status() == choices.Accepted || t.Consensus.Processing(parentID)) {
		// if the parent isn't processing or the last accepted block, then this
		// block is effectively rejected
		t.blocked.Abandon(ctx, blkID)
		t.metrics.numBlocked.Set(float64(len(t.pending))) // Tracks performance statistics
		t.metrics.numBlockers.Set(float64(t.blocked.Len()))
		return t.errs.Err
	}

	// By ensuring that the parent is either processing or accepted, it is
	// guaranteed that the parent was successfully verified. This means that
	// calling Verify on this block is allowed.
<<<<<<< HEAD
	blkAdded, err := t.addUnverifiedBlockToConsensus(ctx, blk, sourceMetric)
=======
	blkAdded, err := t.addUnverifiedBlockToConsensus(ctx, nodeID, blk)
>>>>>>> f752ea87
	if err != nil {
		return err
	}
	if !blkAdded {
		t.blocked.Abandon(ctx, blkID)
		t.metrics.numBlocked.Set(float64(len(t.pending))) // Tracks performance statistics
		t.metrics.numBlockers.Set(float64(t.blocked.Len()))
		return t.errs.Err
	}

	// Add all the oracle blocks if they exist. We call verify on all the blocks
	// and add them to consensus before marking anything as fulfilled to avoid
	// any potential reentrant bugs.
	added := []snowman.Block{}
	dropped := []snowman.Block{}
	if blk, ok := blk.(snowman.OracleBlock); ok {
		options, err := blk.Options(ctx)
		if err != snowman.ErrNotOracle {
			if err != nil {
				return err
			}

			for _, blk := range options {
<<<<<<< HEAD
				blkAdded, err := t.addUnverifiedBlockToConsensus(ctx, blk, sourceMetric)
=======
				blkAdded, err := t.addUnverifiedBlockToConsensus(ctx, nodeID, blk)
>>>>>>> f752ea87
				if err != nil {
					return err
				}
				if blkAdded {
					added = append(added, blk)
				} else {
					dropped = append(dropped, blk)
				}
			}
		}
	}

	if err := t.VM.SetPreference(ctx, t.Consensus.Preference()); err != nil {
		return err
	}

	// If the block is now preferred, query the network for its preferences
	// with this new block.
	if t.Consensus.IsPreferred(blk) {
		t.sendQuery(ctx, blkID, blk.Bytes(), push)
	}

	t.blocked.Fulfill(ctx, blkID)
	for _, blk := range added {
		blkID := blk.ID()
		if t.Consensus.IsPreferred(blk) {
			t.sendQuery(ctx, blkID, blk.Bytes(), push)
		}

		t.removeFromPending(blk)
		t.blocked.Fulfill(ctx, blkID)
		if req, ok := t.blkReqs.DeleteValue(blkID); ok {
			delete(t.blkReqSourceMetric, req)
		}
	}
	for _, blk := range dropped {
		blkID := blk.ID()
		t.removeFromPending(blk)
		t.blocked.Abandon(ctx, blkID)
		if req, ok := t.blkReqs.DeleteValue(blkID); ok {
			delete(t.blkReqSourceMetric, req)
		}
	}

	// If we should issue multiple queries at the same time, we need to repoll
	t.repoll(ctx)

	// Tracks performance statistics
	t.metrics.numRequests.Set(float64(t.blkReqs.Len()))
	t.metrics.numBlocked.Set(float64(len(t.pending)))
	t.metrics.numBlockers.Set(float64(t.blocked.Len()))
	return t.errs.Err
}

// Returns true if the block whose ID is [blkID] is waiting to be issued to consensus
func (t *Transitive) pendingContains(blkID ids.ID) bool {
	_, ok := t.pending[blkID]
	return ok
}

func (t *Transitive) removeFromPending(blk snowman.Block) {
	delete(t.pending, blk.ID())
}

func (t *Transitive) addToNonVerifieds(blk snowman.Block) {
	// don't add this blk if it's decided or processing.
	blkID := blk.ID()
	if t.Consensus.Decided(blk) || t.Consensus.Processing(blkID) {
		return
	}
	parentID := blk.Parent()
	// we might still need this block so we can bubble votes to the parent
	// only add blocks with parent already in the tree or processing.
	// decided parents should not be in this map.
	if t.nonVerifieds.Has(parentID) || t.Consensus.Processing(parentID) {
		t.nonVerifieds.Add(blkID, parentID)
		t.nonVerifiedCache.Put(blkID, blk)
		t.metrics.numNonVerifieds.Set(float64(t.nonVerifieds.Len()))
	}
}

// addUnverifiedBlockToConsensus returns whether the block was added and an
// error if one occurred while adding it to consensus.
<<<<<<< HEAD
func (t *Transitive) addUnverifiedBlockToConsensus(
	ctx context.Context,
	blk snowman.Block,
	sourceMetric prometheus.Counter,
) (bool, error) {
=======
func (t *Transitive) addUnverifiedBlockToConsensus(ctx context.Context, nodeID ids.NodeID, blk snowman.Block) (bool, error) {
>>>>>>> f752ea87
	blkID := blk.ID()

	// make sure this block is valid
	if err := blk.Verify(ctx); err != nil {
		t.Ctx.Log.Debug("block verification failed",
			zap.Stringer("nodeID", nodeID),
			zap.Stringer("blkID", blkID),
			zap.Error(err),
		)

		// if verify fails, then all descendants are also invalid
		t.addToNonVerifieds(blk)
		return false, nil
	}

	sourceMetric.Inc()
	t.nonVerifieds.Remove(blkID)
	t.nonVerifiedCache.Evict(blkID)
	t.metrics.numNonVerifieds.Set(float64(t.nonVerifieds.Len()))
	t.Ctx.Log.Verbo("adding block to consensus",
		zap.Stringer("nodeID", nodeID),
		zap.Stringer("blkID", blkID),
	)
	return true, t.Consensus.Add(ctx, &memoryBlock{
		Block:   blk,
		metrics: &t.metrics,
		tree:    t.nonVerifieds,
	})
}<|MERGE_RESOLUTION|>--- conflicted
+++ resolved
@@ -474,11 +474,7 @@
 			sourceMetric := t.metrics.providerSource.WithLabelValues(builtSource)
 			for _, blk := range options {
 				// note that deliver will set the VM's preference
-<<<<<<< HEAD
-				if err := t.deliver(ctx, blk, false, sourceMetric); err != nil {
-=======
-				if err := t.deliver(ctx, t.Ctx.NodeID, blk, false); err != nil {
->>>>>>> f752ea87
+				if err := t.deliver(ctx, t.Ctx.NodeID, blk, false, sourceMetric); err != nil {
 					return err
 				}
 			}
@@ -685,11 +681,7 @@
 	// issue [blk] and its ancestors to consensus.
 	blkID := blk.ID()
 	for !t.wasIssued(blk) {
-<<<<<<< HEAD
-		if err := t.issue(ctx, blk, false, sourceMetric); err != nil {
-=======
-		if err := t.issue(ctx, nodeID, blk, false); err != nil {
->>>>>>> f752ea87
+		if err := t.issue(ctx, nodeID, blk, false, sourceMetric); err != nil {
 			return false, err
 		}
 
@@ -735,11 +727,7 @@
 	// issue [blk] and its ancestors into consensus
 	status := blk.Status()
 	for status.Fetched() && !t.wasIssued(blk) {
-<<<<<<< HEAD
-		err := t.issue(ctx, blk, true, sourceMetric)
-=======
-		err := t.issue(ctx, t.Ctx.NodeID, blk, true)
->>>>>>> f752ea87
+		err := t.issue(ctx, t.Ctx.NodeID, blk, true, sourceMetric)
 		if err != nil {
 			return false, err
 		}
@@ -781,16 +769,13 @@
 // Issue [blk] to consensus once its ancestors have been issued.
 // If [push] is true, a push query will be used. Otherwise, a pull query will be
 // used.
-<<<<<<< HEAD
 func (t *Transitive) issue(
 	ctx context.Context,
+	nodeID ids.NodeID,
 	blk snowman.Block,
 	push bool,
 	sourceMetric prometheus.Counter,
 ) error {
-=======
-func (t *Transitive) issue(ctx context.Context, nodeID ids.NodeID, blk snowman.Block, push bool) error {
->>>>>>> f752ea87
 	blkID := blk.ID()
 
 	// mark that the block is queued to be added to consensus once its ancestors have been
@@ -803,17 +788,11 @@
 
 	// Will add [blk] to consensus once its ancestors have been
 	i := &issuer{
-<<<<<<< HEAD
 		t:            t,
+		nodeID:       nodeID,
 		blk:          blk,
 		sourceMetric: sourceMetric,
 		push:         push,
-=======
-		t:      t,
-		nodeID: nodeID,
-		blk:    blk,
-		push:   push,
->>>>>>> f752ea87
 	}
 
 	// block on the parent if needed
@@ -832,7 +811,6 @@
 	t.metrics.numRequests.Set(float64(t.blkReqs.Len()))
 	t.metrics.numBlocked.Set(float64(len(t.pending)))
 	t.metrics.numBlockers.Set(float64(t.blocked.Len()))
-	t.metrics.providerStake.Observe(float64(t.Validators.GetWeight(t.Ctx.SubnetID, nodeID)))
 	return t.errs.Err
 }
 
@@ -918,11 +896,13 @@
 // issue [blk] to consensus
 // If [push] is true, a push query will be used. Otherwise, a pull query will be
 // used.
-<<<<<<< HEAD
-func (t *Transitive) deliver(ctx context.Context, blk snowman.Block, push bool, sourceMetric prometheus.Counter) error {
-=======
-func (t *Transitive) deliver(ctx context.Context, nodeID ids.NodeID, blk snowman.Block, push bool) error {
->>>>>>> f752ea87
+func (t *Transitive) deliver(
+	ctx context.Context,
+	nodeID ids.NodeID,
+	blk snowman.Block,
+	push bool,
+	sourceMetric prometheus.Counter,
+) error {
 	blkID := blk.ID()
 	if t.Consensus.Decided(blk) || t.Consensus.Processing(blkID) {
 		return nil
@@ -948,11 +928,7 @@
 	// By ensuring that the parent is either processing or accepted, it is
 	// guaranteed that the parent was successfully verified. This means that
 	// calling Verify on this block is allowed.
-<<<<<<< HEAD
-	blkAdded, err := t.addUnverifiedBlockToConsensus(ctx, blk, sourceMetric)
-=======
-	blkAdded, err := t.addUnverifiedBlockToConsensus(ctx, nodeID, blk)
->>>>>>> f752ea87
+	blkAdded, err := t.addUnverifiedBlockToConsensus(ctx, nodeID, blk, sourceMetric)
 	if err != nil {
 		return err
 	}
@@ -976,11 +952,7 @@
 			}
 
 			for _, blk := range options {
-<<<<<<< HEAD
-				blkAdded, err := t.addUnverifiedBlockToConsensus(ctx, blk, sourceMetric)
-=======
-				blkAdded, err := t.addUnverifiedBlockToConsensus(ctx, nodeID, blk)
->>>>>>> f752ea87
+				blkAdded, err := t.addUnverifiedBlockToConsensus(ctx, nodeID, blk, sourceMetric)
 				if err != nil {
 					return err
 				}
@@ -1064,15 +1036,12 @@
 
 // addUnverifiedBlockToConsensus returns whether the block was added and an
 // error if one occurred while adding it to consensus.
-<<<<<<< HEAD
 func (t *Transitive) addUnverifiedBlockToConsensus(
 	ctx context.Context,
+	nodeID ids.NodeID,
 	blk snowman.Block,
 	sourceMetric prometheus.Counter,
 ) (bool, error) {
-=======
-func (t *Transitive) addUnverifiedBlockToConsensus(ctx context.Context, nodeID ids.NodeID, blk snowman.Block) (bool, error) {
->>>>>>> f752ea87
 	blkID := blk.ID()
 
 	// make sure this block is valid
@@ -1088,10 +1057,11 @@
 		return false, nil
 	}
 
-	sourceMetric.Inc()
 	t.nonVerifieds.Remove(blkID)
 	t.nonVerifiedCache.Evict(blkID)
 	t.metrics.numNonVerifieds.Set(float64(t.nonVerifieds.Len()))
+	sourceMetric.Inc()
+	t.metrics.providerStake.Observe(float64(t.Validators.GetWeight(t.Ctx.SubnetID, nodeID)))
 	t.Ctx.Log.Verbo("adding block to consensus",
 		zap.Stringer("nodeID", nodeID),
 		zap.Stringer("blkID", blkID),
