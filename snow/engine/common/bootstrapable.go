--- conflicted
+++ resolved
@@ -18,10 +18,6 @@
 	// if they occur.
 	ForceAccepted(acceptedContainerIDs []ids.ID) error
 
-<<<<<<< HEAD
-	// Clear remove all containers to be processed upon bootstrapping
-=======
 	// Clear removes all containers to be processed upon bootstrapping
->>>>>>> 96514061
 	Clear() error
 }