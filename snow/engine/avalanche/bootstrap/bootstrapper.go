// (c) 2019-2020, Ava Labs, Inc. All rights reserved.
// See the file LICENSE for licensing terms.

package bootstrap

import (
	"fmt"
	"math"
	"time"

	"github.com/prometheus/client_golang/prometheus"

	"github.com/ava-labs/avalanchego/cache"
	"github.com/ava-labs/avalanchego/ids"
	"github.com/ava-labs/avalanchego/snow/choices"
	"github.com/ava-labs/avalanchego/snow/consensus/avalanche"
	"github.com/ava-labs/avalanchego/snow/engine/avalanche/vertex"
	"github.com/ava-labs/avalanchego/snow/engine/common"
	"github.com/ava-labs/avalanchego/snow/engine/common/queue"
	"github.com/ava-labs/avalanchego/snow/validators"
	"github.com/ava-labs/avalanchego/utils/formatting"
)

const (
	// We cache processed vertices where height = c * stripeDistance for c = {1,2,3...}
	// This forms a "stripe" of cached DAG vertices at height stripeDistance, 2*stripeDistance, etc.
	// This helps to limit the number of repeated DAG traversals performed
	stripeDistance = 2000
	stripeWidth    = 5
	cacheSize      = 100000

	// Parameters for delaying bootstrapping to avoid potential CPU burns
	initialBootstrappingDelay = 500 * time.Millisecond
	maxBootstrappingDelay     = time.Minute
)

// Config ...
type Config struct {
	common.Config

	// VtxBlocked tracks operations that are blocked on vertices
	VtxBlocked *queue.JobsWithMissing
	// TxBlocked tracks operations that are blocked on transactions
	TxBlocked *queue.Jobs

	Manager vertex.Manager
	VM      vertex.DAGVM
}

// Bootstrapper ...
type Bootstrapper struct {
	common.Bootstrapper
	common.Fetcher
	metrics

	// VtxBlocked tracks operations that are blocked on vertices
	VtxBlocked *queue.JobsWithMissing
	// TxBlocked tracks operations that are blocked on transactions
	TxBlocked *queue.Jobs

	Manager vertex.Manager
	VM      vertex.DAGVM

	// IDs of vertices that we will send a GetAncestors request for once we are
	// not at the max number of outstanding requests
	needToFetch ids.Set

	// Contains IDs of vertices that have recently been processed
	processedCache *cache.LRU
	// number of state transitions executed
	executedStateTransitions int

	delayAmount time.Duration
}

// Initialize this engine.
func (b *Bootstrapper) Initialize(
	config Config,
	onFinished func() error,
	namespace string,
	registerer prometheus.Registerer,
) error {
	b.VtxBlocked = config.VtxBlocked
	b.TxBlocked = config.TxBlocked
	b.Manager = config.Manager
	b.VM = config.VM
	b.processedCache = &cache.LRU{Size: cacheSize}
	b.OnFinished = onFinished
	b.executedStateTransitions = math.MaxInt32
	b.delayAmount = initialBootstrappingDelay

	if err := b.metrics.Initialize(namespace, registerer); err != nil {
		return err
	}

	b.VtxBlocked.SetParser(&vtxParser{
		log:         config.Ctx.Log,
		numAccepted: b.numAcceptedVts,
		numDropped:  b.numDroppedVts,
		manager:     b.Manager,
	})

	b.TxBlocked.SetParser(&txParser{
		log:         config.Ctx.Log,
		numAccepted: b.numAcceptedTxs,
		numDropped:  b.numDroppedTxs,
		vm:          b.VM,
	})

	config.Bootstrapable = b
	return b.Bootstrapper.Initialize(config.Config)
}

// CurrentAcceptedFrontier returns the set of vertices that this node has accepted
// that have no accepted children
func (b *Bootstrapper) CurrentAcceptedFrontier() ([]ids.ID, error) {
	return b.Manager.Edge(), nil
}

// FilterAccepted returns the IDs of vertices in [containerIDs] that this node has accepted
func (b *Bootstrapper) FilterAccepted(containerIDs []ids.ID) []ids.ID {
	acceptedVtxIDs := make([]ids.ID, 0, len(containerIDs))
	for _, vtxID := range containerIDs {
		if vtx, err := b.Manager.GetVtx(vtxID); err == nil && vtx.Status() == choices.Accepted {
			acceptedVtxIDs = append(acceptedVtxIDs, vtxID)
		}
	}
	return acceptedVtxIDs
}

// Add the vertices in [vtxIDs] to the set of vertices that we need to fetch,
// and then fetch vertices (and their ancestors) until either there are no more
// to fetch or we are at the maximum number of outstanding requests.
func (b *Bootstrapper) fetch(vtxIDs ...ids.ID) error {
	b.needToFetch.Add(vtxIDs...)
	for b.needToFetch.Len() > 0 && b.OutstandingRequests.Len() < common.MaxOutstandingRequests {
		vtxID := b.needToFetch.CappedList(1)[0]
		b.needToFetch.Remove(vtxID)

		// Make sure we haven't already requested this vertex
		if b.OutstandingRequests.Contains(vtxID) {
			continue
		}

		// Make sure we don't already have this vertex
		if _, err := b.Manager.GetVtx(vtxID); err == nil {
			continue
		}

		validators, err := b.Beacons.Sample(1) // validator to send request to
		if err != nil {
			return fmt.Errorf("dropping request for %s as there are no validators", vtxID)
		}
		validatorID := validators[0].ID()
		b.RequestID++

		b.OutstandingRequests.Add(validatorID, b.RequestID, vtxID)
		b.Sender.GetAncestors(validatorID, b.RequestID, vtxID) // request vertex and ancestors
	}
	return b.checkFinish()
}

// Process the vertices in [vtxs].
func (b *Bootstrapper) process(vtxs ...avalanche.Vertex) error {
	// Vertices that we need to process. Store them in a heap for deduplication
	// and so we always process vertices further down in the DAG first. This helps
	// to reduce the number of repeated DAG traversals.
	toProcess := vertex.NewHeap()
	for _, vtx := range vtxs {
		vtxID := vtx.ID()
		if _, ok := b.processedCache.Get(vtxID); !ok { // only process a vertex if we haven't already
			toProcess.Push(vtx)
		} else {
			b.VtxBlocked.RemoveMissingID(vtxID)
		}
	}

	vtxHeightSet := ids.Set{}
	prevHeight := uint64(0)

	for toProcess.Len() > 0 { // While there are unprocessed vertices
		vtx := toProcess.Pop() // Get an unknown vertex or one furthest down the DAG
		vtxID := vtx.ID()

		switch vtx.Status() {
		case choices.Unknown:
			b.VtxBlocked.AddMissingID(vtxID)
			b.needToFetch.Add(vtxID) // We don't have this vertex locally. Mark that we need to fetch it.
		case choices.Rejected:
			return fmt.Errorf("tried to accept %s even though it was previously rejected", vtxID)
		case choices.Processing:
			b.needToFetch.Remove(vtxID)
			b.VtxBlocked.RemoveMissingID(vtxID)

<<<<<<< HEAD
			// Add to queue of vertices to execute when bootstrapping finishes.
			if pushed, err := b.VtxBlocked.Push(&vertexJob{
				log:         b.Ctx.Log,
				numAccepted: b.numAcceptedVts,
				numDropped:  b.numDroppedVts,
				vtx:         vtx,
			}); err != nil {
				return err
			} else if !pushed {
=======
			has, err := b.VtxBlocked.Has(vtxID)
			if err != nil {
				return err
			}
			if has {
>>>>>>> 7dff67af
				// If the vertex is already on the queue, then we have already
				// pushed [vtx]'s transactions and traversed into its parents.
				continue
			}

			txs, err := vtx.Txs()
			if err != nil {
				return err
			}
			for _, tx := range txs {
<<<<<<< HEAD
				// Add to queue of txs to execute when bootstrapping finishes.
				if pushed, err := b.TxBlocked.Push(&txJob{
=======
				has, err := b.TxBlocked.Has(tx.ID())
				if err != nil {
					return err
				}
				if has {
					continue
				}
				// Add to queue of txs to execute when bootstrapping finishes.
				if err := b.TxBlocked.Push(&txJob{
>>>>>>> 7dff67af
					log:         b.Ctx.Log,
					numAccepted: b.numAcceptedTxs,
					numDropped:  b.numDroppedTxs,
					tx:          tx,
				}); err != nil {
					return err
<<<<<<< HEAD
				} else if pushed {
					b.numFetchedTxs.Inc()
				}
			}

			b.numFetchedVts.Inc()
			b.NumFetched++ // Progress tracker
			if b.NumFetched%queue.StatusUpdateFrequency == 0 {
				b.Ctx.Log.Info("fetched %d vertices", b.NumFetched)
			}

=======
				}
				b.numFetchedTxs.Inc()
			}

			// Add to queue of vertices to execute when bootstrapping finishes.
			if err := b.VtxBlocked.Push(&vertexJob{
				log:         b.Ctx.Log,
				numAccepted: b.numAcceptedVts,
				numDropped:  b.numDroppedVts,
				vtx:         vtx,
			}); err != nil {
				return err
			}

			b.numFetchedVts.Inc()
			b.NumFetched++ // Progress tracker
			if b.NumFetched%common.StatusUpdateFrequency == 0 {
				if !b.Restarted {
					b.Ctx.Log.Info("fetched %d vertices", b.NumFetched)
				} else {
					b.Ctx.Log.Debug("fetched %d vertices", b.NumFetched)
				}
			}

>>>>>>> 7dff67af
			parents, err := vtx.Parents()
			if err != nil {
				return err
			}
			for _, parent := range parents { // Process the parents of this vertex (traverse up the DAG)
				parentID := parent.ID()
				if _, ok := b.processedCache.Get(parentID); !ok { // But only if we haven't processed the parent
					if !vtxHeightSet.Contains(parentID) {
						toProcess.Push(parent)
					}
				}
			}
			height, err := vtx.Height()
			if err != nil {
				return err
			}
			if height%stripeDistance < stripeWidth { // See comment for stripeDistance
				b.processedCache.Put(vtxID, nil)
			}
			if height == prevHeight {
				vtxHeightSet.Add(vtxID)
			} else {
				// Set new height and reset [vtxHeightSet]
				prevHeight = height
				vtxHeightSet.Clear()
				vtxHeightSet.Add(vtxID)
			}
		}
	}

	if err := b.TxBlocked.Commit(); err != nil {
		return err
	}
	if err := b.VtxBlocked.Commit(); err != nil {
		return err
	}

	return b.fetch()
}

// MultiPut handles the receipt of multiple containers. Should be received in response to a GetAncestors message to [vdr]
// with request ID [requestID]. Expects vtxs[0] to be the vertex requested in the corresponding GetAncestors.
func (b *Bootstrapper) MultiPut(vdr ids.ShortID, requestID uint32, vtxs [][]byte) error {
	if lenVtxs := len(vtxs); lenVtxs > common.MaxContainersPerMultiPut {
		b.Ctx.Log.Debug("MultiPut(%s, %d) contains more than maximum number of vertices", vdr, requestID)
		return b.GetAncestorsFailed(vdr, requestID)
	} else if lenVtxs == 0 {
		b.Ctx.Log.Debug("MultiPut(%s, %d) contains no vertices", vdr, requestID)
		return b.GetAncestorsFailed(vdr, requestID)
	}

	requestedVtxID, requested := b.OutstandingRequests.Remove(vdr, requestID)
	vtx, err := b.Manager.ParseVtx(vtxs[0]) // first vertex should be the one we requested in GetAncestors request
	if err != nil {
		if !requested {
			b.Ctx.Log.Debug("failed to parse unrequested vertex from %s with requestID %d: %s", vdr, requestID, err)
			return nil
		}

		b.Ctx.Log.Debug("failed to parse requested vertex %s: %s", requestedVtxID, err)
		b.Ctx.Log.Verbo("vertex: %s", formatting.DumpBytes{Bytes: vtxs[0]})
		return b.fetch(requestedVtxID)
	}

	vtxID := vtx.ID()
	// If the vertex is neither the requested vertex nor a needed vertex, return early and re-fetch if necessary
	if requested && requestedVtxID != vtxID {
		b.Ctx.Log.Debug("received incorrect vertex from %s with vertexID %s", vdr, vtxID)
		return b.fetch(requestedVtxID)
	}
	if !requested && !b.OutstandingRequests.Contains(vtxID) && !b.needToFetch.Contains(vtxID) {
		b.Ctx.Log.Debug("received un-needed vertex from %s with vertexID %s", vdr, vtxID)
		return nil
	}

	// Do not remove from outstanding requests if this did not answer a specific outstanding request
	// to ensure that real responses are not dropped in favor of potentially byzantine MultiPut messages that
	// could force the node to bootstrap 1 vertex at a time.
	b.needToFetch.Remove(vtxID)

	// All vertices added to [processVertices] have received transitive votes from the accepted frontier
	processVertices := make([]avalanche.Vertex, 1, len(vtxs)) // Process all of the valid vertices in this message
	processVertices[0] = vtx
	eligibleVertices := ids.Set{}
	parents, err := vtx.Parents()
	if err != nil {
		return err
	}
	for _, parent := range parents {
		eligibleVertices.Add(parent.ID())
	}

	for _, vtxBytes := range vtxs[1:] { // Parse/persist all the vertices
		vtx, err := b.Manager.ParseVtx(vtxBytes) // Persists the vtx
		if err != nil {
			b.Ctx.Log.Debug("failed to parse vertex: %s", err)
			b.Ctx.Log.Verbo("vertex: %s", formatting.DumpBytes{Bytes: vtxBytes})
			break
		}
		vtxID := vtx.ID()
		if !eligibleVertices.Contains(vtxID) {
			b.Ctx.Log.Debug("received vertex that should not have been included in MultiPut from %s with vertexID %s", vdr, vtxID)
			break
		}
		eligibleVertices.Remove(vtxID)
		parents, err := vtx.Parents()
		if err != nil {
			return err
		}
		for _, parent := range parents {
			eligibleVertices.Add(parent.ID())
		}
		processVertices = append(processVertices, vtx)
		b.needToFetch.Remove(vtxID) // No need to fetch this vertex since we have it now
	}

	return b.process(processVertices...)
}

// GetAncestorsFailed is called when a GetAncestors message we sent fails
func (b *Bootstrapper) GetAncestorsFailed(vdr ids.ShortID, requestID uint32) error {
	vtxID, ok := b.OutstandingRequests.Remove(vdr, requestID)
	if !ok {
		b.Ctx.Log.Debug("GetAncestorsFailed(%s, %d) called but there was no outstanding request to this validator with this ID", vdr, requestID)
		return nil
	}
	// Send another request for the vertex
	return b.fetch(vtxID)
}

// ForceAccepted starts bootstrapping. Process the vertices in [accepterContainerIDs].
func (b *Bootstrapper) ForceAccepted(acceptedContainerIDs []ids.ID) error {
	if err := b.VM.Bootstrapping(); err != nil {
		return fmt.Errorf("failed to notify VM that bootstrapping has started: %w",
			err)
	}

	b.NumFetched = 0
<<<<<<< HEAD

	pendingContainerIDs := b.VtxBlocked.MissingIDs()
	// Copy all of the missingIDs and the newly received [acceptedContainerIDs] into the same list
	// to kick off bootstrapping.
	checkIDs := make([]ids.ID, len(pendingContainerIDs)+len(acceptedContainerIDs))
	copy(checkIDs, pendingContainerIDs)
	copy(checkIDs[len(pendingContainerIDs):], acceptedContainerIDs)
	b.Ctx.Log.Debug("Starting bootstrapping with %d pending vertices and %d from accepted frontier", len(pendingContainerIDs), len(acceptedContainerIDs))

	toProcess := make([]avalanche.Vertex, 0, len(checkIDs))
	for _, vtxID := range checkIDs {
		if vtx, err := b.Manager.Get(vtxID); err == nil {
=======
	b.VtxBlocked.AddMissingID(acceptedContainerIDs...)
	pendingVtxs := b.VtxBlocked.MissingIDs()
	b.Ctx.Log.Debug("Starting bootstrapping with %d pending vertices %d from accepted frontier", len(pendingVtxs), len(acceptedContainerIDs))

	toProcess := make([]avalanche.Vertex, 0, len(pendingVtxs))
	for _, vtxID := range pendingVtxs {
		if vtx, err := b.Manager.GetVtx(vtxID); err == nil {
>>>>>>> 7dff67af
			if vtx.Status() == choices.Accepted {
				b.VtxBlocked.RemoveMissingID(vtxID)
			} else {
				toProcess = append(toProcess, vtx) // Process this vertex.
			}
		} else {
			b.VtxBlocked.AddMissingID(vtxID)
			b.needToFetch.Add(vtxID) // We don't have this vertex. Mark that we have to fetch it.
		}
	}
	return b.process(toProcess...)
}

// checkFinish repeatedly executes pending transactions and requests new frontier blocks until there aren't any new ones
// after which it finishes the bootstrap process
func (b *Bootstrapper) checkFinish() error {
	// If there are outstanding requests for vertices or we still need to fetch vertices, we can't finish
	pendingJobs := b.VtxBlocked.MissingIDs()
	if b.Ctx.IsBootstrapped() || len(pendingJobs) > 0 {
		return nil
	}

	if !b.Restarted {
		b.Ctx.Log.Info("bootstrapping fetched %d vertices. Executing transaction state transitions...", b.NumFetched)
	} else {
		b.Ctx.Log.Debug("bootstrapping fetched %d vertices. Executing transaction state transitions...", b.NumFetched)
	}

<<<<<<< HEAD
	_, err := b.TxBlocked.ExecuteAll(b.Ctx, b.Ctx.DecisionDispatcher)
=======
	_, err := b.TxBlocked.ExecuteAll(b.Ctx, b.Restarted, b.Ctx.DecisionDispatcher)
>>>>>>> 7dff67af
	if err != nil {
		return err
	}

<<<<<<< HEAD
	b.Ctx.Log.Info("executing vertex state transitions...")
	executedVts, err := b.VtxBlocked.ExecuteAll(b.Ctx, b.Ctx.ConsensusDispatcher)
=======
	if !b.Restarted {
		b.Ctx.Log.Info("executing vertex state transitions...")
	} else {
		b.Ctx.Log.Debug("executing vertex state transitions...")
	}
	executedVts, err := b.VtxBlocked.ExecuteAll(b.Ctx, b.Restarted, b.Ctx.ConsensusDispatcher)
>>>>>>> 7dff67af
	if err != nil {
		return err
	}

	previouslyExecuted := b.executedStateTransitions
	b.executedStateTransitions = executedVts

	// Not that executedVts < c*previouslyExecuted is enforced so that the
	// bootstrapping process will terminate even as new vertices are being
	// issued.
	if executedVts > 0 && executedVts < previouslyExecuted/2 && b.RetryBootstrap {
		b.Ctx.Log.Debug("checking for more vertices before finishing bootstrapping")
		return b.RestartBootstrap(true)
	}

	// Notify the subnet that this chain is synced
	b.Subnet.Bootstrapped(b.Ctx.ChainID)

	// If the subnet hasn't finished bootstrapping, this chain should remain
	// syncing.
	if !b.Subnet.IsBootstrapped() {
		if !b.Restarted {
			b.Ctx.Log.Info("waiting for the remaining chains in this subnet to finish syncing")
		} else {
			b.Ctx.Log.Debug("waiting for the remaining chains in this subnet to finish syncing")
		}
		// Delay new incoming messages to avoid consuming unnecessary resources
		// while keeping up to date on the latest tip.
		b.Config.Delay.Delay(b.delayAmount)
		b.delayAmount *= 2
		if b.delayAmount > maxBootstrappingDelay {
			b.delayAmount = maxBootstrappingDelay
		}
		return b.RestartBootstrap(true)
	}

	return b.finish()
}

// Finish bootstrapping
func (b *Bootstrapper) finish() error {
	if err := b.VM.Bootstrapped(); err != nil {
		return fmt.Errorf("failed to notify VM that bootstrapping has finished: %w",
			err)
	}
	b.processedCache.Flush()

	// Start consensus
	if err := b.OnFinished(); err != nil {
		return err
	}
	b.Ctx.Bootstrapped()

	return nil
}

// Connected implements the Engine interface.
func (b *Bootstrapper) Connected(validatorID ids.ShortID) error {
	if connector, ok := b.VM.(validators.Connector); ok {
		connector.Connected(validatorID)
	}
	return b.Bootstrapper.Connected(validatorID)
}

// Disconnected implements the Engine interface.
func (b *Bootstrapper) Disconnected(validatorID ids.ShortID) error {
	if connector, ok := b.VM.(validators.Connector); ok {
		connector.Disconnected(validatorID)
	}
	return b.Bootstrapper.Disconnected(validatorID)
}<|MERGE_RESOLUTION|>--- conflicted
+++ resolved
@@ -192,7 +192,6 @@
 			b.needToFetch.Remove(vtxID)
 			b.VtxBlocked.RemoveMissingID(vtxID)
 
-<<<<<<< HEAD
 			// Add to queue of vertices to execute when bootstrapping finishes.
 			if pushed, err := b.VtxBlocked.Push(&vertexJob{
 				log:         b.Ctx.Log,
@@ -202,13 +201,6 @@
 			}); err != nil {
 				return err
 			} else if !pushed {
-=======
-			has, err := b.VtxBlocked.Has(vtxID)
-			if err != nil {
-				return err
-			}
-			if has {
->>>>>>> 7dff67af
 				// If the vertex is already on the queue, then we have already
 				// pushed [vtx]'s transactions and traversed into its parents.
 				continue
@@ -219,51 +211,17 @@
 				return err
 			}
 			for _, tx := range txs {
-<<<<<<< HEAD
 				// Add to queue of txs to execute when bootstrapping finishes.
 				if pushed, err := b.TxBlocked.Push(&txJob{
-=======
-				has, err := b.TxBlocked.Has(tx.ID())
-				if err != nil {
-					return err
-				}
-				if has {
-					continue
-				}
-				// Add to queue of txs to execute when bootstrapping finishes.
-				if err := b.TxBlocked.Push(&txJob{
->>>>>>> 7dff67af
 					log:         b.Ctx.Log,
 					numAccepted: b.numAcceptedTxs,
 					numDropped:  b.numDroppedTxs,
 					tx:          tx,
 				}); err != nil {
 					return err
-<<<<<<< HEAD
 				} else if pushed {
 					b.numFetchedTxs.Inc()
 				}
-			}
-
-			b.numFetchedVts.Inc()
-			b.NumFetched++ // Progress tracker
-			if b.NumFetched%queue.StatusUpdateFrequency == 0 {
-				b.Ctx.Log.Info("fetched %d vertices", b.NumFetched)
-			}
-
-=======
-				}
-				b.numFetchedTxs.Inc()
-			}
-
-			// Add to queue of vertices to execute when bootstrapping finishes.
-			if err := b.VtxBlocked.Push(&vertexJob{
-				log:         b.Ctx.Log,
-				numAccepted: b.numAcceptedVts,
-				numDropped:  b.numDroppedVts,
-				vtx:         vtx,
-			}); err != nil {
-				return err
 			}
 
 			b.numFetchedVts.Inc()
@@ -276,7 +234,6 @@
 				}
 			}
 
->>>>>>> 7dff67af
 			parents, err := vtx.Parents()
 			if err != nil {
 				return err
@@ -415,7 +372,6 @@
 	}
 
 	b.NumFetched = 0
-<<<<<<< HEAD
 
 	pendingContainerIDs := b.VtxBlocked.MissingIDs()
 	// Copy all of the missingIDs and the newly received [acceptedContainerIDs] into the same list
@@ -427,16 +383,7 @@
 
 	toProcess := make([]avalanche.Vertex, 0, len(checkIDs))
 	for _, vtxID := range checkIDs {
-		if vtx, err := b.Manager.Get(vtxID); err == nil {
-=======
-	b.VtxBlocked.AddMissingID(acceptedContainerIDs...)
-	pendingVtxs := b.VtxBlocked.MissingIDs()
-	b.Ctx.Log.Debug("Starting bootstrapping with %d pending vertices %d from accepted frontier", len(pendingVtxs), len(acceptedContainerIDs))
-
-	toProcess := make([]avalanche.Vertex, 0, len(pendingVtxs))
-	for _, vtxID := range pendingVtxs {
 		if vtx, err := b.Manager.GetVtx(vtxID); err == nil {
->>>>>>> 7dff67af
 			if vtx.Status() == choices.Accepted {
 				b.VtxBlocked.RemoveMissingID(vtxID)
 			} else {
@@ -465,26 +412,17 @@
 		b.Ctx.Log.Debug("bootstrapping fetched %d vertices. Executing transaction state transitions...", b.NumFetched)
 	}
 
-<<<<<<< HEAD
-	_, err := b.TxBlocked.ExecuteAll(b.Ctx, b.Ctx.DecisionDispatcher)
-=======
 	_, err := b.TxBlocked.ExecuteAll(b.Ctx, b.Restarted, b.Ctx.DecisionDispatcher)
->>>>>>> 7dff67af
 	if err != nil {
 		return err
 	}
 
-<<<<<<< HEAD
-	b.Ctx.Log.Info("executing vertex state transitions...")
-	executedVts, err := b.VtxBlocked.ExecuteAll(b.Ctx, b.Ctx.ConsensusDispatcher)
-=======
 	if !b.Restarted {
 		b.Ctx.Log.Info("executing vertex state transitions...")
 	} else {
 		b.Ctx.Log.Debug("executing vertex state transitions...")
 	}
 	executedVts, err := b.VtxBlocked.ExecuteAll(b.Ctx, b.Restarted, b.Ctx.ConsensusDispatcher)
->>>>>>> 7dff67af
 	if err != nil {
 		return err
 	}
