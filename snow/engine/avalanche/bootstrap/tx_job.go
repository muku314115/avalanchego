--- conflicted
+++ resolved
@@ -47,16 +47,11 @@
 	tx                      snowstorm.Tx
 }
 
-<<<<<<< HEAD
-func (t *txJob) ID() ids.ID { return t.tx.ID() }
-func (t *txJob) MissingDependencies(context.Context) (ids.Set, error) {
-=======
 func (t *txJob) ID() ids.ID {
 	return t.tx.ID()
 }
 
-func (t *txJob) MissingDependencies() (ids.Set, error) {
->>>>>>> 2a76c560
+func (t *txJob) MissingDependencies(context.Context) (ids.Set, error) {
 	missing := ids.Set{}
 	deps, err := t.tx.Dependencies()
 	if err != nil {
