// Copyright (C) 2019-2022, Ava Labs, Inc. All rights reserved.
// See the file LICENSE for licensing terms.

package avalanche

import (
	"bytes"
	"errors"
	"fmt"
	"testing"

	"github.com/prometheus/client_golang/prometheus"

	"github.com/stretchr/testify/require"

	"github.com/ava-labs/avalanchego/ids"
	"github.com/ava-labs/avalanchego/snow/choices"
	"github.com/ava-labs/avalanchego/snow/consensus/avalanche"
	"github.com/ava-labs/avalanchego/snow/consensus/snowball"
	"github.com/ava-labs/avalanchego/snow/consensus/snowstorm"
	"github.com/ava-labs/avalanchego/snow/engine/avalanche/bootstrap"
	"github.com/ava-labs/avalanchego/snow/engine/avalanche/vertex"
	"github.com/ava-labs/avalanchego/snow/engine/common"
	"github.com/ava-labs/avalanchego/snow/engine/common/tracker"
	"github.com/ava-labs/avalanchego/snow/validators"
	"github.com/ava-labs/avalanchego/utils"
	"github.com/ava-labs/avalanchego/utils/constants"
	"github.com/ava-labs/avalanchego/utils/set"
	"github.com/ava-labs/avalanchego/utils/wrappers"
	"github.com/ava-labs/avalanchego/version"

	avagetter "github.com/ava-labs/avalanchego/snow/engine/avalanche/getter"
)

var (
	errUnknownVertex = errors.New("unknown vertex")
	errFailedParsing = errors.New("failed parsing")
	errMissing       = errors.New("missing")
)

type dummyHandler struct {
	startEngineF func(startReqID uint32) error
}

func (dh *dummyHandler) onDoneBootstrapping(lastReqID uint32) error {
	lastReqID++
	return dh.startEngineF(lastReqID)
}

func TestEngineShutdown(t *testing.T) {
	_, _, engCfg := DefaultConfig()

	vmShutdownCalled := false
	vm := &vertex.TestVM{}
	vm.T = t
	vm.ShutdownF = func() error { vmShutdownCalled = true; return nil }
	engCfg.VM = vm

	transitive, err := newTransitive(engCfg)
	if err != nil {
		t.Fatal(err)
	}
	if err := transitive.Shutdown(); err != nil {
		t.Fatal(err)
	}
	if !vmShutdownCalled {
		t.Fatal("Shutting down the Transitive did not shutdown the VM")
	}
}

func TestEngineAdd(t *testing.T) {
	_, _, engCfg := DefaultConfig()

	vals := validators.NewSet()
	engCfg.Validators = vals

	vdr := ids.GenerateTestNodeID()
	if err := vals.AddWeight(vdr, 1); err != nil {
		t.Fatal(err)
	}

	sender := &common.SenderTest{T: t}
	engCfg.Sender = sender

	sender.Default(true)
	sender.CantSendGetAcceptedFrontier = false

	manager := vertex.NewTestManager(t)
	engCfg.Manager = manager

	manager.Default(true)

	manager.CantEdge = false

	te, err := newTransitive(engCfg)
	if err != nil {
		t.Fatal(err)
	}

	if err := te.Start(0); err != nil {
		t.Fatal(err)
	}

	if te.Ctx.ChainID != ids.Empty {
		t.Fatalf("Wrong chain ID")
	}

	vtx := &avalanche.TestVertex{
		TestDecidable: choices.TestDecidable{
			IDV:     ids.GenerateTestID(),
			StatusV: choices.Processing,
		},
		ParentsV: []avalanche.Vertex{
			&avalanche.TestVertex{TestDecidable: choices.TestDecidable{
				IDV:     ids.GenerateTestID(),
				StatusV: choices.Unknown,
			}},
		},
		BytesV: []byte{1},
	}

	asked := new(bool)
	reqID := new(uint32)
	sender.SendGetF = func(inVdr ids.NodeID, requestID uint32, vtxID ids.ID) {
		*reqID = requestID
		if *asked {
			t.Fatalf("Asked multiple times")
		}
		*asked = true
		if vdr != inVdr {
			t.Fatalf("Asking wrong validator for vertex")
		}
		if vtx.ParentsV[0].ID() != vtxID {
			t.Fatalf("Asking for wrong vertex")
		}
	}

	manager.ParseVtxF = func(b []byte) (avalanche.Vertex, error) {
		if !bytes.Equal(b, vtx.Bytes()) {
			t.Fatalf("Wrong bytes")
		}
		return vtx, nil
	}

	if err := te.Put(vdr, 0, vtx.Bytes()); err != nil {
		t.Fatal(err)
	}

	manager.ParseVtxF = nil

	if !*asked {
		t.Fatalf("Didn't ask for a missing vertex")
	}

	if len(te.vtxBlocked) != 1 {
		t.Fatalf("Should have been blocking on request")
	}

	manager.ParseVtxF = func(b []byte) (avalanche.Vertex, error) { return nil, errFailedParsing }

	if err := te.Put(vdr, *reqID, nil); err != nil {
		t.Fatal(err)
	}

	manager.ParseVtxF = nil

	if len(te.vtxBlocked) != 0 {
		t.Fatalf("Should have finished blocking issue")
	}
}

func TestEngineQuery(t *testing.T) {
	_, _, engCfg := DefaultConfig()

	vals := validators.NewSet()
	engCfg.Validators = vals

	vdr := ids.GenerateTestNodeID()
	if err := vals.AddWeight(vdr, 1); err != nil {
		t.Fatal(err)
	}

	sender := &common.SenderTest{T: t}
	engCfg.Sender = sender

	sender.Default(true)
	sender.CantSendGetAcceptedFrontier = false

	manager := vertex.NewTestManager(t)
	engCfg.Manager = manager

	manager.Default(true)

	gVtx := &avalanche.TestVertex{TestDecidable: choices.TestDecidable{
		IDV:     ids.GenerateTestID(),
		StatusV: choices.Accepted,
	}}
	mVtx := &avalanche.TestVertex{TestDecidable: choices.TestDecidable{
		IDV:     ids.GenerateTestID(),
		StatusV: choices.Accepted,
	}}

	vts := []avalanche.Vertex{gVtx, mVtx}
	utxos := []ids.ID{ids.GenerateTestID()}

	tx0 := &snowstorm.TestTx{TestDecidable: choices.TestDecidable{
		IDV:     ids.GenerateTestID(),
		StatusV: choices.Processing,
	}}
	tx0.InputIDsV = append(tx0.InputIDsV, utxos[0])

	vtx0 := &avalanche.TestVertex{
		TestDecidable: choices.TestDecidable{
			IDV:     ids.GenerateTestID(),
			StatusV: choices.Processing,
		},
		ParentsV: vts,
		HeightV:  1,
		TxsV:     []snowstorm.Tx{tx0},
		BytesV:   []byte{0, 1, 2, 3},
	}

	manager.EdgeF = func() []ids.ID { return []ids.ID{vts[0].ID(), vts[1].ID()} }
	manager.GetVtxF = func(id ids.ID) (avalanche.Vertex, error) {
		switch id {
		case gVtx.ID():
			return gVtx, nil
		case mVtx.ID():
			return mVtx, nil
		}

		t.Fatalf("Unknown vertex")
		panic("Should have errored")
	}

	te, err := newTransitive(engCfg)
	if err != nil {
		t.Fatal(err)
	}

	if err := te.Start(0); err != nil {
		t.Fatal(err)
	}

	vertexed := new(bool)
	manager.GetVtxF = func(vtxID ids.ID) (avalanche.Vertex, error) {
		if *vertexed {
			t.Fatalf("Sent multiple requests")
		}
		*vertexed = true
		if vtxID != vtx0.ID() {
			t.Fatalf("Wrong vertex requested")
		}
		return nil, errUnknownVertex
	}

	chitted := new(bool)
	sender.SendChitsF = func(inVdr ids.NodeID, _ uint32, prefs []ids.ID) {
		if *chitted {
			t.Fatalf("Sent multiple chits")
		}
		*chitted = true
		if len(prefs) != 2 {
			t.Fatalf("Wrong chits preferences")
		}
	}

	asked := new(bool)
	sender.SendGetF = func(inVdr ids.NodeID, _ uint32, vtxID ids.ID) {
		if *asked {
			t.Fatalf("Asked multiple times")
		}
		*asked = true
		if vdr != inVdr {
			t.Fatalf("Asking wrong validator for vertex")
		}
		if vtx0.ID() != vtxID {
			t.Fatalf("Asking for wrong vertex")
		}
	}

	// After receiving the pull query for [vtx0] we will first request [vtx0]
	// from the peer, because it is currently unknown to the engine.
	if err := te.PullQuery(vdr, 0, vtx0.ID()); err != nil {
		t.Fatal(err)
	}

	if !*vertexed {
		t.Fatalf("Didn't request vertex")
	}
	if !*asked {
		t.Fatalf("Didn't request vertex from validator")
	}

	queried := new(bool)
	queryRequestID := new(uint32)
<<<<<<< HEAD
	sender.SendPushQueryF = func(inVdrs set.Set[ids.NodeID], requestID uint32, vtxID ids.ID, vtx []byte) {
=======
	sender.SendPushQueryF = func(inVdrs ids.NodeIDSet, requestID uint32, vtx []byte) {
>>>>>>> a8b8573b
		if *queried {
			t.Fatalf("Asked multiple times")
		}
		*queried = true
		*queryRequestID = requestID
		vdrSet := set.Set[ids.NodeID]{}
		vdrSet.Add(vdr)
		if !inVdrs.Equals(vdrSet) {
			t.Fatalf("Asking wrong validator for preference")
		}
		if !bytes.Equal(vtx0.Bytes(), vtx) {
			t.Fatalf("Asking for wrong vertex")
		}
	}

	manager.ParseVtxF = func(b []byte) (avalanche.Vertex, error) {
		if !bytes.Equal(b, vtx0.Bytes()) {
			t.Fatalf("Wrong bytes")
		}
		return vtx0, nil
	}

	// Once the peer returns [vtx0], we will respond to its query and then issue
	// our own push query for [vtx0].
	if err := te.Put(vdr, 0, vtx0.Bytes()); err != nil {
		t.Fatal(err)
	}
	manager.ParseVtxF = nil

	if !*queried {
		t.Fatalf("Didn't ask for preferences")
	}
	if !*chitted {
		t.Fatalf("Didn't provide preferences")
	}

	vtx1 := &avalanche.TestVertex{
		TestDecidable: choices.TestDecidable{
			IDV:     ids.GenerateTestID(),
			StatusV: choices.Processing,
		},
		ParentsV: vts,
		HeightV:  1,
		TxsV:     []snowstorm.Tx{tx0},
		BytesV:   []byte{5, 4, 3, 2, 1, 9},
	}

	manager.GetVtxF = func(vtxID ids.ID) (avalanche.Vertex, error) {
		if vtxID == vtx0.ID() {
			return &avalanche.TestVertex{
				TestDecidable: choices.TestDecidable{
					StatusV: choices.Unknown,
				},
			}, nil
		}
		if vtxID == vtx1.ID() {
			return nil, errUnknownVertex
		}
		t.Fatalf("Wrong vertex requested")
		panic("Should have failed")
	}

	*asked = false
	sender.SendGetF = func(inVdr ids.NodeID, _ uint32, vtxID ids.ID) {
		if *asked {
			t.Fatalf("Asked multiple times")
		}
		*asked = true
		if vdr != inVdr {
			t.Fatalf("Asking wrong validator for vertex")
		}
		if vtx1.ID() != vtxID {
			t.Fatalf("Asking for wrong vertex")
		}
	}

	// The peer returned [vtx1] from our query for [vtx0], which means we will
	// need to request the missing [vtx1].
	if err := te.Chits(vdr, *queryRequestID, []ids.ID{vtx1.ID()}); err != nil {
		t.Fatal(err)
	}

	*queried = false
<<<<<<< HEAD
	sender.SendPushQueryF = func(inVdrs set.Set[ids.NodeID], requestID uint32, vtxID ids.ID, vtx []byte) {
=======
	sender.SendPushQueryF = func(inVdrs ids.NodeIDSet, requestID uint32, vtx []byte) {
>>>>>>> a8b8573b
		if *queried {
			t.Fatalf("Asked multiple times")
		}
		*queried = true
		*queryRequestID = requestID
		vdrSet := set.Set[ids.NodeID]{}
		vdrSet.Add(vdr)
		if !inVdrs.Equals(vdrSet) {
			t.Fatalf("Asking wrong validator for preference")
		}
		if !bytes.Equal(vtx1.Bytes(), vtx) {
			t.Fatalf("Asking for wrong vertex")
		}
	}

	manager.ParseVtxF = func(b []byte) (avalanche.Vertex, error) {
		if !bytes.Equal(b, vtx1.Bytes()) {
			t.Fatalf("Wrong bytes")
		}

		manager.GetVtxF = func(vtxID ids.ID) (avalanche.Vertex, error) {
			if vtxID == vtx0.ID() {
				return &avalanche.TestVertex{
					TestDecidable: choices.TestDecidable{
						StatusV: choices.Processing,
					},
				}, nil
			}
			if vtxID == vtx1.ID() {
				return vtx1, nil
			}
			t.Fatalf("Wrong vertex requested")
			panic("Should have failed")
		}

		return vtx1, nil
	}

	// Once the peer returns [vtx1], the poll that was issued for [vtx0] will be
	// able to terminate. Additionally the node will issue a push query with
	// [vtx1].
	if err := te.Put(vdr, 0, vtx1.Bytes()); err != nil {
		t.Fatal(err)
	}
	manager.ParseVtxF = nil

	// Because [vtx1] does not transitively reference [vtx0], the transaction
	// vertex for [vtx0] was never voted for. This results in [vtx0] still being
	// in processing.
	if vtx0.Status() != choices.Processing {
		t.Fatalf("Shouldn't have executed the vertex yet")
	}
	if vtx1.Status() != choices.Accepted {
		t.Fatalf("Should have executed the vertex")
	}
	if tx0.Status() != choices.Accepted {
		t.Fatalf("Should have executed the transaction")
	}

	// Make sure there is no memory leak for missing vertex tracking.
	if len(te.vtxBlocked) != 0 {
		t.Fatalf("Should have finished blocking")
	}

	sender.CantSendPullQuery = false

	// Abandon the query for [vtx1]. This will result in a re-query for [vtx0].
	if err := te.QueryFailed(vdr, *queryRequestID); err != nil {
		t.Fatal(err)
	}
	if len(te.vtxBlocked) != 0 {
		t.Fatalf("Should have finished blocking")
	}
}

func TestEngineMultipleQuery(t *testing.T) {
	_, _, engCfg := DefaultConfig()

	vals := validators.NewSet()
	engCfg.Validators = vals

	engCfg.Params = avalanche.Parameters{
		Parameters: snowball.Parameters{
			K:                       3,
			Alpha:                   2,
			BetaVirtuous:            1,
			BetaRogue:               2,
			ConcurrentRepolls:       1,
			OptimalProcessing:       100,
			MaxOutstandingItems:     1,
			MaxItemProcessingTime:   1,
			MixedQueryNumPushNonVdr: 3,
		},
		Parents:   2,
		BatchSize: 1,
	}

	vdr0 := ids.GenerateTestNodeID()
	vdr1 := ids.GenerateTestNodeID()
	vdr2 := ids.GenerateTestNodeID()

	errs := wrappers.Errs{}
	errs.Add(
		vals.AddWeight(vdr0, 1),
		vals.AddWeight(vdr1, 1),
		vals.AddWeight(vdr2, 1),
	)
	if errs.Errored() {
		t.Fatal(errs.Err)
	}

	sender := &common.SenderTest{T: t}
	engCfg.Sender = sender

	sender.Default(true)
	sender.CantSendGetAcceptedFrontier = false

	manager := vertex.NewTestManager(t)
	engCfg.Manager = manager

	gVtx := &avalanche.TestVertex{TestDecidable: choices.TestDecidable{
		IDV:     ids.GenerateTestID(),
		StatusV: choices.Accepted,
	}}
	mVtx := &avalanche.TestVertex{TestDecidable: choices.TestDecidable{
		IDV:     ids.GenerateTestID(),
		StatusV: choices.Accepted,
	}}

	vts := []avalanche.Vertex{gVtx, mVtx}
	utxos := []ids.ID{ids.GenerateTestID()}

	manager.EdgeF = func() []ids.ID { return []ids.ID{vts[0].ID(), vts[1].ID()} }
	manager.GetVtxF = func(id ids.ID) (avalanche.Vertex, error) {
		switch id {
		case gVtx.ID():
			return gVtx, nil
		case mVtx.ID():
			return mVtx, nil
		}
		t.Fatalf("Unknown vertex")
		panic("Should have errored")
	}

	tx0 := &snowstorm.TestTx{TestDecidable: choices.TestDecidable{
		IDV:     ids.GenerateTestID(),
		StatusV: choices.Processing,
	}}
	tx0.InputIDsV = append(tx0.InputIDsV, utxos[0])

	vtx0 := &avalanche.TestVertex{
		TestDecidable: choices.TestDecidable{
			IDV:     ids.GenerateTestID(),
			StatusV: choices.Processing,
		},
		ParentsV: vts,
		HeightV:  1,
		TxsV:     []snowstorm.Tx{tx0},
	}

	te, err := newTransitive(engCfg)
	if err != nil {
		t.Fatal(err)
	}

	if err := te.Start(0); err != nil {
		t.Fatal(err)
	}

	queried := new(bool)
	queryRequestID := new(uint32)
<<<<<<< HEAD
	sender.SendPushQueryF = func(inVdrs set.Set[ids.NodeID], requestID uint32, vtxID ids.ID, vtx []byte) {
=======
	sender.SendPushQueryF = func(inVdrs ids.NodeIDSet, requestID uint32, vtx []byte) {
>>>>>>> a8b8573b
		if *queried {
			t.Fatalf("Asked multiple times")
		}
		*queried = true
		*queryRequestID = requestID
		vdrSet := set.Set[ids.NodeID]{}
		vdrSet.Add(vdr0, vdr1, vdr2)
		if !inVdrs.Equals(vdrSet) {
			t.Fatalf("Asking wrong validator for preference")
		}
		if !bytes.Equal(vtx0.Bytes(), vtx) {
			t.Fatalf("Asking for wrong vertex")
		}
	}

	if err := te.issue(vtx0); err != nil {
		t.Fatal(err)
	}

	vtx1 := &avalanche.TestVertex{
		TestDecidable: choices.TestDecidable{
			IDV:     ids.GenerateTestID(),
			StatusV: choices.Processing,
		},
		ParentsV: vts,
		HeightV:  1,
		TxsV:     []snowstorm.Tx{tx0},
	}

	manager.GetVtxF = func(id ids.ID) (avalanche.Vertex, error) {
		switch id {
		case gVtx.ID():
			return gVtx, nil
		case mVtx.ID():
			return mVtx, nil
		case vtx0.ID():
			return vtx0, nil
		case vtx1.ID():
			return nil, errUnknownVertex
		}
		t.Fatalf("Unknown vertex")
		panic("Should have errored")
	}

	asked := new(bool)
	reqID := new(uint32)
	sender.SendGetF = func(inVdr ids.NodeID, requestID uint32, vtxID ids.ID) {
		*reqID = requestID
		if *asked {
			t.Fatalf("Asked multiple times")
		}
		*asked = true
		if vdr0 != inVdr {
			t.Fatalf("Asking wrong validator for vertex")
		}
		if vtx1.ID() != vtxID {
			t.Fatalf("Asking for wrong vertex")
		}
	}

	s0 := []ids.ID{vtx0.ID(), vtx1.ID()}

	s2 := []ids.ID{vtx0.ID()}

	if err := te.Chits(vdr0, *queryRequestID, s0); err != nil {
		t.Fatal(err)
	}
	if err := te.QueryFailed(vdr1, *queryRequestID); err != nil {
		t.Fatal(err)
	}
	if err := te.Chits(vdr2, *queryRequestID, s2); err != nil {
		t.Fatal(err)
	}

	// Should be dropped because the query was marked as failed
	if err := te.Chits(vdr1, *queryRequestID, s0); err != nil {
		t.Fatal(err)
	}

	if err := te.GetFailed(vdr0, *reqID); err != nil {
		t.Fatal(err)
	}

	if vtx0.Status() != choices.Accepted {
		t.Fatalf("Should have executed vertex")
	}
	if len(te.vtxBlocked) != 0 {
		t.Fatalf("Should have finished blocking")
	}
}

func TestEngineBlockedIssue(t *testing.T) {
	_, _, engCfg := DefaultConfig()

	vals := validators.NewSet()
	engCfg.Validators = vals

	vdr := ids.GenerateTestNodeID()
	if err := vals.AddWeight(vdr, 1); err != nil {
		t.Fatal(err)
	}

	manager := vertex.NewTestManager(t)
	engCfg.Manager = manager

	gVtx := &avalanche.TestVertex{TestDecidable: choices.TestDecidable{
		IDV:     ids.GenerateTestID(),
		StatusV: choices.Accepted,
	}}
	mVtx := &avalanche.TestVertex{TestDecidable: choices.TestDecidable{
		IDV:     ids.GenerateTestID(),
		StatusV: choices.Accepted,
	}}

	vts := []avalanche.Vertex{gVtx, mVtx}
	utxos := []ids.ID{ids.GenerateTestID()}

	tx0 := &snowstorm.TestTx{TestDecidable: choices.TestDecidable{
		IDV:     ids.GenerateTestID(),
		StatusV: choices.Processing,
	}}
	tx0.InputIDsV = append(tx0.InputIDsV, utxos[0])

	vtx0 := &avalanche.TestVertex{
		TestDecidable: choices.TestDecidable{
			IDV:     ids.GenerateTestID(),
			StatusV: choices.Processing,
		},
		ParentsV: vts,
		HeightV:  1,
		TxsV:     []snowstorm.Tx{tx0},
	}

	vtx1 := &avalanche.TestVertex{
		TestDecidable: choices.TestDecidable{
			IDV:     ids.GenerateTestID(),
			StatusV: choices.Processing,
		},
		ParentsV: []avalanche.Vertex{
			&avalanche.TestVertex{TestDecidable: choices.TestDecidable{
				IDV:     vtx0.IDV,
				StatusV: choices.Unknown,
			}},
		},
		HeightV: 1,
		TxsV:    []snowstorm.Tx{tx0},
	}

	te, err := newTransitive(engCfg)
	if err != nil {
		t.Fatal(err)
	}

	if err := te.Start(0); err != nil {
		t.Fatal(err)
	}

	if err := te.issue(vtx1); err != nil {
		t.Fatal(err)
	}

	vtx1.ParentsV[0] = vtx0
	if err := te.issue(vtx0); err != nil {
		t.Fatal(err)
	}

	if prefs := te.Consensus.Preferences(); prefs.Len() != 1 || !prefs.Contains(vtx1.ID()) {
		t.Fatalf("Should have issued vtx1")
	}
}

func TestEngineAbandonResponse(t *testing.T) {
	_, _, engCfg := DefaultConfig()

	vals := validators.NewSet()
	engCfg.Validators = vals

	vdr := ids.GenerateTestNodeID()
	if err := vals.AddWeight(vdr, 1); err != nil {
		t.Fatal(err)
	}

	manager := vertex.NewTestManager(t)
	engCfg.Manager = manager

	sender := &common.SenderTest{T: t}
	engCfg.Sender = sender

	sender.Default(true)

	gVtx := &avalanche.TestVertex{TestDecidable: choices.TestDecidable{
		IDV:     ids.GenerateTestID(),
		StatusV: choices.Accepted,
	}}
	mVtx := &avalanche.TestVertex{TestDecidable: choices.TestDecidable{
		IDV:     ids.GenerateTestID(),
		StatusV: choices.Accepted,
	}}

	vts := []avalanche.Vertex{gVtx, mVtx}
	utxos := []ids.ID{ids.GenerateTestID()}

	tx0 := &snowstorm.TestTx{TestDecidable: choices.TestDecidable{
		IDV:     ids.GenerateTestID(),
		StatusV: choices.Processing,
	}}
	tx0.InputIDsV = append(tx0.InputIDsV, utxos[0])

	vtx := &avalanche.TestVertex{
		TestDecidable: choices.TestDecidable{
			IDV:     ids.GenerateTestID(),
			StatusV: choices.Processing,
		},
		ParentsV: vts,
		HeightV:  1,
		TxsV:     []snowstorm.Tx{tx0},
	}

	manager.GetVtxF = func(id ids.ID) (avalanche.Vertex, error) { return nil, errUnknownVertex }

	te, err := newTransitive(engCfg)
	if err != nil {
		t.Fatal(err)
	}

	if err := te.Start(0); err != nil {
		t.Fatal(err)
	}

	reqID := new(uint32)
	sender.SendGetF = func(vID ids.NodeID, requestID uint32, vtxID ids.ID) {
		*reqID = requestID
	}
	sender.CantSendChits = false

	if err := te.PullQuery(vdr, 0, vtx.ID()); err != nil {
		t.Fatal(err)
	}
	if err := te.GetFailed(vdr, *reqID); err != nil {
		t.Fatal(err)
	}

	if len(te.vtxBlocked) != 0 {
		t.Fatalf("Should have removed blocking event")
	}
}

func TestEngineScheduleRepoll(t *testing.T) {
	_, _, engCfg := DefaultConfig()

	vals := validators.NewSet()
	engCfg.Validators = vals

	vdr := ids.GenerateTestNodeID()
	if err := vals.AddWeight(vdr, 1); err != nil {
		t.Fatal(err)
	}

	gVtx := &avalanche.TestVertex{TestDecidable: choices.TestDecidable{
		IDV:     ids.GenerateTestID(),
		StatusV: choices.Accepted,
	}}
	mVtx := &avalanche.TestVertex{TestDecidable: choices.TestDecidable{
		IDV:     ids.GenerateTestID(),
		StatusV: choices.Accepted,
	}}

	vts := []avalanche.Vertex{gVtx, mVtx}
	utxos := []ids.ID{ids.GenerateTestID()}

	tx0 := &snowstorm.TestTx{TestDecidable: choices.TestDecidable{
		IDV:     ids.GenerateTestID(),
		StatusV: choices.Processing,
	}}
	tx0.InputIDsV = append(tx0.InputIDsV, utxos[0])

	vtx := &avalanche.TestVertex{
		TestDecidable: choices.TestDecidable{
			IDV:     ids.GenerateTestID(),
			StatusV: choices.Processing,
		},
		ParentsV: vts,
		HeightV:  1,
		TxsV:     []snowstorm.Tx{tx0},
	}

	manager := vertex.NewTestManager(t)
	engCfg.Manager = manager

	manager.Default(true)
	manager.CantEdge = false

	sender := &common.SenderTest{T: t}
	engCfg.Sender = sender

	sender.Default(true)
	sender.CantSendGetAcceptedFrontier = false

	te, err := newTransitive(engCfg)
	if err != nil {
		t.Fatal(err)
	}

	if err := te.Start(0); err != nil {
		t.Fatal(err)
	}

	requestID := new(uint32)
<<<<<<< HEAD
	sender.SendPushQueryF = func(_ set.Set[ids.NodeID], reqID uint32, _ ids.ID, _ []byte) {
=======
	sender.SendPushQueryF = func(_ ids.NodeIDSet, reqID uint32, _ []byte) {
>>>>>>> a8b8573b
		*requestID = reqID
	}

	if err := te.issue(vtx); err != nil {
		t.Fatal(err)
	}

	sender.SendPushQueryF = nil

	repolled := new(bool)
	sender.SendPullQueryF = func(_ set.Set[ids.NodeID], _ uint32, vtxID ids.ID) {
		*repolled = true
		if vtxID != vtx.ID() {
			t.Fatalf("Wrong vertex queried")
		}
	}

	if err := te.QueryFailed(vdr, *requestID); err != nil {
		t.Fatal(err)
	}

	if !*repolled {
		t.Fatalf("Should have issued a noop")
	}
}

func TestEngineRejectDoubleSpendTx(t *testing.T) {
	_, _, engCfg := DefaultConfig()

	engCfg.Params.BatchSize = 2

	sender := &common.SenderTest{T: t}
	engCfg.Sender = sender

	sender.Default(true)
	sender.CantSendGetAcceptedFrontier = false

	vals := validators.NewSet()
	engCfg.Validators = vals

	vdr := ids.GenerateTestNodeID()
	if err := vals.AddWeight(vdr, 1); err != nil {
		t.Fatal(err)
	}

	manager := vertex.NewTestManager(t)
	engCfg.Manager = manager
	manager.Default(true)

	vm := &vertex.TestVM{TestVM: common.TestVM{T: t}}
	engCfg.VM = vm
	vm.Default(true)

	gVtx := &avalanche.TestVertex{TestDecidable: choices.TestDecidable{
		IDV:     ids.GenerateTestID(),
		StatusV: choices.Accepted,
	}}
	mVtx := &avalanche.TestVertex{TestDecidable: choices.TestDecidable{
		IDV:     ids.GenerateTestID(),
		StatusV: choices.Accepted,
	}}

	gTx := &snowstorm.TestTx{TestDecidable: choices.TestDecidable{
		IDV:     ids.GenerateTestID(),
		StatusV: choices.Accepted,
	}}

	utxos := []ids.ID{ids.GenerateTestID()}

	tx0 := &snowstorm.TestTx{
		TestDecidable: choices.TestDecidable{
			IDV:     ids.GenerateTestID(),
			StatusV: choices.Processing,
		},
		DependenciesV: []snowstorm.Tx{gTx},
	}
	tx0.InputIDsV = append(tx0.InputIDsV, utxos[0])

	tx1 := &snowstorm.TestTx{
		TestDecidable: choices.TestDecidable{
			IDV:     ids.GenerateTestID(),
			StatusV: choices.Processing,
		},
		DependenciesV: []snowstorm.Tx{gTx},
	}
	tx1.InputIDsV = append(tx1.InputIDsV, utxos[0])

	manager.EdgeF = func() []ids.ID { return []ids.ID{gVtx.ID(), mVtx.ID()} }
	manager.GetVtxF = func(id ids.ID) (avalanche.Vertex, error) {
		switch id {
		case gVtx.ID():
			return gVtx, nil
		case mVtx.ID():
			return mVtx, nil
		}
		t.Fatalf("Unknown vertex")
		panic("Should have errored")
	}
	manager.BuildVtxF = func(_ []ids.ID, txs []snowstorm.Tx) (avalanche.Vertex, error) {
		return &avalanche.TestVertex{
			TestDecidable: choices.TestDecidable{
				IDV:     ids.GenerateTestID(),
				StatusV: choices.Processing,
			},
			ParentsV: []avalanche.Vertex{gVtx, mVtx},
			HeightV:  1,
			TxsV:     txs,
			BytesV:   []byte{1},
		}, nil
	}

	vm.CantSetState = false
	te, err := newTransitive(engCfg)
	if err != nil {
		t.Fatal(err)
	}

	if err := te.Start(0); err != nil {
		t.Fatal(err)
	}

	vm.CantSetState = true
	sender.CantSendPushQuery = false
	vm.PendingTxsF = func() []snowstorm.Tx { return []snowstorm.Tx{tx0, tx1} }
	if err := te.Notify(common.PendingTxs); err != nil {
		t.Fatal(err)
	}
}

func TestEngineRejectDoubleSpendIssuedTx(t *testing.T) {
	_, _, engCfg := DefaultConfig()

	engCfg.Params.BatchSize = 2

	sender := &common.SenderTest{T: t}
	engCfg.Sender = sender
	sender.Default(true)
	sender.CantSendGetAcceptedFrontier = false

	vals := validators.NewSet()
	engCfg.Validators = vals

	vdr := ids.GenerateTestNodeID()
	if err := vals.AddWeight(vdr, 1); err != nil {
		t.Fatal(err)
	}

	manager := vertex.NewTestManager(t)
	engCfg.Manager = manager
	manager.Default(true)

	vm := &vertex.TestVM{TestVM: common.TestVM{T: t}}
	engCfg.VM = vm
	vm.Default(true)

	gVtx := &avalanche.TestVertex{TestDecidable: choices.TestDecidable{
		IDV:     ids.GenerateTestID(),
		StatusV: choices.Accepted,
	}}
	mVtx := &avalanche.TestVertex{TestDecidable: choices.TestDecidable{
		IDV:     ids.GenerateTestID(),
		StatusV: choices.Accepted,
	}}

	gTx := &snowstorm.TestTx{TestDecidable: choices.TestDecidable{
		IDV:     ids.GenerateTestID(),
		StatusV: choices.Accepted,
	}}

	utxos := []ids.ID{ids.GenerateTestID()}

	tx0 := &snowstorm.TestTx{
		TestDecidable: choices.TestDecidable{
			IDV:     ids.GenerateTestID(),
			StatusV: choices.Processing,
		},
		DependenciesV: []snowstorm.Tx{gTx},
	}
	tx0.InputIDsV = append(tx0.InputIDsV, utxos[0])

	tx1 := &snowstorm.TestTx{
		TestDecidable: choices.TestDecidable{
			IDV:     ids.GenerateTestID(),
			StatusV: choices.Processing,
		},
		DependenciesV: []snowstorm.Tx{gTx},
	}
	tx1.InputIDsV = append(tx1.InputIDsV, utxos[0])

	manager.EdgeF = func() []ids.ID { return []ids.ID{gVtx.ID(), mVtx.ID()} }
	manager.GetVtxF = func(id ids.ID) (avalanche.Vertex, error) {
		switch id {
		case gVtx.ID():
			return gVtx, nil
		case mVtx.ID():
			return mVtx, nil
		}
		t.Fatalf("Unknown vertex")
		panic("Should have errored")
	}

	vm.CantSetState = false
	te, err := newTransitive(engCfg)
	if err != nil {
		t.Fatal(err)
	}

	if err := te.Start(0); err != nil {
		t.Fatal(err)
	}

	vm.CantSetState = true
	manager.BuildVtxF = func(_ []ids.ID, txs []snowstorm.Tx) (avalanche.Vertex, error) {
		return &avalanche.TestVertex{
			TestDecidable: choices.TestDecidable{
				IDV:     ids.GenerateTestID(),
				StatusV: choices.Processing,
			},
			ParentsV: []avalanche.Vertex{gVtx, mVtx},
			HeightV:  1,
			TxsV:     txs,
			BytesV:   []byte{1},
		}, nil
	}

	sender.CantSendPushQuery = false

	vm.PendingTxsF = func() []snowstorm.Tx { return []snowstorm.Tx{tx0} }
	if err := te.Notify(common.PendingTxs); err != nil {
		t.Fatal(err)
	}

	vm.PendingTxsF = func() []snowstorm.Tx { return []snowstorm.Tx{tx1} }
	if err := te.Notify(common.PendingTxs); err != nil {
		t.Fatal(err)
	}
}

func TestEngineIssueRepoll(t *testing.T) {
	_, _, engCfg := DefaultConfig()

	engCfg.Params.BatchSize = 2

	sender := &common.SenderTest{T: t}
	sender.Default(true)
	sender.CantSendGetAcceptedFrontier = false
	engCfg.Sender = sender

	vals := validators.NewSet()
	engCfg.Validators = vals

	vdr := ids.GenerateTestNodeID()
	if err := vals.AddWeight(vdr, 1); err != nil {
		t.Fatal(err)
	}

	manager := vertex.NewTestManager(t)
	manager.Default(true)
	engCfg.Manager = manager

	gVtx := &avalanche.TestVertex{TestDecidable: choices.TestDecidable{
		IDV:     ids.GenerateTestID(),
		StatusV: choices.Accepted,
	}}
	mVtx := &avalanche.TestVertex{TestDecidable: choices.TestDecidable{
		IDV:     ids.GenerateTestID(),
		StatusV: choices.Accepted,
	}}

	manager.EdgeF = func() []ids.ID { return []ids.ID{gVtx.ID(), mVtx.ID()} }
	manager.GetVtxF = func(id ids.ID) (avalanche.Vertex, error) {
		switch id {
		case gVtx.ID():
			return gVtx, nil
		case mVtx.ID():
			return mVtx, nil
		}
		t.Fatalf("Unknown vertex")
		panic("Should have errored")
	}

	te, err := newTransitive(engCfg)
	if err != nil {
		t.Fatal(err)
	}

	if err := te.Start(0); err != nil {
		t.Fatal(err)
	}

	sender.SendPullQueryF = func(vdrs set.Set[ids.NodeID], _ uint32, vtxID ids.ID) {
		vdrSet := set.Set[ids.NodeID]{}
		vdrSet.Add(vdr)
		if !vdrs.Equals(vdrSet) {
			t.Fatalf("Wrong query recipients")
		}
		if vtxID != gVtx.ID() && vtxID != mVtx.ID() {
			t.Fatalf("Unknown re-query")
		}
	}

	te.repoll()
	if err := te.errs.Err; err != nil {
		t.Fatal(err)
	}
}

func TestEngineReissue(t *testing.T) {
	_, _, engCfg := DefaultConfig()

	engCfg.Params.BatchSize = 2
	engCfg.Params.BetaVirtuous = 5
	engCfg.Params.BetaRogue = 5

	sender := &common.SenderTest{T: t}
	sender.Default(true)
	sender.CantSendGetAcceptedFrontier = false
	engCfg.Sender = sender

	vals := validators.NewSet()
	engCfg.Validators = vals

	vdr := ids.GenerateTestNodeID()
	if err := vals.AddWeight(vdr, 1); err != nil {
		t.Fatal(err)
	}

	manager := vertex.NewTestManager(t)
	manager.Default(true)
	engCfg.Manager = manager

	vm := &vertex.TestVM{TestVM: common.TestVM{T: t}}
	vm.Default(true)
	engCfg.VM = vm

	gVtx := &avalanche.TestVertex{TestDecidable: choices.TestDecidable{
		IDV:     ids.GenerateTestID(),
		StatusV: choices.Accepted,
	}}
	mVtx := &avalanche.TestVertex{TestDecidable: choices.TestDecidable{
		IDV:     ids.GenerateTestID(),
		StatusV: choices.Accepted,
	}}

	gTx := &snowstorm.TestTx{TestDecidable: choices.TestDecidable{
		IDV:     ids.GenerateTestID(),
		StatusV: choices.Accepted,
	}}

	utxos := []ids.ID{ids.GenerateTestID(), ids.GenerateTestID()}

	tx0 := &snowstorm.TestTx{
		TestDecidable: choices.TestDecidable{
			IDV:     ids.GenerateTestID(),
			StatusV: choices.Processing,
		},
		DependenciesV: []snowstorm.Tx{gTx},
	}
	tx0.InputIDsV = append(tx0.InputIDsV, utxos[0])

	tx1 := &snowstorm.TestTx{
		TestDecidable: choices.TestDecidable{
			IDV:     ids.GenerateTestID(),
			StatusV: choices.Processing,
		},
		DependenciesV: []snowstorm.Tx{gTx},
	}
	tx1.InputIDsV = append(tx1.InputIDsV, utxos[1])

	tx2 := &snowstorm.TestTx{
		TestDecidable: choices.TestDecidable{
			IDV:     ids.GenerateTestID(),
			StatusV: choices.Processing,
		},
		DependenciesV: []snowstorm.Tx{gTx},
	}
	tx2.InputIDsV = append(tx2.InputIDsV, utxos[1])

	tx3 := &snowstorm.TestTx{
		TestDecidable: choices.TestDecidable{
			IDV:     ids.GenerateTestID(),
			StatusV: choices.Processing,
		},
		DependenciesV: []snowstorm.Tx{gTx},
	}
	tx3.InputIDsV = append(tx3.InputIDsV, utxos[0])

	vtx := &avalanche.TestVertex{
		TestDecidable: choices.TestDecidable{
			IDV:     ids.GenerateTestID(),
			StatusV: choices.Processing,
		},
		ParentsV: []avalanche.Vertex{gVtx, mVtx},
		HeightV:  1,
		TxsV:     []snowstorm.Tx{tx2},
		BytesV:   []byte{42},
	}

	manager.EdgeF = func() []ids.ID { return []ids.ID{gVtx.ID(), mVtx.ID()} }
	manager.GetVtxF = func(id ids.ID) (avalanche.Vertex, error) {
		switch id {
		case gVtx.ID():
			return gVtx, nil
		case mVtx.ID():
			return mVtx, nil
		case vtx.ID():
			return vtx, nil
		}
		t.Fatalf("Unknown vertex")
		panic("Should have errored")
	}

	vm.CantSetState = false
	te, err := newTransitive(engCfg)
	if err != nil {
		t.Fatal(err)
	}

	if err := te.Start(0); err != nil {
		t.Fatal(err)
	}

	vm.CantSetState = true
	lastVtx := new(avalanche.TestVertex)
	manager.BuildVtxF = func(_ []ids.ID, txs []snowstorm.Tx) (avalanche.Vertex, error) {
		lastVtx = &avalanche.TestVertex{
			TestDecidable: choices.TestDecidable{
				IDV:     ids.GenerateTestID(),
				StatusV: choices.Processing,
			},
			ParentsV: []avalanche.Vertex{gVtx, mVtx},
			HeightV:  1,
			TxsV:     txs,
			BytesV:   []byte{1},
		}
		return lastVtx, nil
	}

	vm.GetTxF = func(id ids.ID) (snowstorm.Tx, error) {
		if id != tx0.ID() {
			t.Fatalf("Wrong tx")
		}
		return tx0, nil
	}

	queryRequestID := new(uint32)
<<<<<<< HEAD
	sender.SendPushQueryF = func(_ set.Set[ids.NodeID], requestID uint32, _ ids.ID, _ []byte) {
=======
	sender.SendPushQueryF = func(_ ids.NodeIDSet, requestID uint32, _ []byte) {
>>>>>>> a8b8573b
		*queryRequestID = requestID
	}

	vm.PendingTxsF = func() []snowstorm.Tx { return []snowstorm.Tx{tx0, tx1} }
	if err := te.Notify(common.PendingTxs); err != nil {
		t.Fatal(err)
	}

	manager.ParseVtxF = func(b []byte) (avalanche.Vertex, error) {
		if !bytes.Equal(b, vtx.Bytes()) {
			t.Fatalf("Wrong bytes")
		}
		return vtx, nil
	}

	// must vote on the first poll for the second one to settle
	// *queryRequestID is 1
	if err := te.Chits(vdr, *queryRequestID, []ids.ID{vtx.ID()}); err != nil {
		t.Fatal(err)
	}

	if err := te.Put(vdr, 0, vtx.Bytes()); err != nil {
		t.Fatal(err)
	}
	manager.ParseVtxF = nil

	vm.PendingTxsF = func() []snowstorm.Tx { return []snowstorm.Tx{tx3} }
	if err := te.Notify(common.PendingTxs); err != nil {
		t.Fatal(err)
	}

	// vote on second poll, *queryRequestID is 2
	if err := te.Chits(vdr, *queryRequestID, []ids.ID{vtx.ID()}); err != nil {
		t.Fatal(err)
	}

	// all polls settled

	if len(lastVtx.TxsV) != 1 || lastVtx.TxsV[0].ID() != tx0.ID() {
		t.Fatalf("Should have re-issued the tx")
	}
}

func TestEngineLargeIssue(t *testing.T) {
	_, _, engCfg := DefaultConfig()
	engCfg.Params.BatchSize = 1
	engCfg.Params.BetaVirtuous = 5
	engCfg.Params.BetaRogue = 5

	sender := &common.SenderTest{T: t}
	sender.Default(true)
	sender.CantSendGetAcceptedFrontier = false
	engCfg.Sender = sender

	vals := validators.NewSet()
	engCfg.Validators = vals

	vdr := ids.GenerateTestNodeID()
	if err := vals.AddWeight(vdr, 1); err != nil {
		t.Fatal(err)
	}

	manager := vertex.NewTestManager(t)
	manager.Default(true)
	engCfg.Manager = manager

	vm := &vertex.TestVM{TestVM: common.TestVM{T: t}}
	vm.Default(true)
	engCfg.VM = vm

	gVtx := &avalanche.TestVertex{TestDecidable: choices.TestDecidable{
		IDV:     ids.GenerateTestID(),
		StatusV: choices.Accepted,
	}}
	mVtx := &avalanche.TestVertex{TestDecidable: choices.TestDecidable{
		IDV:     ids.GenerateTestID(),
		StatusV: choices.Accepted,
	}}

	gTx := &snowstorm.TestTx{TestDecidable: choices.TestDecidable{
		IDV:     ids.GenerateTestID(),
		StatusV: choices.Accepted,
	}}

	utxos := []ids.ID{ids.GenerateTestID(), ids.GenerateTestID()}

	tx0 := &snowstorm.TestTx{
		TestDecidable: choices.TestDecidable{
			IDV:     ids.GenerateTestID(),
			StatusV: choices.Processing,
		},
		DependenciesV: []snowstorm.Tx{gTx},
	}
	tx0.InputIDsV = append(tx0.InputIDsV, utxos[0])

	tx1 := &snowstorm.TestTx{
		TestDecidable: choices.TestDecidable{
			IDV:     ids.GenerateTestID(),
			StatusV: choices.Processing,
		},
		DependenciesV: []snowstorm.Tx{gTx},
	}
	tx1.InputIDsV = append(tx1.InputIDsV, utxos[1])

	manager.EdgeF = func() []ids.ID { return []ids.ID{gVtx.ID(), mVtx.ID()} }
	manager.GetVtxF = func(id ids.ID) (avalanche.Vertex, error) {
		switch id {
		case gVtx.ID():
			return gVtx, nil
		case mVtx.ID():
			return mVtx, nil
		}
		t.Fatalf("Unknown vertex")
		panic("Should have errored")
	}

	vm.CantSetState = false
	te, err := newTransitive(engCfg)
	if err != nil {
		t.Fatal(err)
	}

	if err := te.Start(0); err != nil {
		t.Fatal(err)
	}

	vm.CantSetState = true
	lastVtx := new(avalanche.TestVertex)
	manager.BuildVtxF = func(_ []ids.ID, txs []snowstorm.Tx) (avalanche.Vertex, error) {
		lastVtx = &avalanche.TestVertex{
			TestDecidable: choices.TestDecidable{
				IDV:     ids.GenerateTestID(),
				StatusV: choices.Processing,
			},
			ParentsV: []avalanche.Vertex{gVtx, mVtx},
			HeightV:  1,
			TxsV:     txs,
			BytesV:   []byte{1},
		}
		return lastVtx, nil
	}

	sender.CantSendPushQuery = false

	vm.PendingTxsF = func() []snowstorm.Tx { return []snowstorm.Tx{tx0, tx1} }
	if err := te.Notify(common.PendingTxs); err != nil {
		t.Fatal(err)
	}

	if len(lastVtx.TxsV) != 1 || lastVtx.TxsV[0].ID() != tx1.ID() {
		t.Fatalf("Should have issued txs differently")
	}
}

func TestEngineGetVertex(t *testing.T) {
	commonCfg, _, engCfg := DefaultConfig()

	sender := &common.SenderTest{T: t}
	sender.Default(true)
	sender.CantSendGetAcceptedFrontier = false
	engCfg.Sender = sender

	vdr := validators.GenerateRandomValidator(1)

	manager := vertex.NewTestManager(t)
	manager.Default(true)
	engCfg.Manager = manager
	avaGetHandler, err := avagetter.New(manager, commonCfg)
	if err != nil {
		t.Fatal(err)
	}
	engCfg.AllGetsServer = avaGetHandler

	gVtx := &avalanche.TestVertex{TestDecidable: choices.TestDecidable{
		IDV:     ids.GenerateTestID(),
		StatusV: choices.Accepted,
	}}
	mVtx := &avalanche.TestVertex{TestDecidable: choices.TestDecidable{
		IDV:     ids.GenerateTestID(),
		StatusV: choices.Accepted,
	}}

	manager.EdgeF = func() []ids.ID { return []ids.ID{gVtx.ID(), mVtx.ID()} }
	manager.GetVtxF = func(id ids.ID) (avalanche.Vertex, error) {
		switch id {
		case gVtx.ID():
			return gVtx, nil
		case mVtx.ID():
			return mVtx, nil
		}
		t.Fatalf("Unknown vertex")
		panic("Should have errored")
	}

	te, err := newTransitive(engCfg)
	if err != nil {
		t.Fatal(err)
	}

	if err := te.Start(0); err != nil {
		t.Fatal(err)
	}

	sender.SendPutF = func(v ids.NodeID, _ uint32, vtx []byte) {
		if v != vdr.ID() {
			t.Fatalf("Wrong validator")
		}
		if !bytes.Equal(mVtx.Bytes(), vtx) {
			t.Fatalf("Wrong vertex")
		}
	}

	if err := te.Get(vdr.ID(), 0, mVtx.ID()); err != nil {
		t.Fatal(err)
	}
}

func TestEngineInsufficientValidators(t *testing.T) {
	_, _, engCfg := DefaultConfig()

	vals := validators.NewSet()
	engCfg.Validators = vals

	sender := &common.SenderTest{T: t}
	sender.Default(true)
	sender.CantSendGetAcceptedFrontier = false
	engCfg.Sender = sender

	manager := vertex.NewTestManager(t)
	manager.Default(true)
	engCfg.Manager = manager

	gVtx := &avalanche.TestVertex{TestDecidable: choices.TestDecidable{
		IDV:     ids.GenerateTestID(),
		StatusV: choices.Accepted,
	}}
	mVtx := &avalanche.TestVertex{TestDecidable: choices.TestDecidable{
		IDV:     ids.GenerateTestID(),
		StatusV: choices.Accepted,
	}}

	vts := []avalanche.Vertex{gVtx, mVtx}

	vtx := &avalanche.TestVertex{
		TestDecidable: choices.TestDecidable{
			IDV:     ids.GenerateTestID(),
			StatusV: choices.Processing,
		},
		ParentsV: vts,
		HeightV:  1,
		BytesV:   []byte{0, 1, 2, 3},
	}

	manager.EdgeF = func() []ids.ID { return []ids.ID{vts[0].ID(), vts[1].ID()} }
	manager.GetVtxF = func(id ids.ID) (avalanche.Vertex, error) {
		switch id {
		case gVtx.ID():
			return gVtx, nil
		case mVtx.ID():
			return mVtx, nil
		}
		t.Fatalf("Unknown vertex")
		panic("Should have errored")
	}

	te, err := newTransitive(engCfg)
	if err != nil {
		t.Fatal(err)
	}

	if err := te.Start(0); err != nil {
		t.Fatal(err)
	}

	queried := new(bool)
<<<<<<< HEAD
	sender.SendPushQueryF = func(inVdrs set.Set[ids.NodeID], _ uint32, vtxID ids.ID, vtx []byte) {
=======
	sender.SendPushQueryF = func(ids.NodeIDSet, uint32, []byte) {
>>>>>>> a8b8573b
		*queried = true
	}

	if err := te.issue(vtx); err != nil {
		t.Fatal(err)
	}

	if *queried {
		t.Fatalf("Unknown query")
	}
}

func TestEnginePushGossip(t *testing.T) {
	_, _, engCfg := DefaultConfig()

	vals := validators.NewSet()
	engCfg.Validators = vals

	vdr := ids.GenerateTestNodeID()
	if err := vals.AddWeight(vdr, 1); err != nil {
		t.Fatal(err)
	}

	sender := &common.SenderTest{T: t}
	sender.Default(true)
	sender.CantSendGetAcceptedFrontier = false
	engCfg.Sender = sender

	manager := vertex.NewTestManager(t)
	manager.Default(true)
	engCfg.Manager = manager

	gVtx := &avalanche.TestVertex{TestDecidable: choices.TestDecidable{
		IDV:     ids.GenerateTestID(),
		StatusV: choices.Accepted,
	}}
	mVtx := &avalanche.TestVertex{TestDecidable: choices.TestDecidable{
		IDV:     ids.GenerateTestID(),
		StatusV: choices.Accepted,
	}}

	vts := []avalanche.Vertex{gVtx, mVtx}

	vtx := &avalanche.TestVertex{
		TestDecidable: choices.TestDecidable{
			IDV:     ids.GenerateTestID(),
			StatusV: choices.Processing,
		},
		ParentsV: vts,
		HeightV:  1,
		BytesV:   []byte{0, 1, 2, 3},
	}

	manager.EdgeF = func() []ids.ID { return []ids.ID{vts[0].ID(), vts[1].ID()} }
	manager.GetVtxF = func(id ids.ID) (avalanche.Vertex, error) {
		switch id {
		case gVtx.ID():
			return gVtx, nil
		case mVtx.ID():
			return mVtx, nil
		case vtx.ID():
			return vtx, nil
		}
		t.Fatalf("Unknown vertex")
		panic("Should have errored")
	}

	te, err := newTransitive(engCfg)
	if err != nil {
		t.Fatal(err)
	}

	if err := te.Start(0); err != nil {
		t.Fatal(err)
	}

	requested := new(bool)
	sender.SendGetF = func(vdr ids.NodeID, _ uint32, vtxID ids.ID) {
		*requested = true
	}

	manager.ParseVtxF = func(b []byte) (avalanche.Vertex, error) {
		if bytes.Equal(b, vtx.BytesV) {
			return vtx, nil
		}
		t.Fatalf("Unknown vertex bytes")
		panic("Should have errored")
	}

	sender.CantSendPushQuery = false
	sender.CantSendChits = false
	if err := te.PushQuery(vdr, 0, vtx.Bytes()); err != nil {
		t.Fatal(err)
	}

	if *requested {
		t.Fatalf("Shouldn't have requested the vertex")
	}
}

func TestEngineSingleQuery(t *testing.T) {
	_, _, engCfg := DefaultConfig()

	vals := validators.NewSet()
	engCfg.Validators = vals

	vdr := ids.GenerateTestNodeID()
	if err := vals.AddWeight(vdr, 1); err != nil {
		t.Fatal(err)
	}

	sender := &common.SenderTest{T: t}
	sender.Default(true)
	sender.CantSendGetAcceptedFrontier = false
	engCfg.Sender = sender

	manager := vertex.NewTestManager(t)
	manager.Default(true)
	engCfg.Manager = manager

	gVtx := &avalanche.TestVertex{TestDecidable: choices.TestDecidable{
		IDV:     ids.GenerateTestID(),
		StatusV: choices.Accepted,
	}}
	mVtx := &avalanche.TestVertex{TestDecidable: choices.TestDecidable{
		IDV:     ids.GenerateTestID(),
		StatusV: choices.Accepted,
	}}

	vts := []avalanche.Vertex{gVtx, mVtx}

	vtx := &avalanche.TestVertex{
		TestDecidable: choices.TestDecidable{
			IDV:     ids.GenerateTestID(),
			StatusV: choices.Processing,
		},
		ParentsV: vts,
		HeightV:  1,
		BytesV:   []byte{0, 1, 2, 3},
	}

	manager.EdgeF = func() []ids.ID { return []ids.ID{vts[0].ID(), vts[1].ID()} }
	manager.GetVtxF = func(id ids.ID) (avalanche.Vertex, error) {
		switch id {
		case gVtx.ID():
			return gVtx, nil
		case mVtx.ID():
			return mVtx, nil
		case vtx.ID():
			return vtx, nil
		}
		t.Fatalf("Unknown vertex")
		panic("Should have errored")
	}

	te, err := newTransitive(engCfg)
	if err != nil {
		t.Fatal(err)
	}

	if err := te.Start(0); err != nil {
		t.Fatal(err)
	}

	sender.CantSendPushQuery = false
	sender.CantSendPullQuery = false

	if err := te.issue(vtx); err != nil {
		t.Fatal(err)
	}
}

func TestEngineParentBlockingInsert(t *testing.T) {
	_, _, engCfg := DefaultConfig()

	vals := validators.NewSet()
	engCfg.Validators = vals

	vdr := ids.GenerateTestNodeID()
	if err := vals.AddWeight(vdr, 1); err != nil {
		t.Fatal(err)
	}

	sender := &common.SenderTest{T: t}
	sender.Default(true)
	sender.CantSendGetAcceptedFrontier = false
	engCfg.Sender = sender

	manager := vertex.NewTestManager(t)
	manager.Default(true)
	engCfg.Manager = manager

	gVtx := &avalanche.TestVertex{TestDecidable: choices.TestDecidable{
		IDV:     ids.GenerateTestID(),
		StatusV: choices.Accepted,
	}}
	mVtx := &avalanche.TestVertex{TestDecidable: choices.TestDecidable{
		IDV:     ids.GenerateTestID(),
		StatusV: choices.Accepted,
	}}

	vts := []avalanche.Vertex{gVtx, mVtx}

	missingVtx := &avalanche.TestVertex{
		TestDecidable: choices.TestDecidable{
			IDV:     ids.GenerateTestID(),
			StatusV: choices.Unknown,
		},
		ParentsV: vts,
		HeightV:  1,
		BytesV:   []byte{0, 1, 2, 3},
	}

	parentVtx := &avalanche.TestVertex{
		TestDecidable: choices.TestDecidable{
			IDV:     ids.GenerateTestID(),
			StatusV: choices.Processing,
		},
		ParentsV: []avalanche.Vertex{missingVtx},
		HeightV:  2,
		BytesV:   []byte{0, 1, 2, 3},
	}

	blockingVtx := &avalanche.TestVertex{
		TestDecidable: choices.TestDecidable{
			IDV:     ids.GenerateTestID(),
			StatusV: choices.Processing,
		},
		ParentsV: []avalanche.Vertex{parentVtx},
		HeightV:  3,
		BytesV:   []byte{0, 1, 2, 3},
	}

	manager.EdgeF = func() []ids.ID { return []ids.ID{vts[0].ID(), vts[1].ID()} }
	manager.GetVtxF = func(id ids.ID) (avalanche.Vertex, error) {
		switch id {
		case gVtx.ID():
			return gVtx, nil
		case mVtx.ID():
			return mVtx, nil
		}
		t.Fatalf("Unknown vertex")
		panic("Should have errored")
	}

	te, err := newTransitive(engCfg)
	if err != nil {
		t.Fatal(err)
	}

	if err := te.Start(0); err != nil {
		t.Fatal(err)
	}

	if err := te.issue(parentVtx); err != nil {
		t.Fatal(err)
	}
	if err := te.issue(blockingVtx); err != nil {
		t.Fatal(err)
	}

	if len(te.vtxBlocked) != 2 {
		t.Fatalf("Both inserts should be blocking")
	}

	sender.CantSendPushQuery = false

	missingVtx.StatusV = choices.Processing
	if err := te.issue(missingVtx); err != nil {
		t.Fatal(err)
	}

	if len(te.vtxBlocked) != 0 {
		t.Fatalf("Both inserts should not longer be blocking")
	}
}

func TestEngineBlockingChitRequest(t *testing.T) {
	_, _, engCfg := DefaultConfig()

	vals := validators.NewSet()
	engCfg.Validators = vals

	vdr := ids.GenerateTestNodeID()
	if err := vals.AddWeight(vdr, 1); err != nil {
		t.Fatal(err)
	}

	sender := &common.SenderTest{T: t}
	sender.Default(true)
	sender.CantSendGetAcceptedFrontier = false
	engCfg.Sender = sender

	manager := vertex.NewTestManager(t)
	manager.Default(true)
	engCfg.Manager = manager

	gVtx := &avalanche.TestVertex{TestDecidable: choices.TestDecidable{
		IDV:     ids.GenerateTestID(),
		StatusV: choices.Accepted,
	}}
	mVtx := &avalanche.TestVertex{TestDecidable: choices.TestDecidable{
		IDV:     ids.GenerateTestID(),
		StatusV: choices.Accepted,
	}}

	vts := []avalanche.Vertex{gVtx, mVtx}

	missingVtx := &avalanche.TestVertex{
		TestDecidable: choices.TestDecidable{
			IDV:     ids.GenerateTestID(),
			StatusV: choices.Unknown,
		},
		ParentsV: vts,
		HeightV:  1,
		BytesV:   []byte{0, 1, 2, 3},
	}

	parentVtx := &avalanche.TestVertex{
		TestDecidable: choices.TestDecidable{
			IDV:     ids.GenerateTestID(),
			StatusV: choices.Processing,
		},
		ParentsV: []avalanche.Vertex{missingVtx},
		HeightV:  2,
		BytesV:   []byte{1, 1, 2, 3},
	}

	blockingVtx := &avalanche.TestVertex{
		TestDecidable: choices.TestDecidable{
			IDV:     ids.GenerateTestID(),
			StatusV: choices.Processing,
		},
		ParentsV: []avalanche.Vertex{parentVtx},
		HeightV:  3,
		BytesV:   []byte{2, 1, 2, 3},
	}

	manager.EdgeF = func() []ids.ID { return []ids.ID{vts[0].ID(), vts[1].ID()} }
	manager.GetVtxF = func(id ids.ID) (avalanche.Vertex, error) {
		switch id {
		case gVtx.ID():
			return gVtx, nil
		case mVtx.ID():
			return mVtx, nil
		}
		t.Fatalf("Unknown vertex")
		panic("Should have errored")
	}

	te, err := newTransitive(engCfg)
	if err != nil {
		t.Fatal(err)
	}

	if err := te.Start(0); err != nil {
		t.Fatal(err)
	}

	if err := te.issue(parentVtx); err != nil {
		t.Fatal(err)
	}

	manager.GetVtxF = func(vtxID ids.ID) (avalanche.Vertex, error) {
		if vtxID == blockingVtx.ID() {
			return blockingVtx, nil
		}
		t.Fatalf("Unknown vertex")
		panic("Should have errored")
	}
	manager.ParseVtxF = func(b []byte) (avalanche.Vertex, error) {
		if bytes.Equal(b, blockingVtx.Bytes()) {
			return blockingVtx, nil
		}
		t.Fatalf("Unknown vertex")
		panic("Should have errored")
	}
	sender.CantSendChits = false

	if err := te.PushQuery(vdr, 0, blockingVtx.Bytes()); err != nil {
		t.Fatal(err)
	}

	if len(te.vtxBlocked) != 2 {
		t.Fatalf("Both inserts should be blocking")
	}

	sender.CantSendPushQuery = false

	missingVtx.StatusV = choices.Processing
	if err := te.issue(missingVtx); err != nil {
		t.Fatal(err)
	}

	if len(te.vtxBlocked) != 0 {
		t.Fatalf("Both inserts should not longer be blocking")
	}
}

func TestEngineBlockingChitResponse(t *testing.T) {
	_, _, engCfg := DefaultConfig()

	vals := validators.NewSet()
	engCfg.Validators = vals

	vdr := ids.GenerateTestNodeID()
	if err := vals.AddWeight(vdr, 1); err != nil {
		t.Fatal(err)
	}

	sender := &common.SenderTest{T: t}
	sender.Default(true)
	sender.CantSendGetAcceptedFrontier = false
	engCfg.Sender = sender

	manager := vertex.NewTestManager(t)
	manager.Default(true)
	engCfg.Manager = manager

	gVtx := &avalanche.TestVertex{TestDecidable: choices.TestDecidable{
		IDV:     ids.GenerateTestID(),
		StatusV: choices.Accepted,
	}}
	mVtx := &avalanche.TestVertex{TestDecidable: choices.TestDecidable{
		IDV:     ids.GenerateTestID(),
		StatusV: choices.Accepted,
	}}

	vts := []avalanche.Vertex{gVtx, mVtx}

	issuedVtx := &avalanche.TestVertex{
		TestDecidable: choices.TestDecidable{
			IDV:     ids.GenerateTestID(),
			StatusV: choices.Processing,
		},
		ParentsV: vts,
		HeightV:  1,
		BytesV:   []byte{0, 1, 2, 3},
	}

	missingVtx := &avalanche.TestVertex{
		TestDecidable: choices.TestDecidable{
			IDV:     ids.GenerateTestID(),
			StatusV: choices.Unknown,
		},
		ParentsV: vts,
		HeightV:  1,
		BytesV:   []byte{1, 1, 2, 3},
	}

	blockingVtx := &avalanche.TestVertex{
		TestDecidable: choices.TestDecidable{
			IDV:     ids.GenerateTestID(),
			StatusV: choices.Processing,
		},
		ParentsV: []avalanche.Vertex{missingVtx},
		HeightV:  2,
		BytesV:   []byte{2, 1, 2, 3},
	}

	manager.EdgeF = func() []ids.ID { return []ids.ID{vts[0].ID(), vts[1].ID()} }
	manager.GetVtxF = func(id ids.ID) (avalanche.Vertex, error) {
		switch id {
		case gVtx.ID():
			return gVtx, nil
		case mVtx.ID():
			return mVtx, nil
		}
		t.Fatalf("Unknown vertex")
		panic("Should have errored")
	}

	te, err := newTransitive(engCfg)
	if err != nil {
		t.Fatal(err)
	}

	if err := te.Start(0); err != nil {
		t.Fatal(err)
	}

	if err := te.issue(blockingVtx); err != nil {
		t.Fatal(err)
	}

	queryRequestID := new(uint32)
<<<<<<< HEAD
	sender.SendPushQueryF = func(inVdrs set.Set[ids.NodeID], requestID uint32, vtxID ids.ID, vtx []byte) {
=======
	sender.SendPushQueryF = func(inVdrs ids.NodeIDSet, requestID uint32, vtx []byte) {
>>>>>>> a8b8573b
		*queryRequestID = requestID
		vdrSet := set.Set[ids.NodeID]{}
		vdrSet.Add(vdr)
		if !inVdrs.Equals(vdrSet) {
			t.Fatalf("Asking wrong validator for preference")
		}
		if !bytes.Equal(issuedVtx.Bytes(), vtx) {
			t.Fatalf("Asking for wrong vertex")
		}
	}

	if err := te.issue(issuedVtx); err != nil {
		t.Fatal(err)
	}

	manager.GetVtxF = func(id ids.ID) (avalanche.Vertex, error) {
		if id == blockingVtx.ID() {
			return blockingVtx, nil
		}
		t.Fatalf("Unknown vertex")
		panic("Should have errored")
	}

	if err := te.Chits(vdr, *queryRequestID, []ids.ID{blockingVtx.ID()}); err != nil {
		t.Fatal(err)
	}

	if len(te.vtxBlocked) != 2 {
		t.Fatalf("The insert should be blocking, as well as the chit response")
	}

	sender.SendPushQueryF = nil
	sender.CantSendPushQuery = false
	sender.CantSendChits = false

	missingVtx.StatusV = choices.Processing
	if err := te.issue(missingVtx); err != nil {
		t.Fatal(err)
	}

	if len(te.vtxBlocked) != 0 {
		t.Fatalf("Both inserts should not longer be blocking")
	}
}

func TestEngineMissingTx(t *testing.T) {
	_, _, engCfg := DefaultConfig()

	vals := validators.NewSet()
	engCfg.Validators = vals

	vdr := ids.GenerateTestNodeID()
	if err := vals.AddWeight(vdr, 1); err != nil {
		t.Fatal(err)
	}

	sender := &common.SenderTest{T: t}
	sender.Default(true)
	sender.CantSendGetAcceptedFrontier = false
	engCfg.Sender = sender

	manager := vertex.NewTestManager(t)
	manager.Default(true)
	engCfg.Manager = manager

	gVtx := &avalanche.TestVertex{TestDecidable: choices.TestDecidable{
		IDV:     ids.GenerateTestID(),
		StatusV: choices.Accepted,
	}}
	mVtx := &avalanche.TestVertex{TestDecidable: choices.TestDecidable{
		IDV:     ids.GenerateTestID(),
		StatusV: choices.Accepted,
	}}

	vts := []avalanche.Vertex{gVtx, mVtx}

	issuedVtx := &avalanche.TestVertex{
		TestDecidable: choices.TestDecidable{
			IDV:     ids.GenerateTestID(),
			StatusV: choices.Processing,
		},
		ParentsV: vts,
		HeightV:  1,
		BytesV:   []byte{0, 1, 2, 3},
	}

	missingVtx := &avalanche.TestVertex{
		TestDecidable: choices.TestDecidable{
			IDV:     ids.GenerateTestID(),
			StatusV: choices.Unknown,
		},
		ParentsV: vts,
		HeightV:  1,
		BytesV:   []byte{1, 1, 2, 3},
	}

	blockingVtx := &avalanche.TestVertex{
		TestDecidable: choices.TestDecidable{
			IDV:     ids.GenerateTestID(),
			StatusV: choices.Processing,
		},
		ParentsV: []avalanche.Vertex{missingVtx},
		HeightV:  2,
		BytesV:   []byte{2, 1, 2, 3},
	}

	manager.EdgeF = func() []ids.ID { return []ids.ID{vts[0].ID(), vts[1].ID()} }
	manager.GetVtxF = func(id ids.ID) (avalanche.Vertex, error) {
		switch id {
		case gVtx.ID():
			return gVtx, nil
		case mVtx.ID():
			return mVtx, nil
		}
		t.Fatalf("Unknown vertex")
		panic("Should have errored")
	}

	te, err := newTransitive(engCfg)
	if err != nil {
		t.Fatal(err)
	}

	if err := te.Start(0); err != nil {
		t.Fatal(err)
	}

	if err := te.issue(blockingVtx); err != nil {
		t.Fatal(err)
	}

	queryRequestID := new(uint32)
<<<<<<< HEAD
	sender.SendPushQueryF = func(inVdrs set.Set[ids.NodeID], requestID uint32, vtxID ids.ID, vtx []byte) {
=======
	sender.SendPushQueryF = func(inVdrs ids.NodeIDSet, requestID uint32, vtx []byte) {
>>>>>>> a8b8573b
		*queryRequestID = requestID
		vdrSet := set.Set[ids.NodeID]{}
		vdrSet.Add(vdr)
		if !inVdrs.Equals(vdrSet) {
			t.Fatalf("Asking wrong validator for preference")
		}
		if !bytes.Equal(issuedVtx.Bytes(), vtx) {
			t.Fatalf("Asking for wrong vertex")
		}
	}

	if err := te.issue(issuedVtx); err != nil {
		t.Fatal(err)
	}

	manager.GetVtxF = func(id ids.ID) (avalanche.Vertex, error) {
		if id == blockingVtx.ID() {
			return blockingVtx, nil
		}
		t.Fatalf("Unknown vertex")
		panic("Should have errored")
	}

	if err := te.Chits(vdr, *queryRequestID, []ids.ID{blockingVtx.ID()}); err != nil {
		t.Fatal(err)
	}

	if len(te.vtxBlocked) != 2 {
		t.Fatalf("The insert should be blocking, as well as the chit response")
	}

	sender.SendPushQueryF = nil
	sender.CantSendPushQuery = false
	sender.CantSendChits = false

	missingVtx.StatusV = choices.Processing
	if err := te.issue(missingVtx); err != nil {
		t.Fatal(err)
	}

	if len(te.vtxBlocked) != 0 {
		t.Fatalf("Both inserts should not longer be blocking")
	}
}

func TestEngineIssueBlockingTx(t *testing.T) {
	_, _, engCfg := DefaultConfig()

	vals := validators.NewSet()
	engCfg.Validators = vals

	vdr := ids.GenerateTestNodeID()
	if err := vals.AddWeight(vdr, 1); err != nil {
		t.Fatal(err)
	}

	manager := vertex.NewTestManager(t)
	engCfg.Manager = manager

	gVtx := &avalanche.TestVertex{TestDecidable: choices.TestDecidable{
		IDV:     ids.GenerateTestID(),
		StatusV: choices.Accepted,
	}}

	vts := []avalanche.Vertex{gVtx}
	utxos := []ids.ID{ids.GenerateTestID(), ids.GenerateTestID()}

	tx0 := &snowstorm.TestTx{TestDecidable: choices.TestDecidable{
		IDV:     ids.GenerateTestID(),
		StatusV: choices.Processing,
	}}
	tx0.InputIDsV = append(tx0.InputIDsV, utxos[0])

	tx1 := &snowstorm.TestTx{
		TestDecidable: choices.TestDecidable{
			IDV:     ids.GenerateTestID(),
			StatusV: choices.Processing,
		},
		DependenciesV: []snowstorm.Tx{tx0},
	}
	tx1.InputIDsV = append(tx1.InputIDsV, utxos[1])

	vtx := &avalanche.TestVertex{
		TestDecidable: choices.TestDecidable{
			IDV:     ids.GenerateTestID(),
			StatusV: choices.Processing,
		},
		ParentsV: vts,
		HeightV:  1,
		TxsV:     []snowstorm.Tx{tx0, tx1},
	}

	te, err := newTransitive(engCfg)
	if err != nil {
		t.Fatal(err)
	}

	if err := te.Start(0); err != nil {
		t.Fatal(err)
	}

	if err := te.issue(vtx); err != nil {
		t.Fatal(err)
	}

	if prefs := te.Consensus.Preferences(); !prefs.Contains(vtx.ID()) {
		t.Fatalf("Vertex should be preferred")
	}
}

func TestEngineReissueAbortedVertex(t *testing.T) {
	_, _, engCfg := DefaultConfig()

	vals := validators.NewSet()
	engCfg.Validators = vals

	vdr := ids.GenerateTestNodeID()
	if err := vals.AddWeight(vdr, 1); err != nil {
		t.Fatal(err)
	}

	sender := &common.SenderTest{T: t}
	sender.Default(true)
	sender.CantSendGetAcceptedFrontier = false
	engCfg.Sender = sender

	manager := vertex.NewTestManager(t)
	manager.Default(true)
	engCfg.Manager = manager

	gVtx := &avalanche.TestVertex{TestDecidable: choices.TestDecidable{
		IDV:     ids.GenerateTestID(),
		StatusV: choices.Accepted,
	}}

	vts := []avalanche.Vertex{gVtx}

	vtxID0 := ids.GenerateTestID()
	vtxID1 := ids.GenerateTestID()

	vtxBytes0 := []byte{0}
	vtxBytes1 := []byte{1}

	vtx0 := &avalanche.TestVertex{
		TestDecidable: choices.TestDecidable{
			IDV:     vtxID0,
			StatusV: choices.Unknown,
		},
		ParentsV: vts,
		HeightV:  1,
		BytesV:   vtxBytes0,
	}
	vtx1 := &avalanche.TestVertex{
		TestDecidable: choices.TestDecidable{
			IDV:     vtxID1,
			StatusV: choices.Processing,
		},
		ParentsV: []avalanche.Vertex{vtx0},
		HeightV:  2,
		BytesV:   vtxBytes1,
	}

	manager.EdgeF = func() []ids.ID {
		return []ids.ID{gVtx.ID()}
	}

	manager.GetVtxF = func(vtxID ids.ID) (avalanche.Vertex, error) {
		if vtxID == gVtx.ID() {
			return gVtx, nil
		}
		t.Fatalf("Unknown vertex requested")
		panic("Unknown vertex requested")
	}

	te, err := newTransitive(engCfg)
	if err != nil {
		t.Fatal(err)
	}

	if err := te.Start(0); err != nil {
		t.Fatal(err)
	}

	manager.EdgeF = nil
	manager.GetVtxF = nil

	requestID := new(uint32)
	sender.SendGetF = func(vID ids.NodeID, reqID uint32, vtxID ids.ID) {
		*requestID = reqID
	}
	sender.CantSendChits = false
	manager.ParseVtxF = func(b []byte) (avalanche.Vertex, error) {
		if bytes.Equal(b, vtxBytes1) {
			return vtx1, nil
		}
		t.Fatalf("Unknown bytes provided")
		panic("Unknown bytes provided")
	}
	manager.GetVtxF = func(vtxID ids.ID) (avalanche.Vertex, error) {
		if vtxID == vtxID1 {
			return vtx1, nil
		}
		t.Fatalf("Unknown bytes provided")
		panic("Unknown bytes provided")
	}

	if err := te.PushQuery(vdr, 0, vtx1.Bytes()); err != nil {
		t.Fatal(err)
	}

	sender.SendGetF = nil
	manager.ParseVtxF = nil

	if err := te.GetFailed(vdr, *requestID); err != nil {
		t.Fatal(err)
	}

	requested := new(bool)
	sender.SendGetF = func(_ ids.NodeID, _ uint32, vtxID ids.ID) {
		if vtxID == vtxID0 {
			*requested = true
		}
	}
	manager.GetVtxF = func(vtxID ids.ID) (avalanche.Vertex, error) {
		if vtxID == vtxID1 {
			return vtx1, nil
		}
		t.Fatalf("Unknown bytes provided")
		panic("Unknown bytes provided")
	}

	if err := te.PullQuery(vdr, 0, vtxID1); err != nil {
		t.Fatal(err)
	}

	if !*requested {
		t.Fatalf("Should have requested the missing vertex")
	}
}

func TestEngineBootstrappingIntoConsensus(t *testing.T) {
	_, bootCfg, engCfg := DefaultConfig()

	vals := validators.NewSet()
	vdr := ids.GenerateTestNodeID()
	if err := vals.AddWeight(vdr, 1); err != nil {
		t.Fatal(err)
	}

	peers := tracker.NewPeers()
	startup := tracker.NewStartup(peers, 0)
	vals.RegisterCallbackListener(startup)

	bootCfg.Beacons = vals
	bootCfg.Validators = vals
	bootCfg.StartupTracker = startup
	engCfg.Validators = vals

	bootCfg.SampleK = vals.Len()

	sender := &common.SenderTest{T: t}
	sender.Default(true)
	bootCfg.Sender = sender
	engCfg.Sender = sender

	manager := vertex.NewTestManager(t)
	manager.Default(true)
	bootCfg.Manager = manager
	engCfg.Manager = manager

	vm := &vertex.TestVM{TestVM: common.TestVM{T: t}}
	vm.Default(true)
	bootCfg.VM = vm
	engCfg.VM = vm

	vm.CantSetState = false
	vm.CantConnected = false

	utxos := []ids.ID{ids.GenerateTestID(), ids.GenerateTestID()}

	txID0 := ids.GenerateTestID()
	txID1 := ids.GenerateTestID()

	txBytes0 := []byte{0}
	txBytes1 := []byte{1}

	tx0 := &snowstorm.TestTx{
		TestDecidable: choices.TestDecidable{
			IDV:     txID0,
			StatusV: choices.Processing,
		},
		BytesV: txBytes0,
	}
	tx0.InputIDsV = append(tx0.InputIDsV, utxos[0])

	tx1 := &snowstorm.TestTx{
		TestDecidable: choices.TestDecidable{
			IDV:     txID1,
			StatusV: choices.Processing,
		},
		DependenciesV: []snowstorm.Tx{tx0},
		BytesV:        txBytes1,
	}
	tx1.InputIDsV = append(tx1.InputIDsV, utxos[1])

	vtxID0 := ids.GenerateTestID()
	vtxID1 := ids.GenerateTestID()

	vtxBytes0 := []byte{2}
	vtxBytes1 := []byte{3}

	vtx0 := &avalanche.TestVertex{
		TestDecidable: choices.TestDecidable{
			IDV:     vtxID0,
			StatusV: choices.Processing,
		},
		HeightV: 1,
		TxsV:    []snowstorm.Tx{tx0},
		BytesV:  vtxBytes0,
	}
	vtx1 := &avalanche.TestVertex{
		TestDecidable: choices.TestDecidable{
			IDV:     vtxID1,
			StatusV: choices.Processing,
		},
		ParentsV: []avalanche.Vertex{vtx0},
		HeightV:  2,
		TxsV:     []snowstorm.Tx{tx1},
		BytesV:   vtxBytes1,
	}

	requested := new(bool)
	requestID := new(uint32)
	sender.SendGetAcceptedFrontierF = func(vdrs set.Set[ids.NodeID], reqID uint32) {
		if vdrs.Len() != 1 {
			t.Fatalf("Should have requested from the validators")
		}
		if !vdrs.Contains(vdr) {
			t.Fatalf("Should have requested from %s", vdr)
		}
		*requested = true
		*requestID = reqID
	}

	dh := &dummyHandler{}
	bootstrapper, err := bootstrap.New(
		bootCfg,
		dh.onDoneBootstrapping,
	)
	if err != nil {
		t.Fatal(err)
	}

	te, err := newTransitive(engCfg)
	if err != nil {
		t.Fatal(err)
	}
	dh.startEngineF = te.Start

	if err := bootstrapper.Start(0); err != nil {
		t.Fatal(err)
	}

	if err := bootstrapper.Connected(vdr, version.CurrentApp); err != nil {
		t.Fatal(err)
	}

	sender.SendGetAcceptedFrontierF = nil

	if !*requested {
		t.Fatalf("Should have requested from the validators during Initialize")
	}

	acceptedFrontier := []ids.ID{vtxID0}

	*requested = false
	sender.SendGetAcceptedF = func(vdrs set.Set[ids.NodeID], reqID uint32, proposedAccepted []ids.ID) {
		if vdrs.Len() != 1 {
			t.Fatalf("Should have requested from the validators")
		}
		if !vdrs.Contains(vdr) {
			t.Fatalf("Should have requested from %s", vdr)
		}
		if !ids.Equals(acceptedFrontier, proposedAccepted) {
			t.Fatalf("Wrong proposedAccepted vertices.\nExpected: %s\nGot: %s", acceptedFrontier, proposedAccepted)
		}
		*requested = true
		*requestID = reqID
	}

	if err := bootstrapper.AcceptedFrontier(vdr, *requestID, acceptedFrontier); err != nil {
		t.Fatal(err)
	}

	if !*requested {
		t.Fatalf("Should have requested from the validators during AcceptedFrontier")
	}

	manager.GetVtxF = func(vtxID ids.ID) (avalanche.Vertex, error) {
		if vtxID == vtxID0 {
			return nil, errMissing
		}
		t.Fatalf("Unknown vertex requested")
		panic("Unknown vertex requested")
	}

	sender.SendGetAncestorsF = func(inVdr ids.NodeID, reqID uint32, vtxID ids.ID) {
		if vdr != inVdr {
			t.Fatalf("Asking wrong validator for vertex")
		}
		if vtx0.ID() != vtxID {
			t.Fatalf("Asking for wrong vertex")
		}
		*requestID = reqID
	}

	if err := bootstrapper.Accepted(vdr, *requestID, acceptedFrontier); err != nil {
		t.Fatal(err)
	}

	manager.GetVtxF = nil
	sender.SendGetF = nil

	vm.ParseTxF = func(b []byte) (snowstorm.Tx, error) {
		if bytes.Equal(b, txBytes0) {
			return tx0, nil
		}
		t.Fatalf("Unknown bytes provided")
		panic("Unknown bytes provided")
	}
	manager.ParseVtxF = func(b []byte) (avalanche.Vertex, error) {
		if bytes.Equal(b, vtxBytes0) {
			return vtx0, nil
		}
		t.Fatalf("Unknown bytes provided")
		panic("Unknown bytes provided")
	}
	manager.EdgeF = func() []ids.ID {
		return []ids.ID{vtxID0}
	}
	manager.GetVtxF = func(vtxID ids.ID) (avalanche.Vertex, error) {
		if vtxID == vtxID0 {
			return vtx0, nil
		}
		t.Fatalf("Unknown bytes provided")
		panic("Unknown bytes provided")
	}

	if err := bootstrapper.Ancestors(vdr, *requestID, [][]byte{vtxBytes0}); err != nil {
		t.Fatal(err)
	}

	vm.ParseTxF = nil
	manager.ParseVtxF = nil
	manager.EdgeF = nil
	manager.GetVtxF = nil

	if tx0.Status() != choices.Accepted {
		t.Fatalf("Should have accepted %s", txID0)
	}
	if vtx0.Status() != choices.Accepted {
		t.Fatalf("Should have accepted %s", vtxID0)
	}

	manager.ParseVtxF = func(b []byte) (avalanche.Vertex, error) {
		if bytes.Equal(b, vtxBytes1) {
			return vtx1, nil
		}
		t.Fatalf("Unknown bytes provided")
		panic("Unknown bytes provided")
	}
	sender.SendChitsF = func(inVdr ids.NodeID, _ uint32, chits []ids.ID) {
		if inVdr != vdr {
			t.Fatalf("Sent to the wrong validator")
		}

		expected := []ids.ID{vtxID0}

		if !ids.Equals(expected, chits) {
			t.Fatalf("Returned wrong chits")
		}
	}
<<<<<<< HEAD
	sender.SendPushQueryF = func(vdrs set.Set[ids.NodeID], _ uint32, vtxID ids.ID, vtx []byte) {
=======
	sender.SendPushQueryF = func(vdrs ids.NodeIDSet, _ uint32, vtx []byte) {
>>>>>>> a8b8573b
		if vdrs.Len() != 1 {
			t.Fatalf("Should have requested from the validators")
		}
		if !vdrs.Contains(vdr) {
			t.Fatalf("Should have requested from %s", vdr)
		}

		if !bytes.Equal(vtxBytes1, vtx) {
			t.Fatalf("Sent wrong query bytes")
		}
	}
	manager.GetVtxF = func(vtxID ids.ID) (avalanche.Vertex, error) {
		if vtxID == vtxID1 {
			return vtx1, nil
		}
		t.Fatalf("Unknown bytes provided")
		panic("Unknown bytes provided")
	}

	if err := te.PushQuery(vdr, 0, vtxBytes1); err != nil {
		t.Fatal(err)
	}

	manager.ParseVtxF = nil
	sender.SendChitsF = nil
	sender.SendPushQueryF = nil
	manager.GetVtxF = nil
}

func TestEngineReBootstrapFails(t *testing.T) {
	_, bootCfg, engCfg := DefaultConfig()
	bootCfg.Alpha = 1
	bootCfg.RetryBootstrap = true
	bootCfg.RetryBootstrapWarnFrequency = 4

	vals := validators.NewSet()
	vdr := ids.GenerateTestNodeID()
	if err := vals.AddWeight(vdr, 1); err != nil {
		t.Fatal(err)
	}

	peers := tracker.NewPeers()
	startup := tracker.NewStartup(peers, 0)
	vals.RegisterCallbackListener(startup)

	bootCfg.Beacons = vals
	bootCfg.Validators = vals
	bootCfg.StartupTracker = startup
	engCfg.Validators = vals

	bootCfg.SampleK = vals.Len()

	sender := &common.SenderTest{T: t}
	sender.Default(true)
	bootCfg.Sender = sender
	engCfg.Sender = sender

	manager := vertex.NewTestManager(t)
	manager.Default(true)
	bootCfg.Manager = manager
	engCfg.Manager = manager

	vm := &vertex.TestVM{TestVM: common.TestVM{T: t}}
	vm.Default(true)
	bootCfg.VM = vm
	engCfg.VM = vm

	vm.CantSetState = false

	utxos := []ids.ID{ids.GenerateTestID(), ids.GenerateTestID()}

	txID0 := ids.GenerateTestID()
	txID1 := ids.GenerateTestID()

	txBytes0 := []byte{0}
	txBytes1 := []byte{1}

	tx0 := &snowstorm.TestTx{
		TestDecidable: choices.TestDecidable{
			IDV:     txID0,
			StatusV: choices.Processing,
		},
		BytesV: txBytes0,
	}
	tx0.InputIDsV = append(tx0.InputIDsV, utxos[0])

	tx1 := &snowstorm.TestTx{
		TestDecidable: choices.TestDecidable{
			IDV:     txID1,
			StatusV: choices.Processing,
		},
		DependenciesV: []snowstorm.Tx{tx0},
		BytesV:        txBytes1,
	}
	tx1.InputIDsV = append(tx1.InputIDsV, utxos[1])

	requested := new(bool)
	requestID := new(uint32)
	sender.SendGetAcceptedFrontierF = func(vdrs set.Set[ids.NodeID], reqID uint32) {
		// instead of triggering the timeout here, we'll just invoke the GetAcceptedFrontierFailed func
		//
		// s.router.GetAcceptedFrontierFailed(vID, s.ctx.ChainID, requestID)
		// -> chain.GetAcceptedFrontierFailed(validatorID, requestID)
		// ---> h.sendReliableMsg(message{
		//			messageType: constants.GetAcceptedFrontierFailedMsg,
		//			validatorID: validatorID,
		//			requestID:   requestID,
		//		})
		// -----> h.engine.GetAcceptedFrontierFailed(msg.validatorID, msg.requestID)
		// -------> return b.AcceptedFrontier(validatorID, requestID, nil)

		// ensure the request is made to the correct validators
		if vdrs.Len() != 1 {
			t.Fatalf("Should have requested from the validators")
		}
		if !vdrs.Contains(vdr) {
			t.Fatalf("Should have requested from %s", vdr)
		}
		*requested = true
		*requestID = reqID
	}

	dh := &dummyHandler{}
	bootstrapper, err := bootstrap.New(
		bootCfg,
		dh.onDoneBootstrapping,
	)
	if err != nil {
		t.Fatal(err)
	}

	if err := bootstrapper.Start(0); err != nil {
		t.Fatal(err)
	}

	if !*requested {
		t.Fatalf("Should have requested from the validators during Initialize")
	}

	// reset requested
	*requested = false
	sender.SendGetAcceptedF = func(vdrs set.Set[ids.NodeID], reqID uint32, proposedAccepted []ids.ID) {
		if vdrs.Len() != 1 {
			t.Fatalf("Should have requested from the validators")
		}
		if !vdrs.Contains(vdr) {
			t.Fatalf("Should have requested from %s", vdr)
		}
		*requested = true
		*requestID = reqID
	}

	// mimic a GetAcceptedFrontierFailedMsg
	// only validator that was requested timed out on the request
	if err := bootstrapper.GetAcceptedFrontierFailed(vdr, *requestID); err != nil {
		t.Fatal(err)
	}

	// mimic a GetAcceptedFrontierFailedMsg
	// only validator that was requested timed out on the request
	if err := bootstrapper.GetAcceptedFrontierFailed(vdr, *requestID); err != nil {
		t.Fatal(err)
	}

	bootCfg.Ctx.Registerer = prometheus.NewRegistry()

	// re-register the Transitive
	bootstrapper2, err := bootstrap.New(
		bootCfg,
		dh.onDoneBootstrapping,
	)
	if err != nil {
		t.Fatal(err)
	}

	if err := bootstrapper2.Start(0); err != nil {
		t.Fatal(err)
	}

	if err := bootstrapper2.GetAcceptedFailed(vdr, *requestID); err != nil {
		t.Fatal(err)
	}

	if err := bootstrapper2.GetAcceptedFailed(vdr, *requestID); err != nil {
		t.Fatal(err)
	}

	if !*requested {
		t.Fatalf("Should have requested from the validators during AcceptedFrontier")
	}
}

func TestEngineReBootstrappingIntoConsensus(t *testing.T) {
	_, bootCfg, engCfg := DefaultConfig()
	bootCfg.Alpha = 1
	bootCfg.RetryBootstrap = true
	bootCfg.RetryBootstrapWarnFrequency = 4

	vals := validators.NewSet()
	vdr := ids.GenerateTestNodeID()
	if err := vals.AddWeight(vdr, 1); err != nil {
		t.Fatal(err)
	}

	peers := tracker.NewPeers()
	startup := tracker.NewStartup(peers, 0)
	vals.RegisterCallbackListener(startup)

	bootCfg.Beacons = vals
	bootCfg.Validators = vals
	bootCfg.StartupTracker = startup
	engCfg.Validators = vals

	bootCfg.SampleK = vals.Len()

	sender := &common.SenderTest{T: t}
	sender.Default(true)
	bootCfg.Sender = sender
	engCfg.Sender = sender

	manager := vertex.NewTestManager(t)
	manager.Default(true)
	bootCfg.Manager = manager
	engCfg.Manager = manager

	vm := &vertex.TestVM{TestVM: common.TestVM{T: t}}
	vm.Default(true)
	bootCfg.VM = vm
	engCfg.VM = vm

	vm.CantSetState = false
	vm.CantConnected = false

	utxos := []ids.ID{ids.GenerateTestID(), ids.GenerateTestID()}

	txID0 := ids.GenerateTestID()
	txID1 := ids.GenerateTestID()

	txBytes0 := []byte{0}
	txBytes1 := []byte{1}

	tx0 := &snowstorm.TestTx{
		TestDecidable: choices.TestDecidable{
			IDV:     txID0,
			StatusV: choices.Processing,
		},
		BytesV: txBytes0,
	}
	tx0.InputIDsV = append(tx0.InputIDsV, utxos[0])

	tx1 := &snowstorm.TestTx{
		TestDecidable: choices.TestDecidable{
			IDV:     txID1,
			StatusV: choices.Processing,
		},
		DependenciesV: []snowstorm.Tx{tx0},
		BytesV:        txBytes1,
	}
	tx1.InputIDsV = append(tx1.InputIDsV, utxos[1])

	vtxID0 := ids.GenerateTestID()
	vtxID1 := ids.GenerateTestID()

	vtxBytes0 := []byte{2}
	vtxBytes1 := []byte{3}

	vtx0 := &avalanche.TestVertex{
		TestDecidable: choices.TestDecidable{
			IDV:     vtxID0,
			StatusV: choices.Processing,
		},
		HeightV: 1,
		TxsV:    []snowstorm.Tx{tx0},
		BytesV:  vtxBytes0,
	}
	vtx1 := &avalanche.TestVertex{
		TestDecidable: choices.TestDecidable{
			IDV:     vtxID1,
			StatusV: choices.Processing,
		},
		ParentsV: []avalanche.Vertex{vtx0},
		HeightV:  2,
		TxsV:     []snowstorm.Tx{tx1},
		BytesV:   vtxBytes1,
	}

	requested := new(bool)
	requestID := new(uint32)
	sender.SendGetAcceptedFrontierF = func(vdrs set.Set[ids.NodeID], reqID uint32) {
		if vdrs.Len() != 1 {
			t.Fatalf("Should have requested from the validators")
		}
		if !vdrs.Contains(vdr) {
			t.Fatalf("Should have requested from %s", vdr)
		}
		*requested = true
		*requestID = reqID
	}

	dh := &dummyHandler{}
	bootstrapper, err := bootstrap.New(
		bootCfg,
		dh.onDoneBootstrapping,
	)
	if err != nil {
		t.Fatal(err)
	}

	te, err := newTransitive(engCfg)
	if err != nil {
		t.Fatal(err)
	}
	dh.startEngineF = te.Start

	if err := bootstrapper.Start(0); err != nil {
		t.Fatal(err)
	}

	if err := bootstrapper.Connected(vdr, version.CurrentApp); err != nil {
		t.Fatal(err)
	}

	// fail the AcceptedFrontier
	if err := bootstrapper.GetAcceptedFrontierFailed(vdr, *requestID); err != nil {
		t.Fatal(err)
	}

	// fail the GetAcceptedFailed
	if err := bootstrapper.GetAcceptedFailed(vdr, *requestID); err != nil {
		t.Fatal(err)
	}

	if !*requested {
		t.Fatalf("Should have requested from the validators during Initialize")
	}

	acceptedFrontier := []ids.ID{vtxID0}

	*requested = false
	sender.SendGetAcceptedF = func(vdrs set.Set[ids.NodeID], reqID uint32, proposedAccepted []ids.ID) {
		if vdrs.Len() != 1 {
			t.Fatalf("Should have requested from the validators")
		}
		if !vdrs.Contains(vdr) {
			t.Fatalf("Should have requested from %s", vdr)
		}
		if !ids.Equals(acceptedFrontier, proposedAccepted) {
			t.Fatalf("Wrong proposedAccepted vertices.\nExpected: %s\nGot: %s", acceptedFrontier, proposedAccepted)
		}
		*requested = true
		*requestID = reqID
	}

	if err := bootstrapper.AcceptedFrontier(vdr, *requestID, acceptedFrontier); err != nil {
		t.Fatal(err)
	}

	if !*requested {
		t.Fatalf("Should have requested from the validators during AcceptedFrontier")
	}

	manager.GetVtxF = func(vtxID ids.ID) (avalanche.Vertex, error) {
		if vtxID == vtxID0 {
			return nil, errMissing
		}
		t.Fatalf("Unknown vertex requested")
		panic("Unknown vertex requested")
	}

	sender.SendGetAncestorsF = func(inVdr ids.NodeID, reqID uint32, vtxID ids.ID) {
		if vdr != inVdr {
			t.Fatalf("Asking wrong validator for vertex")
		}
		if vtx0.ID() != vtxID {
			t.Fatalf("Asking for wrong vertex")
		}
		*requestID = reqID
	}

	if err := bootstrapper.Accepted(vdr, *requestID, acceptedFrontier); err != nil {
		t.Fatal(err)
	}

	manager.GetVtxF = nil

	vm.ParseTxF = func(b []byte) (snowstorm.Tx, error) {
		if bytes.Equal(b, txBytes0) {
			return tx0, nil
		}
		t.Fatalf("Unknown bytes provided")
		panic("Unknown bytes provided")
	}
	manager.ParseVtxF = func(b []byte) (avalanche.Vertex, error) {
		if bytes.Equal(b, vtxBytes0) {
			return vtx0, nil
		}
		t.Fatalf("Unknown bytes provided")
		panic("Unknown bytes provided")
	}
	manager.EdgeF = func() []ids.ID {
		return []ids.ID{vtxID0}
	}
	manager.GetVtxF = func(vtxID ids.ID) (avalanche.Vertex, error) {
		if vtxID == vtxID0 {
			return vtx0, nil
		}
		t.Fatalf("Unknown bytes provided")
		panic("Unknown bytes provided")
	}

	if err := bootstrapper.Ancestors(vdr, *requestID, [][]byte{vtxBytes0}); err != nil {
		t.Fatal(err)
	}

	sender.SendGetAcceptedFrontierF = nil
	sender.SendGetF = nil
	vm.ParseTxF = nil
	manager.ParseVtxF = nil
	manager.EdgeF = nil
	manager.GetVtxF = nil

	if tx0.Status() != choices.Accepted {
		t.Fatalf("Should have accepted %s", txID0)
	}
	if vtx0.Status() != choices.Accepted {
		t.Fatalf("Should have accepted %s", vtxID0)
	}

	manager.ParseVtxF = func(b []byte) (avalanche.Vertex, error) {
		if bytes.Equal(b, vtxBytes1) {
			return vtx1, nil
		}
		t.Fatalf("Unknown bytes provided")
		panic("Unknown bytes provided")
	}
	sender.SendChitsF = func(inVdr ids.NodeID, _ uint32, chits []ids.ID) {
		if inVdr != vdr {
			t.Fatalf("Sent to the wrong validator")
		}

		expected := []ids.ID{vtxID1}

		if !ids.Equals(expected, chits) {
			t.Fatalf("Returned wrong chits")
		}
	}
<<<<<<< HEAD
	sender.SendPushQueryF = func(vdrs set.Set[ids.NodeID], _ uint32, vtxID ids.ID, vtx []byte) {
=======
	sender.SendPushQueryF = func(vdrs ids.NodeIDSet, _ uint32, vtx []byte) {
>>>>>>> a8b8573b
		if vdrs.Len() != 1 {
			t.Fatalf("Should have requested from the validators")
		}
		if !vdrs.Contains(vdr) {
			t.Fatalf("Should have requested from %s", vdr)
		}

		if !bytes.Equal(vtxBytes1, vtx) {
			t.Fatalf("Sent wrong query bytes")
		}
	}
	manager.GetVtxF = func(vtxID ids.ID) (avalanche.Vertex, error) {
		if vtxID == vtxID1 {
			return vtx1, nil
		}
		t.Fatalf("Unknown bytes provided")
		panic("Unknown bytes provided")
	}

	if err := bootstrapper.PushQuery(vdr, 0, vtxBytes1); err != nil {
		t.Fatal(err)
	}

	manager.ParseVtxF = nil
	sender.SendChitsF = nil
	sender.SendPushQueryF = nil
	manager.GetVtxF = nil
}

func TestEngineUndeclaredDependencyDeadlock(t *testing.T) {
	_, _, engCfg := DefaultConfig()

	vals := validators.NewSet()
	engCfg.Validators = vals

	vdr := ids.GenerateTestNodeID()
	if err := vals.AddWeight(vdr, 1); err != nil {
		t.Fatal(err)
	}

	manager := vertex.NewTestManager(t)
	engCfg.Manager = manager

	gVtx := &avalanche.TestVertex{TestDecidable: choices.TestDecidable{
		IDV:     ids.GenerateTestID(),
		StatusV: choices.Accepted,
	}}

	vts := []avalanche.Vertex{gVtx}
	utxos := []ids.ID{ids.GenerateTestID(), ids.GenerateTestID()}

	tx0 := &snowstorm.TestTx{TestDecidable: choices.TestDecidable{
		IDV:     ids.GenerateTestID(),
		StatusV: choices.Processing,
	}}
	tx0.InputIDsV = append(tx0.InputIDsV, utxos[0])

	tx1 := &snowstorm.TestTx{
		TestDecidable: choices.TestDecidable{
			IDV:     ids.GenerateTestID(),
			StatusV: choices.Processing,
		},
		VerifyV: errors.New(""),
	}
	tx1.InputIDsV = append(tx1.InputIDsV, utxos[1])

	vtx0 := &avalanche.TestVertex{
		TestDecidable: choices.TestDecidable{
			IDV:     ids.GenerateTestID(),
			StatusV: choices.Processing,
		},
		ParentsV: vts,
		HeightV:  1,
		TxsV:     []snowstorm.Tx{tx0},
	}
	vtx1 := &avalanche.TestVertex{
		TestDecidable: choices.TestDecidable{
			IDV:     ids.GenerateTestID(),
			StatusV: choices.Processing,
		},
		ParentsV: []avalanche.Vertex{vtx0},
		HeightV:  2,
		TxsV:     []snowstorm.Tx{tx1},
	}

	te, err := newTransitive(engCfg)
	if err != nil {
		t.Fatal(err)
	}

	if err := te.Start(0); err != nil {
		t.Fatal(err)
	}

	sender := &common.SenderTest{T: t}
	te.Sender = sender

	reqID := new(uint32)
<<<<<<< HEAD
	sender.SendPushQueryF = func(_ set.Set[ids.NodeID], requestID uint32, _ ids.ID, _ []byte) {
=======
	sender.SendPushQueryF = func(_ ids.NodeIDSet, requestID uint32, _ []byte) {
>>>>>>> a8b8573b
		*reqID = requestID
	}

	if err := te.issue(vtx0); err != nil {
		t.Fatal(err)
	}

<<<<<<< HEAD
	sender.SendPushQueryF = func(set.Set[ids.NodeID], uint32, ids.ID, []byte) {
=======
	sender.SendPushQueryF = func(ids.NodeIDSet, uint32, []byte) {
>>>>>>> a8b8573b
		t.Fatalf("should have failed verification")
	}

	if err := te.issue(vtx1); err != nil {
		t.Fatal(err)
	}

	manager.GetVtxF = func(vtxID ids.ID) (avalanche.Vertex, error) {
		switch vtxID {
		case vtx0.ID():
			return vtx0, nil
		case vtx1.ID():
			return vtx1, nil
		}
		return nil, errors.New("Unknown vtx")
	}

	if err := te.Chits(vdr, *reqID, []ids.ID{vtx1.ID()}); err != nil {
		t.Fatal(err)
	}

	if status := vtx0.Status(); status != choices.Accepted {
		t.Fatalf("should have accepted the vertex due to transitive voting")
	}
}

func TestEnginePartiallyValidVertex(t *testing.T) {
	_, _, engCfg := DefaultConfig()

	vals := validators.NewSet()
	engCfg.Validators = vals

	vdr := ids.GenerateTestNodeID()
	if err := vals.AddWeight(vdr, 1); err != nil {
		t.Fatal(err)
	}

	manager := vertex.NewTestManager(t)
	engCfg.Manager = manager

	gVtx := &avalanche.TestVertex{TestDecidable: choices.TestDecidable{
		IDV:     ids.GenerateTestID(),
		StatusV: choices.Accepted,
	}}

	vts := []avalanche.Vertex{gVtx}
	utxos := []ids.ID{ids.GenerateTestID(), ids.GenerateTestID()}

	tx0 := &snowstorm.TestTx{TestDecidable: choices.TestDecidable{
		IDV:     ids.GenerateTestID(),
		StatusV: choices.Processing,
	}}
	tx0.InputIDsV = append(tx0.InputIDsV, utxos[0])

	tx1 := &snowstorm.TestTx{
		TestDecidable: choices.TestDecidable{
			IDV:     ids.GenerateTestID(),
			StatusV: choices.Processing,
		},
		VerifyV: errors.New(""),
	}
	tx1.InputIDsV = append(tx1.InputIDsV, utxos[1])

	vtx := &avalanche.TestVertex{
		TestDecidable: choices.TestDecidable{
			IDV:     ids.GenerateTestID(),
			StatusV: choices.Processing,
		},
		ParentsV: vts,
		HeightV:  1,
		TxsV:     []snowstorm.Tx{tx0, tx1},
	}

	te, err := newTransitive(engCfg)
	if err != nil {
		t.Fatal(err)
	}

	if err := te.Start(0); err != nil {
		t.Fatal(err)
	}

	expectedVtxBytes := []byte{1}
	manager.BuildVtxF = func(_ []ids.ID, txs []snowstorm.Tx) (avalanche.Vertex, error) {
		return &avalanche.TestVertex{
			TestDecidable: choices.TestDecidable{
				IDV:     ids.GenerateTestID(),
				StatusV: choices.Processing,
			},
			ParentsV: vts,
			HeightV:  1,
			TxsV:     txs,
			BytesV:   expectedVtxBytes,
		}, nil
	}

	sender := &common.SenderTest{T: t}
	te.Sender = sender

<<<<<<< HEAD
	sender.SendPushQueryF = func(_ set.Set[ids.NodeID], _ uint32, vtxID ids.ID, _ []byte) {
		if expectedVtxID != vtxID {
=======
	sender.SendPushQueryF = func(_ ids.NodeIDSet, _ uint32, vtx []byte) {
		if !bytes.Equal(expectedVtxBytes, vtx) {
>>>>>>> a8b8573b
			t.Fatalf("wrong vertex queried")
		}
	}

	if err := te.issue(vtx); err != nil {
		t.Fatal(err)
	}
}

func TestEngineGossip(t *testing.T) {
	_, _, engCfg := DefaultConfig()

	sender := &common.SenderTest{T: t}
	sender.Default(true)
	engCfg.Sender = sender

	manager := vertex.NewTestManager(t)
	engCfg.Manager = manager

	gVtx := &avalanche.TestVertex{TestDecidable: choices.TestDecidable{
		IDV:     ids.GenerateTestID(),
		StatusV: choices.Accepted,
	}}

	te, err := newTransitive(engCfg)
	if err != nil {
		t.Fatal(err)
	}

	if err := te.Start(0); err != nil {
		t.Fatal(err)
	}

	manager.EdgeF = func() []ids.ID { return []ids.ID{gVtx.ID()} }
	manager.GetVtxF = func(vtxID ids.ID) (avalanche.Vertex, error) {
		if vtxID == gVtx.ID() {
			return gVtx, nil
		}
		t.Fatal(errUnknownVertex)
		return nil, errUnknownVertex
	}

	called := new(bool)
	sender.SendGossipF = func(vtxBytes []byte) {
		*called = true
		if !bytes.Equal(vtxBytes, gVtx.Bytes()) {
			t.Fatal(errUnknownVertex)
		}
	}

	if err := te.Gossip(); err != nil {
		t.Fatal(err)
	}

	if !*called {
		t.Fatalf("Should have gossiped the vertex")
	}
}

func TestEngineInvalidVertexIgnoredFromUnexpectedPeer(t *testing.T) {
	_, _, engCfg := DefaultConfig()

	vals := validators.NewSet()
	engCfg.Validators = vals

	vdr := ids.GenerateTestNodeID()
	secondVdr := ids.GenerateTestNodeID()

	if err := vals.AddWeight(vdr, 1); err != nil {
		t.Fatal(err)
	}
	if err := vals.AddWeight(secondVdr, 1); err != nil {
		t.Fatal(err)
	}

	sender := &common.SenderTest{T: t}
	engCfg.Sender = sender

	manager := vertex.NewTestManager(t)
	engCfg.Manager = manager

	gVtx := &avalanche.TestVertex{
		TestDecidable: choices.TestDecidable{
			IDV:     ids.GenerateTestID(),
			StatusV: choices.Accepted,
		},
		BytesV: []byte{0},
	}

	vts := []avalanche.Vertex{gVtx}
	utxos := []ids.ID{ids.GenerateTestID(), ids.GenerateTestID()}

	tx0 := &snowstorm.TestTx{TestDecidable: choices.TestDecidable{
		IDV:     ids.GenerateTestID(),
		StatusV: choices.Processing,
	}}
	tx0.InputIDsV = append(tx0.InputIDsV, utxos[0])

	tx1 := &snowstorm.TestTx{TestDecidable: choices.TestDecidable{
		IDV:     ids.GenerateTestID(),
		StatusV: choices.Processing,
	}}
	tx1.InputIDsV = append(tx1.InputIDsV, utxos[1])

	vtx0 := &avalanche.TestVertex{
		TestDecidable: choices.TestDecidable{
			IDV:     ids.GenerateTestID(),
			StatusV: choices.Unknown,
		},
		ParentsV: vts,
		HeightV:  1,
		TxsV:     []snowstorm.Tx{tx0},
		BytesV:   []byte{1},
	}
	vtx1 := &avalanche.TestVertex{
		TestDecidable: choices.TestDecidable{
			IDV:     ids.GenerateTestID(),
			StatusV: choices.Processing,
		},
		ParentsV: []avalanche.Vertex{vtx0},
		HeightV:  2,
		TxsV:     []snowstorm.Tx{tx1},
		BytesV:   []byte{2},
	}

	te, err := newTransitive(engCfg)
	if err != nil {
		t.Fatal(err)
	}

	if err := te.Start(0); err != nil {
		t.Fatal(err)
	}

	parsed := new(bool)
	manager.ParseVtxF = func(b []byte) (avalanche.Vertex, error) {
		if bytes.Equal(b, vtx1.Bytes()) {
			*parsed = true
			return vtx1, nil
		}
		return nil, errUnknownVertex
	}

	manager.GetVtxF = func(vtxID ids.ID) (avalanche.Vertex, error) {
		if !*parsed {
			return nil, errUnknownVertex
		}

		if vtxID == vtx1.ID() {
			return vtx1, nil
		}
		return nil, errUnknownVertex
	}

	reqID := new(uint32)
	sender.SendGetF = func(reqVdr ids.NodeID, requestID uint32, vtxID ids.ID) {
		*reqID = requestID
		if reqVdr != vdr {
			t.Fatalf("Wrong validator requested")
		}
		if vtxID != vtx0.ID() {
			t.Fatalf("Wrong vertex requested")
		}
	}

	if err := te.PushQuery(vdr, 0, vtx1.Bytes()); err != nil {
		t.Fatal(err)
	}

	if err := te.Put(secondVdr, *reqID, []byte{3}); err != nil {
		t.Fatal(err)
	}

	*parsed = false
	manager.ParseVtxF = func(b []byte) (avalanche.Vertex, error) {
		if bytes.Equal(b, vtx0.Bytes()) {
			*parsed = true
			return vtx0, nil
		}
		return nil, errUnknownVertex
	}

	manager.GetVtxF = func(vtxID ids.ID) (avalanche.Vertex, error) {
		if !*parsed {
			return nil, errUnknownVertex
		}

		if vtxID == vtx0.ID() {
			return vtx0, nil
		}
		return nil, errUnknownVertex
	}
	sender.CantSendPushQuery = false
	sender.CantSendChits = false

	vtx0.StatusV = choices.Processing

	if err := te.Put(vdr, *reqID, vtx0.Bytes()); err != nil {
		t.Fatal(err)
	}

	prefs := te.Consensus.Preferences()
	if !prefs.Contains(vtx1.ID()) {
		t.Fatalf("Shouldn't have abandoned the pending vertex")
	}
}

func TestEnginePushQueryRequestIDConflict(t *testing.T) {
	_, _, engCfg := DefaultConfig()

	vals := validators.NewSet()
	engCfg.Validators = vals

	vdr := ids.GenerateTestNodeID()
	if err := vals.AddWeight(vdr, 1); err != nil {
		t.Fatal(err)
	}

	sender := &common.SenderTest{T: t}
	engCfg.Sender = sender

	manager := vertex.NewTestManager(t)
	engCfg.Manager = manager

	gVtx := &avalanche.TestVertex{
		TestDecidable: choices.TestDecidable{
			IDV:     ids.GenerateTestID(),
			StatusV: choices.Accepted,
		},
		BytesV: []byte{0},
	}

	vts := []avalanche.Vertex{gVtx}
	utxos := []ids.ID{ids.GenerateTestID(), ids.GenerateTestID()}

	tx0 := &snowstorm.TestTx{TestDecidable: choices.TestDecidable{
		IDV:     ids.GenerateTestID(),
		StatusV: choices.Processing,
	}}
	tx0.InputIDsV = append(tx0.InputIDsV, utxos[0])

	tx1 := &snowstorm.TestTx{TestDecidable: choices.TestDecidable{
		IDV:     ids.GenerateTestID(),
		StatusV: choices.Processing,
	}}
	tx1.InputIDsV = append(tx1.InputIDsV, utxos[1])

	vtx0 := &avalanche.TestVertex{
		TestDecidable: choices.TestDecidable{
			IDV:     ids.GenerateTestID(),
			StatusV: choices.Unknown,
		},
		ParentsV: vts,
		HeightV:  1,
		TxsV:     []snowstorm.Tx{tx0},
		BytesV:   []byte{1},
	}

	vtx1 := &avalanche.TestVertex{
		TestDecidable: choices.TestDecidable{
			IDV:     ids.GenerateTestID(),
			StatusV: choices.Processing,
		},
		ParentsV: []avalanche.Vertex{vtx0},
		HeightV:  2,
		TxsV:     []snowstorm.Tx{tx1},
		BytesV:   []byte{2},
	}

	te, err := newTransitive(engCfg)
	if err != nil {
		t.Fatal(err)
	}

	if err := te.Start(0); err != nil {
		t.Fatal(err)
	}

	parsed := new(bool)
	manager.ParseVtxF = func(b []byte) (avalanche.Vertex, error) {
		if bytes.Equal(b, vtx1.Bytes()) {
			*parsed = true
			return vtx1, nil
		}
		return nil, errUnknownVertex
	}

	manager.GetVtxF = func(vtxID ids.ID) (avalanche.Vertex, error) {
		if !*parsed {
			return nil, errUnknownVertex
		}

		if vtxID == vtx1.ID() {
			return vtx1, nil
		}
		return nil, errUnknownVertex
	}

	reqID := new(uint32)
	sender.SendGetF = func(reqVdr ids.NodeID, requestID uint32, vtxID ids.ID) {
		*reqID = requestID
		if reqVdr != vdr {
			t.Fatalf("Wrong validator requested")
		}
		if vtxID != vtx0.ID() {
			t.Fatalf("Wrong vertex requested")
		}
	}

	if err := te.PushQuery(vdr, 0, vtx1.Bytes()); err != nil {
		t.Fatal(err)
	}

	sender.SendGetF = nil
	sender.CantSendGet = false

	if err := te.PushQuery(vdr, *reqID, []byte{3}); err != nil {
		t.Fatal(err)
	}

	*parsed = false
	manager.ParseVtxF = func(b []byte) (avalanche.Vertex, error) {
		if bytes.Equal(b, vtx0.Bytes()) {
			*parsed = true
			return vtx0, nil
		}
		return nil, errUnknownVertex
	}

	manager.GetVtxF = func(vtxID ids.ID) (avalanche.Vertex, error) {
		if !*parsed {
			return nil, errUnknownVertex
		}

		if vtxID == vtx0.ID() {
			return vtx0, nil
		}
		return nil, errUnknownVertex
	}
	sender.CantSendPushQuery = false
	sender.CantSendChits = false

	vtx0.StatusV = choices.Processing

	if err := te.Put(vdr, *reqID, vtx0.Bytes()); err != nil {
		t.Fatal(err)
	}

	prefs := te.Consensus.Preferences()
	if !prefs.Contains(vtx1.ID()) {
		t.Fatalf("Shouldn't have abandoned the pending vertex")
	}
}

func TestEngineAggressivePolling(t *testing.T) {
	_, _, engCfg := DefaultConfig()

	engCfg.Params.ConcurrentRepolls = 3
	engCfg.Params.BetaRogue = 3

	vals := validators.NewSet()
	engCfg.Validators = vals

	vdr := ids.GenerateTestNodeID()
	if err := vals.AddWeight(vdr, 1); err != nil {
		t.Fatal(err)
	}

	sender := &common.SenderTest{T: t}
	engCfg.Sender = sender

	manager := vertex.NewTestManager(t)
	engCfg.Manager = manager

	vm := &vertex.TestVM{TestVM: common.TestVM{T: t}}
	vm.Default(true)
	engCfg.VM = vm

	gVtx := &avalanche.TestVertex{
		TestDecidable: choices.TestDecidable{
			IDV:     ids.GenerateTestID(),
			StatusV: choices.Accepted,
		},
		BytesV: []byte{0},
	}

	vts := []avalanche.Vertex{gVtx}
	utxos := []ids.ID{ids.GenerateTestID(), ids.GenerateTestID()}

	tx0 := &snowstorm.TestTx{TestDecidable: choices.TestDecidable{
		IDV:     ids.GenerateTestID(),
		StatusV: choices.Processing,
	}}
	tx0.InputIDsV = append(tx0.InputIDsV, utxos[0])

	tx1 := &snowstorm.TestTx{TestDecidable: choices.TestDecidable{
		IDV:     ids.GenerateTestID(),
		StatusV: choices.Processing,
	}}
	tx1.InputIDsV = append(tx1.InputIDsV, utxos[1])

	vtx := &avalanche.TestVertex{
		TestDecidable: choices.TestDecidable{
			IDV:     ids.GenerateTestID(),
			StatusV: choices.Processing,
		},
		ParentsV: vts,
		HeightV:  1,
		TxsV:     []snowstorm.Tx{tx0},
		BytesV:   []byte{1},
	}

	vm.CantSetState = false
	te, err := newTransitive(engCfg)
	if err != nil {
		t.Fatal(err)
	}

	if err := te.Start(0); err != nil {
		t.Fatal(err)
	}

	vm.CantSetState = true
	parsed := new(bool)
	manager.ParseVtxF = func(b []byte) (avalanche.Vertex, error) {
		if bytes.Equal(b, vtx.Bytes()) {
			*parsed = true
			return vtx, nil
		}
		return nil, errUnknownVertex
	}

	manager.GetVtxF = func(vtxID ids.ID) (avalanche.Vertex, error) {
		if !*parsed {
			return nil, errUnknownVertex
		}

		if vtxID == vtx.ID() {
			return vtx, nil
		}
		return nil, errUnknownVertex
	}

	numPushQueries := new(int)
<<<<<<< HEAD
	sender.SendPushQueryF = func(set.Set[ids.NodeID], uint32, ids.ID, []byte) { *numPushQueries++ }
=======
	sender.SendPushQueryF = func(ids.NodeIDSet, uint32, []byte) { *numPushQueries++ }
>>>>>>> a8b8573b

	numPullQueries := new(int)
	sender.SendPullQueryF = func(set.Set[ids.NodeID], uint32, ids.ID) { *numPullQueries++ }

	vm.CantPendingTxs = false

	if err := te.Put(vdr, 0, vtx.Bytes()); err != nil {
		t.Fatal(err)
	}

	if *numPushQueries != 1 {
		t.Fatalf("should have issued one push query")
	}
	if *numPullQueries != 2 {
		t.Fatalf("should have issued two pull queries")
	}
}

func TestEngineDuplicatedIssuance(t *testing.T) {
	_, _, engCfg := DefaultConfig()
	engCfg.Params.BatchSize = 1
	engCfg.Params.BetaVirtuous = 5
	engCfg.Params.BetaRogue = 5

	sender := &common.SenderTest{T: t}
	sender.Default(true)
	sender.CantSendGetAcceptedFrontier = false
	engCfg.Sender = sender

	vals := validators.NewSet()
	engCfg.Validators = vals

	vdr := ids.GenerateTestNodeID()
	if err := vals.AddWeight(vdr, 1); err != nil {
		t.Fatal(err)
	}

	manager := vertex.NewTestManager(t)
	engCfg.Manager = manager

	manager.Default(true)

	vm := &vertex.TestVM{TestVM: common.TestVM{T: t}}
	vm.Default(true)
	engCfg.VM = vm

	gVtx := &avalanche.TestVertex{TestDecidable: choices.TestDecidable{
		IDV:     ids.GenerateTestID(),
		StatusV: choices.Accepted,
	}}
	mVtx := &avalanche.TestVertex{TestDecidable: choices.TestDecidable{
		IDV:     ids.GenerateTestID(),
		StatusV: choices.Accepted,
	}}

	gTx := &snowstorm.TestTx{TestDecidable: choices.TestDecidable{
		IDV:     ids.GenerateTestID(),
		StatusV: choices.Accepted,
	}}

	utxos := []ids.ID{ids.GenerateTestID(), ids.GenerateTestID()}

	tx := &snowstorm.TestTx{
		TestDecidable: choices.TestDecidable{
			IDV:     ids.GenerateTestID(),
			StatusV: choices.Processing,
		},
		DependenciesV: []snowstorm.Tx{gTx},
	}
	tx.InputIDsV = append(tx.InputIDsV, utxos[0])

	manager.EdgeF = func() []ids.ID { return []ids.ID{gVtx.ID(), mVtx.ID()} }
	manager.GetVtxF = func(id ids.ID) (avalanche.Vertex, error) {
		switch id {
		case gVtx.ID():
			return gVtx, nil
		case mVtx.ID():
			return mVtx, nil
		}
		t.Fatalf("Unknown vertex")
		panic("Should have errored")
	}

	vm.CantSetState = false
	te, err := newTransitive(engCfg)
	if err != nil {
		t.Fatal(err)
	}

	if err := te.Start(0); err != nil {
		t.Fatal(err)
	}

	vm.CantSetState = true
	lastVtx := new(avalanche.TestVertex)
	manager.BuildVtxF = func(_ []ids.ID, txs []snowstorm.Tx) (avalanche.Vertex, error) {
		lastVtx = &avalanche.TestVertex{
			TestDecidable: choices.TestDecidable{
				IDV:     ids.GenerateTestID(),
				StatusV: choices.Processing,
			},
			ParentsV: []avalanche.Vertex{gVtx, mVtx},
			HeightV:  1,
			TxsV:     txs,
			BytesV:   []byte{1},
		}
		return lastVtx, nil
	}

	sender.CantSendPushQuery = false

	vm.PendingTxsF = func() []snowstorm.Tx { return []snowstorm.Tx{tx} }
	if err := te.Notify(common.PendingTxs); err != nil {
		t.Fatal(err)
	}

	if len(lastVtx.TxsV) != 1 || lastVtx.TxsV[0].ID() != tx.ID() {
		t.Fatalf("Should have issued txs differently")
	}

	manager.BuildVtxF = func([]ids.ID, []snowstorm.Tx) (avalanche.Vertex, error) {
		t.Fatalf("shouldn't have attempted to issue a duplicated tx")
		return nil, nil
	}

	if err := te.Notify(common.PendingTxs); err != nil {
		t.Fatal(err)
	}
}

func TestEngineDoubleChit(t *testing.T) {
	_, _, engCfg := DefaultConfig()

	engCfg.Params.Alpha = 2
	engCfg.Params.K = 2
	engCfg.Params.MixedQueryNumPushNonVdr = 2

	vals := validators.NewSet()
	engCfg.Validators = vals

	vdr0 := ids.GenerateTestNodeID()
	vdr1 := ids.GenerateTestNodeID()

	if err := vals.AddWeight(vdr0, 1); err != nil {
		t.Fatal(err)
	}
	if err := vals.AddWeight(vdr1, 1); err != nil {
		t.Fatal(err)
	}

	sender := &common.SenderTest{T: t}
	sender.Default(true)
	sender.CantSendGetAcceptedFrontier = false
	engCfg.Sender = sender

	manager := vertex.NewTestManager(t)
	manager.Default(true)
	engCfg.Manager = manager

	gVtx := &avalanche.TestVertex{TestDecidable: choices.TestDecidable{
		IDV:     ids.GenerateTestID(),
		StatusV: choices.Accepted,
	}}
	mVtx := &avalanche.TestVertex{TestDecidable: choices.TestDecidable{
		IDV:     ids.GenerateTestID(),
		StatusV: choices.Accepted,
	}}

	vts := []avalanche.Vertex{gVtx, mVtx}
	utxos := []ids.ID{ids.GenerateTestID()}

	tx := &snowstorm.TestTx{TestDecidable: choices.TestDecidable{
		IDV:     ids.GenerateTestID(),
		StatusV: choices.Processing,
	}}
	tx.InputIDsV = append(tx.InputIDsV, utxos[0])

	vtx := &avalanche.TestVertex{
		TestDecidable: choices.TestDecidable{
			IDV:     ids.GenerateTestID(),
			StatusV: choices.Processing,
		},
		ParentsV: vts,
		HeightV:  1,
		TxsV:     []snowstorm.Tx{tx},
		BytesV:   []byte{1, 1, 2, 3},
	}

	manager.EdgeF = func() []ids.ID { return []ids.ID{vts[0].ID(), vts[1].ID()} }
	manager.GetVtxF = func(id ids.ID) (avalanche.Vertex, error) {
		switch id {
		case gVtx.ID():
			return gVtx, nil
		case mVtx.ID():
			return mVtx, nil
		}
		t.Fatalf("Unknown vertex")
		panic("Should have errored")
	}

	te, err := newTransitive(engCfg)
	if err != nil {
		t.Fatal(err)
	}

	if err := te.Start(0); err != nil {
		t.Fatal(err)
	}

	reqID := new(uint32)
<<<<<<< HEAD
	sender.SendPushQueryF = func(inVdrs set.Set[ids.NodeID], requestID uint32, vtxID ids.ID, _ []byte) {
=======
	sender.SendPushQueryF = func(inVdrs ids.NodeIDSet, requestID uint32, vtxBytes []byte) {
>>>>>>> a8b8573b
		*reqID = requestID
		if inVdrs.Len() != 2 {
			t.Fatalf("Wrong number of validators")
		}
		if !bytes.Equal(vtx.Bytes(), vtxBytes) {
			t.Fatalf("Wrong vertex requested")
		}
	}
	manager.GetVtxF = func(id ids.ID) (avalanche.Vertex, error) {
		if id == vtx.ID() {
			return vtx, nil
		}
		t.Fatalf("Unknown vertex")
		panic("Should have errored")
	}

	if err := te.issue(vtx); err != nil {
		t.Fatal(err)
	}

	votes := []ids.ID{vtx.ID()}

	if status := tx.Status(); status != choices.Processing {
		t.Fatalf("Wrong tx status: %s ; expected: %s", status, choices.Processing)
	}

	if err := te.Chits(vdr0, *reqID, votes); err != nil {
		t.Fatal(err)
	}

	if status := tx.Status(); status != choices.Processing {
		t.Fatalf("Wrong tx status: %s ; expected: %s", status, choices.Processing)
	}

	if err := te.Chits(vdr0, *reqID, votes); err != nil {
		t.Fatal(err)
	}

	if status := tx.Status(); status != choices.Processing {
		t.Fatalf("Wrong tx status: %s ; expected: %s", status, choices.Processing)
	}

	if err := te.Chits(vdr1, *reqID, votes); err != nil {
		t.Fatal(err)
	}

	if status := tx.Status(); status != choices.Accepted {
		t.Fatalf("Wrong tx status: %s ; expected: %s", status, choices.Accepted)
	}
}

func TestEngineBubbleVotes(t *testing.T) {
	_, _, engCfg := DefaultConfig()

	vals := validators.NewSet()
	engCfg.Validators = vals

	vdr := ids.GenerateTestNodeID()
	err := vals.AddWeight(vdr, 1)
	require.NoError(t, err)

	sender := &common.SenderTest{T: t}
	sender.Default(true)
	sender.CantSendGetAcceptedFrontier = false
	engCfg.Sender = sender

	manager := vertex.NewTestManager(t)
	manager.Default(true)
	engCfg.Manager = manager

	utxos := []ids.ID{
		ids.GenerateTestID(),
		ids.GenerateTestID(),
		ids.GenerateTestID(),
	}

	tx0 := &snowstorm.TestTx{
		TestDecidable: choices.TestDecidable{
			IDV:     ids.GenerateTestID(),
			StatusV: choices.Processing,
		},
		InputIDsV: utxos[:1],
	}
	tx1 := &snowstorm.TestTx{
		TestDecidable: choices.TestDecidable{
			IDV:     ids.GenerateTestID(),
			StatusV: choices.Processing,
		},
		InputIDsV: utxos[1:2],
	}
	tx2 := &snowstorm.TestTx{
		TestDecidable: choices.TestDecidable{
			IDV:     ids.GenerateTestID(),
			StatusV: choices.Processing,
		},
		InputIDsV: utxos[1:2],
	}

	vtx := &avalanche.TestVertex{
		TestDecidable: choices.TestDecidable{
			IDV:     ids.GenerateTestID(),
			StatusV: choices.Processing,
		},
		HeightV: 0,
		TxsV:    []snowstorm.Tx{tx0},
		BytesV:  []byte{0},
	}

	missingVtx := &avalanche.TestVertex{TestDecidable: choices.TestDecidable{
		IDV:     ids.GenerateTestID(),
		StatusV: choices.Unknown,
	}}

	pendingVtx0 := &avalanche.TestVertex{
		TestDecidable: choices.TestDecidable{
			IDV:     ids.GenerateTestID(),
			StatusV: choices.Processing,
		},
		ParentsV: []avalanche.Vertex{vtx, missingVtx},
		HeightV:  1,
		TxsV:     []snowstorm.Tx{tx1},
		BytesV:   []byte{1},
	}

	pendingVtx1 := &avalanche.TestVertex{
		TestDecidable: choices.TestDecidable{
			IDV:     ids.GenerateTestID(),
			StatusV: choices.Processing,
		},
		ParentsV: []avalanche.Vertex{pendingVtx0},
		HeightV:  2,
		TxsV:     []snowstorm.Tx{tx2},
		BytesV:   []byte{2},
	}

	manager.EdgeF = func() []ids.ID { return nil }
	manager.GetVtxF = func(id ids.ID) (avalanche.Vertex, error) {
		switch id {
		case vtx.ID():
			return vtx, nil
		case missingVtx.ID():
			return nil, errMissing
		case pendingVtx0.ID():
			return pendingVtx0, nil
		case pendingVtx1.ID():
			return pendingVtx1, nil
		}
		require.FailNow(t, "unknown vertex", "vtxID: %s", id)
		panic("should have errored")
	}

	te, err := newTransitive(engCfg)
	if err != nil {
		t.Fatal(err)
	}

	if err := te.Start(0); err != nil {
		t.Fatal(err)
	}

	queryReqID := new(uint32)
	queried := new(bool)
<<<<<<< HEAD
	sender.SendPushQueryF = func(inVdrs set.Set[ids.NodeID], requestID uint32, vtxID ids.ID, _ []byte) {
=======
	sender.SendPushQueryF = func(inVdrs ids.NodeIDSet, requestID uint32, vtxBytes []byte) {
>>>>>>> a8b8573b
		require.Len(t, inVdrs, 1, "wrong number of validators")
		*queryReqID = requestID
		require.Equal(t, vtx.Bytes(), vtxBytes, "wrong vertex requested")
		*queried = true
	}

	getReqID := new(uint32)
	fetched := new(bool)
	sender.SendGetF = func(inVdr ids.NodeID, requestID uint32, vtxID ids.ID) {
		require.Equal(t, vdr, inVdr, "wrong validator")
		*getReqID = requestID
		require.Equal(t, missingVtx.ID(), vtxID, "wrong vertex requested")
		*fetched = true
	}

	issued, err := te.issueFrom(vdr, pendingVtx1)
	require.NoError(t, err)
	require.False(t, issued, "shouldn't have been able to issue %s", pendingVtx1.ID())
	require.True(t, *queried, "should have queried for %s", vtx.ID())
	require.True(t, *fetched, "should have fetched %s", missingVtx.ID())

	// can't apply votes yet because pendingVtx0 isn't issued because missingVtx
	// is missing
	err = te.Chits(vdr, *queryReqID, []ids.ID{pendingVtx1.ID()})
	require.NoError(t, err)
	require.Equal(t, choices.Processing, tx0.Status(), "wrong tx status")
	require.Equal(t, choices.Processing, tx1.Status(), "wrong tx status")

	// vote for pendingVtx1 should be bubbled up to pendingVtx0 and then to vtx
	err = te.GetFailed(vdr, *getReqID)
	require.NoError(t, err)
	require.Equal(t, choices.Accepted, tx0.Status(), "wrong tx status")
	require.Equal(t, choices.Processing, tx1.Status(), "wrong tx status")
}

func TestEngineIssue(t *testing.T) {
	_, _, engCfg := DefaultConfig()
	engCfg.Params.BatchSize = 1
	engCfg.Params.BetaVirtuous = 1
	engCfg.Params.BetaRogue = 1
	engCfg.Params.OptimalProcessing = 1

	sender := &common.SenderTest{T: t}
	sender.Default(true)
	sender.CantSendGetAcceptedFrontier = false
	engCfg.Sender = sender

	vals := validators.NewSet()
	engCfg.Validators = vals

	vdr := ids.GenerateTestNodeID()
	if err := vals.AddWeight(vdr, 1); err != nil {
		t.Fatal(err)
	}

	manager := vertex.NewTestManager(t)
	manager.Default(true)
	engCfg.Manager = manager

	vm := &vertex.TestVM{TestVM: common.TestVM{T: t}}
	vm.Default(true)
	engCfg.VM = vm

	gVtx := &avalanche.TestVertex{TestDecidable: choices.TestDecidable{
		IDV:     ids.GenerateTestID(),
		StatusV: choices.Accepted,
	}}
	mVtx := &avalanche.TestVertex{TestDecidable: choices.TestDecidable{
		IDV:     ids.GenerateTestID(),
		StatusV: choices.Accepted,
	}}

	gTx := &snowstorm.TestTx{TestDecidable: choices.TestDecidable{
		IDV:     ids.GenerateTestID(),
		StatusV: choices.Accepted,
	}}

	utxos := []ids.ID{ids.GenerateTestID(), ids.GenerateTestID()}

	tx0 := &snowstorm.TestTx{
		TestDecidable: choices.TestDecidable{
			IDV:     ids.GenerateTestID(),
			StatusV: choices.Processing,
		},
		DependenciesV: []snowstorm.Tx{gTx},
		InputIDsV:     utxos[:1],
	}
	tx1 := &snowstorm.TestTx{
		TestDecidable: choices.TestDecidable{
			IDV:     ids.GenerateTestID(),
			StatusV: choices.Processing,
		},
		DependenciesV: []snowstorm.Tx{gTx},
		InputIDsV:     utxos[1:],
	}

	manager.EdgeF = func() []ids.ID { return []ids.ID{gVtx.ID(), mVtx.ID()} }
	manager.GetVtxF = func(id ids.ID) (avalanche.Vertex, error) {
		switch id {
		case gVtx.ID():
			return gVtx, nil
		case mVtx.ID():
			return mVtx, nil
		}
		t.Fatalf("Unknown vertex")
		panic("Should have errored")
	}

	vm.CantSetState = false
	te, err := newTransitive(engCfg)
	if err != nil {
		t.Fatal(err)
	}

	if err := te.Start(0); err != nil {
		t.Fatal(err)
	}

	vm.CantSetState = true
	numBuilt := 0
	vtxID := ids.GenerateTestID()
	manager.BuildVtxF = func(_ []ids.ID, txs []snowstorm.Tx) (avalanche.Vertex, error) {
		numBuilt++
		vtx := &avalanche.TestVertex{
			TestDecidable: choices.TestDecidable{
				IDV:     vtxID,
				StatusV: choices.Processing,
			},
			ParentsV: []avalanche.Vertex{gVtx, mVtx},
			HeightV:  1,
			TxsV:     txs,
			BytesV:   []byte{1},
		}

		manager.GetVtxF = func(id ids.ID) (avalanche.Vertex, error) {
			switch id {
			case gVtx.ID():
				return gVtx, nil
			case mVtx.ID():
				return mVtx, nil
			case vtx.ID():
				return vtx, nil
			}
			t.Fatalf("Unknown vertex")
			panic("Should have errored")
		}

		return vtx, nil
	}

<<<<<<< HEAD
	var (
		vtxID          ids.ID
		queryRequestID uint32
	)
	sender.SendPushQueryF = func(inVdrs set.Set[ids.NodeID], requestID uint32, vID ids.ID, vtx []byte) {
		vtxID = vID
=======
	var queryRequestID uint32
	sender.SendPushQueryF = func(_ ids.NodeIDSet, requestID uint32, _ []byte) {
>>>>>>> a8b8573b
		queryRequestID = requestID
	}

	vm.PendingTxsF = func() []snowstorm.Tx { return []snowstorm.Tx{tx0, tx1} }
	if err := te.Notify(common.PendingTxs); err != nil {
		t.Fatal(err)
	}

	if numBuilt != 1 {
		t.Fatalf("Should have issued txs differently")
	}

	if err := te.Chits(vdr, queryRequestID, []ids.ID{vtxID}); err != nil {
		t.Fatal(err)
	}

	if numBuilt != 2 {
		t.Fatalf("Should have issued txs differently")
	}
}

// Test that a transaction is abandoned if a dependency fails verification,
// even if there are outstanding requests for vertices when the
// dependency fails verification.
func TestAbandonTx(t *testing.T) {
	require := require.New(t)
	_, _, engCfg := DefaultConfig()
	engCfg.Params.BatchSize = 1
	engCfg.Params.BetaVirtuous = 1
	engCfg.Params.BetaRogue = 1
	engCfg.Params.OptimalProcessing = 1

	sender := &common.SenderTest{
		T:                           t,
		CantSendGetAcceptedFrontier: false,
	}
	sender.Default(true)
	engCfg.Sender = sender

	engCfg.Validators = validators.NewSet()
	vdr := ids.GenerateTestNodeID()
	if err := engCfg.Validators.AddWeight(vdr, 1); err != nil {
		t.Fatal(err)
	}

	manager := vertex.NewTestManager(t)
	manager.Default(true)
	manager.CantEdge = false
	manager.CantGetVtx = false
	engCfg.Manager = manager

	vm := &vertex.TestVM{TestVM: common.TestVM{T: t}}
	vm.Default(true)
	vm.CantSetState = false

	engCfg.VM = vm

	te, err := newTransitive(engCfg)
	if err != nil {
		t.Fatal(err)
	}

	if err := te.Start(0); err != nil {
		t.Fatal(err)
	}

	gVtx := &avalanche.TestVertex{TestDecidable: choices.TestDecidable{
		IDV:     ids.GenerateTestID(),
		StatusV: choices.Accepted,
	}}

	gTx := &snowstorm.TestTx{TestDecidable: choices.TestDecidable{
		IDV:     ids.GenerateTestID(),
		StatusV: choices.Accepted,
	}}

	tx0 := &snowstorm.TestTx{ // Fails verification
		TestDecidable: choices.TestDecidable{
			IDV:     ids.GenerateTestID(),
			StatusV: choices.Processing,
		},
		DependenciesV: []snowstorm.Tx{gTx},
		InputIDsV:     []ids.ID{gTx.ID()},
		BytesV:        utils.RandomBytes(32),
		VerifyV:       errors.New(""),
	}

	tx1 := &snowstorm.TestTx{ // Depends on tx0
		TestDecidable: choices.TestDecidable{
			IDV:     ids.GenerateTestID(),
			StatusV: choices.Processing,
		},
		DependenciesV: []snowstorm.Tx{tx0},
		InputIDsV:     []ids.ID{gTx.ID()},
		BytesV:        utils.RandomBytes(32),
	}

	vtx0 := &avalanche.TestVertex{ // Contains tx0, which will fail verification
		TestDecidable: choices.TestDecidable{
			IDV:     ids.GenerateTestID(),
			StatusV: choices.Unknown,
		},
		ParentsV: []avalanche.Vertex{gVtx},
		HeightV:  gVtx.HeightV + 1,
		TxsV:     []snowstorm.Tx{tx0},
	}

	// Contains tx1, which depends on tx0.
	// vtx0 and vtx1 are siblings.
	vtx1 := &avalanche.TestVertex{
		TestDecidable: choices.TestDecidable{
			IDV:     ids.GenerateTestID(),
			StatusV: choices.Unknown,
		},
		ParentsV: []avalanche.Vertex{gVtx},
		HeightV:  gVtx.HeightV + 1,
		TxsV:     []snowstorm.Tx{tx1},
	}

	// Cause the engine to send a Get request for vtx1, vtx0, and some other vtx that doesn't exist
	sender.CantSendGet = false
	sender.CantSendChits = false
	err = te.PullQuery(vdr, 0, vtx1.ID())
	require.NoError(err)
	err = te.PullQuery(vdr, 0, vtx0.ID())
	require.NoError(err)
	err = te.PullQuery(vdr, 0, ids.GenerateTestID())
	require.NoError(err)

	// Give the engine vtx1. It should wait to issue vtx1
	// until tx0 is issued, because tx1 depends on tx0.
	manager.ParseVtxF = func(b []byte) (avalanche.Vertex, error) {
		if bytes.Equal(b, vtx1.BytesV) {
			vtx1.StatusV = choices.Processing
			return vtx1, nil
		}
		require.FailNow("should have asked to parse vtx1")
		return nil, errors.New("should have asked to parse vtx1")
	}
	err = te.Put(vdr, 0, vtx1.Bytes())
	require.NoError(err)

	// Verify that vtx1 is waiting to be issued.
	require.True(te.pending.Contains(vtx1.ID()))

	// Give the engine vtx0. It should try to issue vtx0
	// but then abandon it because tx0 fails verification.
	manager.ParseVtxF = func(b []byte) (avalanche.Vertex, error) {
		if bytes.Equal(b, vtx0.BytesV) {
			vtx0.StatusV = choices.Processing
			return vtx0, nil
		}
		require.FailNow("should have asked to parse vtx0")
		return nil, errors.New("should have asked to parse vtx0")
	}
	err = te.Put(vdr, 0, vtx0.Bytes())
	require.NoError(err)

	// Despite the fact that there is still an outstanding vertex request,
	// vtx1 should have been abandoned because tx0 failed verification
	require.False(te.pending.Contains(vtx1.ID()))
	// sanity check that there is indeed an outstanding vertex request
	require.True(te.outstandingVtxReqs.Len() == 1)
}

func TestSendMixedQuery(t *testing.T) {
	type test struct {
		isVdr bool
	}
	tests := []test{
		{isVdr: true},
		{isVdr: false},
	}
	for _, tt := range tests {
		t.Run(
			fmt.Sprintf("is validator: %v", tt.isVdr),
			func(t *testing.T) {
				_, _, engCfg := DefaultConfig()
				sender := &common.SenderTest{T: t}
				engCfg.Sender = sender
				sender.Default(true)
				vdrSet := engCfg.Validators
				manager := vertex.NewTestManager(t)
				engCfg.Manager = manager
				// Override the parameters k, MixedQueryNumPushVdr, MixedQueryNumPushNonVdr,
				// and update the validator set to have k validators.
				engCfg.Params.K = 20
				engCfg.Params.Alpha = 12
				engCfg.Params.MixedQueryNumPushVdr = 12
				engCfg.Params.MixedQueryNumPushNonVdr = 11
				te, err := newTransitive(engCfg)
				if err != nil {
					t.Fatal(err)
				}
				startReqID := uint32(0)
				if err := te.Start(startReqID); err != nil {
					t.Fatal(err)
				}

				vdrsList := []validators.Validator{}
				vdrs := set.Set[ids.NodeID]{}
				for i := 0; i < te.Config.Params.K; i++ {
					vdr := ids.GenerateTestNodeID()
					vdrs.Add(vdr)
					vdrsList = append(vdrsList, validators.NewValidator(vdr, 1))
				}
				if tt.isVdr {
					vdrs.Add(te.Ctx.NodeID)
					vdrsList = append(vdrsList, validators.NewValidator(te.Ctx.NodeID, 1))
				}
				if err := vdrSet.Set(vdrsList); err != nil {
					t.Fatal(err)
				}

				// [blk1] is a child of [gBlk] and passes verification
				vtx1 := &avalanche.TestVertex{
					TestDecidable: choices.TestDecidable{
						IDV:     ids.GenerateTestID(),
						StatusV: choices.Processing,
					},
					ParentsV: []avalanche.Vertex{
						&avalanche.TestVertex{TestDecidable: choices.TestDecidable{
							IDV:     ids.GenerateTestID(),
							StatusV: choices.Accepted,
						}},
					},
					BytesV: []byte{1},
				}

				manager.ParseVtxF = func(b []byte) (avalanche.Vertex, error) {
					switch {
					case bytes.Equal(b, vtx1.Bytes()):
						return vtx1, nil
					default:
						t.Fatalf("Unknown block bytes")
						return nil, nil
					}
				}

				pullQuerySent := new(bool)
				pullQueryReqID := new(uint32)
				pullQueriedVdrs := set.Set[ids.NodeID]{}
				sender.SendPullQueryF = func(inVdrs set.Set[ids.NodeID], requestID uint32, vtxID ids.ID) {
					switch {
					case *pullQuerySent:
						t.Fatalf("Asked multiple times")
					case vtxID != vtx1.ID():
						t.Fatalf("Expected engine to request vtx1")
					}
					pullQueriedVdrs.Union(inVdrs)
					*pullQuerySent = true
					*pullQueryReqID = requestID
				}

				pushQuerySent := new(bool)
				pushQueryReqID := new(uint32)
<<<<<<< HEAD
				pushQueriedVdrs := set.Set[ids.NodeID]{}
				sender.SendPushQueryF = func(inVdrs set.Set[ids.NodeID], requestID uint32, vtxID ids.ID, vtx []byte) {
=======
				pushQueriedVdrs := ids.NodeIDSet{}
				sender.SendPushQueryF = func(inVdrs ids.NodeIDSet, requestID uint32, vtx []byte) {
>>>>>>> a8b8573b
					switch {
					case *pushQuerySent:
						t.Fatal("Asked multiple times")
					case !bytes.Equal(vtx, vtx1.Bytes()):
						t.Fatal("got unexpected block bytes instead of blk1")
					}
					*pushQuerySent = true
					*pushQueryReqID = requestID
					pushQueriedVdrs.Union(inVdrs)
				}

				// Give the engine vtx1. It should insert it into consensus and send a mixed query
				// consisting of 12 pull queries and 8 push queries.
				if err := te.Put(vdrSet.List()[0].ID(), constants.GossipMsgRequestID, vtx1.Bytes()); err != nil {
					t.Fatal(err)
				}

				switch {
				case !*pullQuerySent:
					t.Fatal("expected us to send pull queries")
				case !*pushQuerySent:
					t.Fatal("expected us to send push queries")
				case *pushQueryReqID != *pullQueryReqID:
					t.Fatalf("expected equal push query (%v) and pull query (%v) req IDs", *pushQueryReqID, *pullQueryReqID)
				case pushQueriedVdrs.Len()+pullQueriedVdrs.Len() != te.Config.Params.K:
					t.Fatalf("expected num push queried (%d) + num pull queried (%d) to be %d", pushQueriedVdrs.Len(), pullQueriedVdrs.Len(), te.Config.Params.K)
				case tt.isVdr && pushQueriedVdrs.Len() != te.Params.MixedQueryNumPushVdr:
					t.Fatalf("expected num push queried (%d) to be %d", pullQueriedVdrs.Len(), te.Params.MixedQueryNumPushVdr)
				case !tt.isVdr && pushQueriedVdrs.Len() != te.Params.MixedQueryNumPushNonVdr:
					t.Fatalf("expected num push queried (%d) to be %d", pullQueriedVdrs.Len(), te.Params.MixedQueryNumPushNonVdr)
				}

				pullQueriedVdrs.Union(pushQueriedVdrs) // Now this holds all queried validators (push and pull)
				for vdr := range pullQueriedVdrs {
					if !vdrs.Contains(vdr) {
						t.Fatalf("got unexpected vdr %v", vdr)
					}
				}
			})
	}
}<|MERGE_RESOLUTION|>--- conflicted
+++ resolved
@@ -294,11 +294,7 @@
 
 	queried := new(bool)
 	queryRequestID := new(uint32)
-<<<<<<< HEAD
-	sender.SendPushQueryF = func(inVdrs set.Set[ids.NodeID], requestID uint32, vtxID ids.ID, vtx []byte) {
-=======
-	sender.SendPushQueryF = func(inVdrs ids.NodeIDSet, requestID uint32, vtx []byte) {
->>>>>>> a8b8573b
+	sender.SendPushQueryF = func(inVdrs set.Set[ids.NodeID], requestID uint32, vtx []byte) {
 		if *queried {
 			t.Fatalf("Asked multiple times")
 		}
@@ -382,11 +378,7 @@
 	}
 
 	*queried = false
-<<<<<<< HEAD
-	sender.SendPushQueryF = func(inVdrs set.Set[ids.NodeID], requestID uint32, vtxID ids.ID, vtx []byte) {
-=======
-	sender.SendPushQueryF = func(inVdrs ids.NodeIDSet, requestID uint32, vtx []byte) {
->>>>>>> a8b8573b
+	sender.SendPushQueryF = func(inVdrs set.Set[ids.NodeID], requestID uint32, vtx []byte) {
 		if *queried {
 			t.Fatalf("Asked multiple times")
 		}
@@ -558,11 +550,7 @@
 
 	queried := new(bool)
 	queryRequestID := new(uint32)
-<<<<<<< HEAD
-	sender.SendPushQueryF = func(inVdrs set.Set[ids.NodeID], requestID uint32, vtxID ids.ID, vtx []byte) {
-=======
-	sender.SendPushQueryF = func(inVdrs ids.NodeIDSet, requestID uint32, vtx []byte) {
->>>>>>> a8b8573b
+	sender.SendPushQueryF = func(inVdrs set.Set[ids.NodeID], requestID uint32, vtx []byte) {
 		if *queried {
 			t.Fatalf("Asked multiple times")
 		}
@@ -871,11 +859,7 @@
 	}
 
 	requestID := new(uint32)
-<<<<<<< HEAD
-	sender.SendPushQueryF = func(_ set.Set[ids.NodeID], reqID uint32, _ ids.ID, _ []byte) {
-=======
-	sender.SendPushQueryF = func(_ ids.NodeIDSet, reqID uint32, _ []byte) {
->>>>>>> a8b8573b
+	sender.SendPushQueryF = func(_ set.Set[ids.NodeID], reqID uint32, _ []byte) {
 		*requestID = reqID
 	}
 
@@ -1322,11 +1306,7 @@
 	}
 
 	queryRequestID := new(uint32)
-<<<<<<< HEAD
-	sender.SendPushQueryF = func(_ set.Set[ids.NodeID], requestID uint32, _ ids.ID, _ []byte) {
-=======
-	sender.SendPushQueryF = func(_ ids.NodeIDSet, requestID uint32, _ []byte) {
->>>>>>> a8b8573b
+	sender.SendPushQueryF = func(_ set.Set[ids.NodeID], requestID uint32, _ []byte) {
 		*queryRequestID = requestID
 	}
 
@@ -1602,11 +1582,7 @@
 	}
 
 	queried := new(bool)
-<<<<<<< HEAD
-	sender.SendPushQueryF = func(inVdrs set.Set[ids.NodeID], _ uint32, vtxID ids.ID, vtx []byte) {
-=======
-	sender.SendPushQueryF = func(ids.NodeIDSet, uint32, []byte) {
->>>>>>> a8b8573b
+	sender.SendPushQueryF = func(set.Set[ids.NodeID], uint32, []byte) {
 		*queried = true
 	}
 
@@ -2093,11 +2069,7 @@
 	}
 
 	queryRequestID := new(uint32)
-<<<<<<< HEAD
-	sender.SendPushQueryF = func(inVdrs set.Set[ids.NodeID], requestID uint32, vtxID ids.ID, vtx []byte) {
-=======
-	sender.SendPushQueryF = func(inVdrs ids.NodeIDSet, requestID uint32, vtx []byte) {
->>>>>>> a8b8573b
+	sender.SendPushQueryF = func(inVdrs set.Set[ids.NodeID], requestID uint32, vtx []byte) {
 		*queryRequestID = requestID
 		vdrSet := set.Set[ids.NodeID]{}
 		vdrSet.Add(vdr)
@@ -2230,11 +2202,7 @@
 	}
 
 	queryRequestID := new(uint32)
-<<<<<<< HEAD
-	sender.SendPushQueryF = func(inVdrs set.Set[ids.NodeID], requestID uint32, vtxID ids.ID, vtx []byte) {
-=======
-	sender.SendPushQueryF = func(inVdrs ids.NodeIDSet, requestID uint32, vtx []byte) {
->>>>>>> a8b8573b
+	sender.SendPushQueryF = func(inVdrs set.Set[ids.NodeID], requestID uint32, vtx []byte) {
 		*queryRequestID = requestID
 		vdrSet := set.Set[ids.NodeID]{}
 		vdrSet.Add(vdr)
@@ -2717,11 +2685,7 @@
 			t.Fatalf("Returned wrong chits")
 		}
 	}
-<<<<<<< HEAD
-	sender.SendPushQueryF = func(vdrs set.Set[ids.NodeID], _ uint32, vtxID ids.ID, vtx []byte) {
-=======
-	sender.SendPushQueryF = func(vdrs ids.NodeIDSet, _ uint32, vtx []byte) {
->>>>>>> a8b8573b
+	sender.SendPushQueryF = func(vdrs set.Set[ids.NodeID], _ uint32, vtx []byte) {
 		if vdrs.Len() != 1 {
 			t.Fatalf("Should have requested from the validators")
 		}
@@ -3168,11 +3132,7 @@
 			t.Fatalf("Returned wrong chits")
 		}
 	}
-<<<<<<< HEAD
-	sender.SendPushQueryF = func(vdrs set.Set[ids.NodeID], _ uint32, vtxID ids.ID, vtx []byte) {
-=======
-	sender.SendPushQueryF = func(vdrs ids.NodeIDSet, _ uint32, vtx []byte) {
->>>>>>> a8b8573b
+	sender.SendPushQueryF = func(vdrs set.Set[ids.NodeID], _ uint32, vtx []byte) {
 		if vdrs.Len() != 1 {
 			t.Fatalf("Should have requested from the validators")
 		}
@@ -3271,11 +3231,7 @@
 	te.Sender = sender
 
 	reqID := new(uint32)
-<<<<<<< HEAD
-	sender.SendPushQueryF = func(_ set.Set[ids.NodeID], requestID uint32, _ ids.ID, _ []byte) {
-=======
-	sender.SendPushQueryF = func(_ ids.NodeIDSet, requestID uint32, _ []byte) {
->>>>>>> a8b8573b
+	sender.SendPushQueryF = func(_ set.Set[ids.NodeID], requestID uint32, _ []byte) {
 		*reqID = requestID
 	}
 
@@ -3283,11 +3239,7 @@
 		t.Fatal(err)
 	}
 
-<<<<<<< HEAD
-	sender.SendPushQueryF = func(set.Set[ids.NodeID], uint32, ids.ID, []byte) {
-=======
-	sender.SendPushQueryF = func(ids.NodeIDSet, uint32, []byte) {
->>>>>>> a8b8573b
+	sender.SendPushQueryF = func(set.Set[ids.NodeID], uint32, []byte) {
 		t.Fatalf("should have failed verification")
 	}
 
@@ -3387,13 +3339,8 @@
 	sender := &common.SenderTest{T: t}
 	te.Sender = sender
 
-<<<<<<< HEAD
-	sender.SendPushQueryF = func(_ set.Set[ids.NodeID], _ uint32, vtxID ids.ID, _ []byte) {
-		if expectedVtxID != vtxID {
-=======
-	sender.SendPushQueryF = func(_ ids.NodeIDSet, _ uint32, vtx []byte) {
+	sender.SendPushQueryF = func(_ set.Set[ids.NodeID], _ uint32, vtx []byte) {
 		if !bytes.Equal(expectedVtxBytes, vtx) {
->>>>>>> a8b8573b
 			t.Fatalf("wrong vertex queried")
 		}
 	}
@@ -3838,11 +3785,7 @@
 	}
 
 	numPushQueries := new(int)
-<<<<<<< HEAD
-	sender.SendPushQueryF = func(set.Set[ids.NodeID], uint32, ids.ID, []byte) { *numPushQueries++ }
-=======
-	sender.SendPushQueryF = func(ids.NodeIDSet, uint32, []byte) { *numPushQueries++ }
->>>>>>> a8b8573b
+	sender.SendPushQueryF = func(set.Set[ids.NodeID], uint32, []byte) { *numPushQueries++ }
 
 	numPullQueries := new(int)
 	sender.SendPullQueryF = func(set.Set[ids.NodeID], uint32, ids.ID) { *numPullQueries++ }
@@ -4053,11 +3996,7 @@
 	}
 
 	reqID := new(uint32)
-<<<<<<< HEAD
-	sender.SendPushQueryF = func(inVdrs set.Set[ids.NodeID], requestID uint32, vtxID ids.ID, _ []byte) {
-=======
-	sender.SendPushQueryF = func(inVdrs ids.NodeIDSet, requestID uint32, vtxBytes []byte) {
->>>>>>> a8b8573b
+	sender.SendPushQueryF = func(inVdrs set.Set[ids.NodeID], requestID uint32, vtxBytes []byte) {
 		*reqID = requestID
 		if inVdrs.Len() != 2 {
 			t.Fatalf("Wrong number of validators")
@@ -4220,11 +4159,7 @@
 
 	queryReqID := new(uint32)
 	queried := new(bool)
-<<<<<<< HEAD
-	sender.SendPushQueryF = func(inVdrs set.Set[ids.NodeID], requestID uint32, vtxID ids.ID, _ []byte) {
-=======
-	sender.SendPushQueryF = func(inVdrs ids.NodeIDSet, requestID uint32, vtxBytes []byte) {
->>>>>>> a8b8573b
+	sender.SendPushQueryF = func(inVdrs set.Set[ids.NodeID], requestID uint32, vtxBytes []byte) {
 		require.Len(t, inVdrs, 1, "wrong number of validators")
 		*queryReqID = requestID
 		require.Equal(t, vtx.Bytes(), vtxBytes, "wrong vertex requested")
@@ -4375,17 +4310,8 @@
 		return vtx, nil
 	}
 
-<<<<<<< HEAD
-	var (
-		vtxID          ids.ID
-		queryRequestID uint32
-	)
-	sender.SendPushQueryF = func(inVdrs set.Set[ids.NodeID], requestID uint32, vID ids.ID, vtx []byte) {
-		vtxID = vID
-=======
 	var queryRequestID uint32
-	sender.SendPushQueryF = func(_ ids.NodeIDSet, requestID uint32, _ []byte) {
->>>>>>> a8b8573b
+	sender.SendPushQueryF = func(_ set.Set[ids.NodeID], requestID uint32, _ []byte) {
 		queryRequestID = requestID
 	}
 
@@ -4642,13 +4568,8 @@
 
 				pushQuerySent := new(bool)
 				pushQueryReqID := new(uint32)
-<<<<<<< HEAD
 				pushQueriedVdrs := set.Set[ids.NodeID]{}
-				sender.SendPushQueryF = func(inVdrs set.Set[ids.NodeID], requestID uint32, vtxID ids.ID, vtx []byte) {
-=======
-				pushQueriedVdrs := ids.NodeIDSet{}
-				sender.SendPushQueryF = func(inVdrs ids.NodeIDSet, requestID uint32, vtx []byte) {
->>>>>>> a8b8573b
+				sender.SendPushQueryF = func(inVdrs set.Set[ids.NodeID], requestID uint32, vtx []byte) {
 					switch {
 					case *pushQuerySent:
 						t.Fatal("Asked multiple times")
