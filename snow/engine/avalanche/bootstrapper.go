// (c) 2019-2020, Ava Labs, Inc. All rights reserved.
// See the file LICENSE for licensing terms.

package avalanche

import (
	"fmt"

	"github.com/ava-labs/gecko/cache"
	"github.com/ava-labs/gecko/ids"
	"github.com/ava-labs/gecko/snow/choices"
	"github.com/ava-labs/gecko/snow/consensus/avalanche"
	"github.com/ava-labs/gecko/snow/engine/common"
	"github.com/ava-labs/gecko/snow/engine/common/queue"
	"github.com/ava-labs/gecko/utils/formatting"
	"github.com/prometheus/client_golang/prometheus"
)

const (
	cacheSize = 3000
)

// BootstrapConfig ...
type BootstrapConfig struct {
	common.Config

	// VtxBlocked tracks operations that are blocked on vertices
	// TxBlocked tracks operations that are blocked on transactions
	VtxBlocked, TxBlocked *queue.Jobs

	State State
	VM    DAGVM
}

type bootstrapper struct {
	BootstrapConfig
	metrics
	common.Bootstrapper

	// true if all of the vertices in the original accepted frontier have been processed
	processedStartingAcceptedFrontier bool

	// number of vertices processed so far
	numProcessed uint32

	// tracks which validators were asked for which containers in which requests
	outstandingRequests common.Requests

	// Contains IDs of vertices that have recently been processed
	processedCache *cache.LRU

	// true if bootstrapping is done
	finished bool

	// Called when bootstrapping is done
	onFinished func() error
}

// Initialize this engine.
func (b *bootstrapper) Initialize(config BootstrapConfig) error {
	b.BootstrapConfig = config
	b.processedCache = &cache.LRU{Size: cacheSize}

	b.VtxBlocked.SetParser(&vtxParser{
		log:         config.Context.Log,
		numAccepted: b.numBSVtx,
		numDropped:  b.numBSDroppedVtx,
		state:       b.State,
	})

	b.TxBlocked.SetParser(&txParser{
		log:         config.Context.Log,
		numAccepted: b.numBSTx,
		numDropped:  b.numBSDroppedTx,
		vm:          b.VM,
	})

	config.Bootstrapable = b
	b.Bootstrapper.Initialize(config.Config)
	return nil
}

// CurrentAcceptedFrontier ...
func (b *bootstrapper) CurrentAcceptedFrontier() ids.Set {
	acceptedFrontier := ids.Set{}
	acceptedFrontier.Add(b.State.Edge()...)
	return acceptedFrontier
}

// FilterAccepted ...
func (b *bootstrapper) FilterAccepted(containerIDs ids.Set) ids.Set {
	acceptedVtxIDs := ids.Set{}
	for _, vtxID := range containerIDs.List() {
		if vtx, err := b.State.GetVertex(vtxID); err == nil && vtx.Status() == choices.Accepted {
			acceptedVtxIDs.Add(vtxID)
		}
	}
	return acceptedVtxIDs
}

<<<<<<< HEAD
// Get vertex [vtxID] and its ancestors
=======
// ForceAccepted ...
func (b *bootstrapper) ForceAccepted(acceptedContainerIDs ids.Set) error {
	if err := b.VM.Bootstrapping(); err != nil {
		return fmt.Errorf("failed to notify VM that bootstrapping has started: %w",
			err)
	}

	for _, vtxID := range acceptedContainerIDs.List() {
		if err := b.fetch(vtxID); err != nil {
			return err
		}
	}

	if numPending := b.pending.Len(); numPending == 0 {
		// TODO: This typically indicates bootstrapping has failed, so this
		// should be handled appropriately
		return b.finish()
	}
	return nil
}

// Put ...
func (b *bootstrapper) Put(vdr ids.ShortID, requestID uint32, vtxID ids.ID, vtxBytes []byte) error {
	vtx, err := b.State.ParseVertex(vtxBytes)
	if err != nil {
		b.BootstrapConfig.Context.Log.Debug("ParseVertex failed due to %s for block:\n%s",
			err,
			formatting.DumpBytes{Bytes: vtxBytes})

		return b.GetFailed(vdr, requestID)
	}

	if !b.pending.Contains(vtx.ID()) {
		b.BootstrapConfig.Context.Log.Debug("Validator %s sent an unrequested vertex:\n%s",
			vdr,
			formatting.DumpBytes{Bytes: vtxBytes})

		return b.GetFailed(vdr, requestID)
	}

	return b.addVertex(vtx)
}

// GetFailed ...
func (b *bootstrapper) GetFailed(vdr ids.ShortID, requestID uint32) error {
	vtxID, ok := b.vtxReqs.Remove(vdr, requestID)
	if !ok {
		b.BootstrapConfig.Context.Log.Debug("GetFailed called without sending the corresponding Get message from %s",
			vdr)
		return nil
	}

	b.sendRequest(vtxID)
	return nil
}

>>>>>>> 4ac34ad2
func (b *bootstrapper) fetch(vtxID ids.ID) error {
	// Make sure we haven't already requested this block
	if b.outstandingRequests.Contains(vtxID) {
		return nil
	}

	// Make sure we don't already have this vertex
	if _, err := b.State.GetVertex(vtxID); err == nil {
		return nil
	}

	validators := b.BootstrapConfig.Validators.Sample(1) // validator to send request to
	if len(validators) == 0 {
		return fmt.Errorf("Dropping request for %s as there are no validators", vtxID)
	}
	validatorID := validators[0].ID()
	b.RequestID++

	b.outstandingRequests.Add(validatorID, b.RequestID, vtxID)
	b.BootstrapConfig.Sender.GetAncestors(validatorID, b.RequestID, vtxID) // request vertex and ancestors
	return nil
}

// Process vertices
func (b *bootstrapper) process(vtx avalanche.Vertex) error {
	toProcess := []avalanche.Vertex{vtx}
	for len(toProcess) > 0 {
		newLen := len(toProcess) - 1
		vtx := toProcess[newLen]
		toProcess = toProcess[:newLen]
		if _, ok := b.processedCache.Get(vtx.ID()); ok { // already processed this
			continue
		}
		b.numProcessed++ // Progress tracker
		if b.numProcessed%common.StatusUpdateFrequency == 0 {
			b.BootstrapConfig.Context.Log.Info("processed %d vertices", b.numProcessed)
		}

		switch vtx.Status() {
		case choices.Unknown:
			if err := b.fetch(vtx.ID()); err != nil {
				return err
			}
		case choices.Rejected:
			return fmt.Errorf("tried to accept %s even though it was previously rejected", vtx.ID())
		case choices.Processing:
			if err := b.VtxBlocked.Push(&vertexJob{
				log:         b.BootstrapConfig.Context.Log,
				numAccepted: b.numBSVtx,
				numDropped:  b.numBSDroppedVtx,
				vtx:         vtx,
			}); err == nil {
				b.numBSBlockedVtx.Inc()
			} else {
				b.BootstrapConfig.Context.Log.Verbo("couldn't push to vtxBlocked: %s", err)
			}
			if err := b.VtxBlocked.Commit(); err != nil {
				return err
			}
			for _, tx := range vtx.Txs() {
				if err := b.TxBlocked.Push(&txJob{
					log:         b.BootstrapConfig.Context.Log,
					numAccepted: b.numBSTx,
					numDropped:  b.numBSDroppedTx,
					tx:          tx,
				}); err == nil {
					b.numBSBlockedTx.Inc()
				} else {
					b.BootstrapConfig.Context.Log.Verbo("couldn't push to txBlocked: %s", err)
				}
			}
			if err := b.TxBlocked.Commit(); err != nil {
				return err
			}
			for _, parent := range vtx.Parents() {
				toProcess = append(toProcess, parent)
			}
			b.processedCache.Put(vtx.ID(), nil)
		}
	}
	if numPending := b.outstandingRequests.Len(); numPending == 0 && b.processedStartingAcceptedFrontier {
		return b.finish()
	}
	return nil
}

// MultiPut handles the receipt of multiple containers. Should be received in response to a GetAncestors message to [vdr]
// with request ID [requestID]. Expects vtxs[0] to be the vertex requested in the corresponding GetAncestors.
func (b *bootstrapper) MultiPut(vdr ids.ShortID, requestID uint32, vtxs [][]byte) error {
	if lenVtxs := len(vtxs); lenVtxs > common.MaxContainersPerMultiPut {
		b.BootstrapConfig.Context.Log.Debug("MultiPut(%s, %d) contains more than maximum number of vertices", vdr, requestID)
		return b.GetAncestorsFailed(vdr, requestID)
	} else if lenVtxs == 0 {
		b.BootstrapConfig.Context.Log.Debug("MultiPut(%s, %d) contains no vertices", vdr, requestID)
		return b.GetAncestorsFailed(vdr, requestID)
	}

	// Make sure this is in response to a request we made
	neededVtxID, needed := b.outstandingRequests.Remove(vdr, requestID)
	if !needed { // this message isn't in response to a request we made
		b.BootstrapConfig.Context.Log.Debug("received unexpected MultiPut from %s with ID %d", vdr, requestID)
		return nil
	}

	neededVtx, err := b.State.ParseVertex(vtxs[0]) // the vertex we requested
	if err != nil {
		b.BootstrapConfig.Context.Log.Debug("Failed to parse requested vertex %s: %w", neededVtxID, err)
		b.BootstrapConfig.Context.Log.Verbo("vertex: %s", formatting.DumpBytes{Bytes: vtxs[0]})
		return b.fetch(neededVtxID)
	} else if actualID := neededVtx.ID(); !actualID.Equals(neededVtxID) {
		b.BootstrapConfig.Context.Log.Debug("expected the first block to be the requested block, %s, but is %s", neededVtxID, actualID)
		return b.fetch(neededVtxID)
	}

	for _, vtxBytes := range vtxs { // Parse/persist all the vertices
		if _, err := b.State.ParseVertex(vtxBytes); err != nil { // Persists the vtx
			b.BootstrapConfig.Context.Log.Debug("Failed to parse vertex: %w", err)
			b.BootstrapConfig.Context.Log.Verbo("vertex: %s", formatting.DumpBytes{Bytes: vtxBytes})
		}
	}

	return b.process(neededVtx)
}

// GetAncestorsFailed is called when a GetAncestors message we sent fails
func (b *bootstrapper) GetAncestorsFailed(vdr ids.ShortID, requestID uint32) error {
	vtxID, ok := b.outstandingRequests.Remove(vdr, requestID)
	if !ok {
		b.BootstrapConfig.Context.Log.Debug("GetAncestorsFailed(%s, %d) called but there was no outstanding request to this validator with this ID", vdr, requestID)
		return nil
	}
	// Send another request for the vertex
	return b.fetch(vtxID)
}

// ForceAccepted ...
func (b *bootstrapper) ForceAccepted(acceptedContainerIDs ids.Set) error {
	for _, vtxID := range acceptedContainerIDs.List() {
		if vtx, err := b.State.GetVertex(vtxID); err == nil {
			if err := b.process(vtx); err != nil {
				return err
			}
		} else if err := b.fetch(vtxID); err != nil {
			return err
		}
	}
	b.processedStartingAcceptedFrontier = true

	if numPending := b.outstandingRequests.Len(); numPending == 0 {
		return b.finish()
	}
	return nil
}

// Finish bootstrapping
func (b *bootstrapper) finish() error {
	if b.finished {
		return nil
	}
	b.BootstrapConfig.Context.Log.Info("finished fetching vertices. executing state transitions...")

	if err := b.executeAll(b.TxBlocked, b.numBSBlockedTx); err != nil {
		return err
	}
	if err := b.executeAll(b.VtxBlocked, b.numBSBlockedVtx); err != nil {
		return err
	}

	if err := b.VM.Bootstrapped(); err != nil {
		return fmt.Errorf("failed to notify VM that bootstrapping has finished: %w",
			err)
	}

	// Start consensus
	if err := b.onFinished(); err != nil {
		return err
	}
	b.finished = true
	return nil
}

func (b *bootstrapper) executeAll(jobs *queue.Jobs, numBlocked prometheus.Gauge) error {
	for job, err := jobs.Pop(); err == nil; job, err = jobs.Pop() {
		numBlocked.Dec()
		b.BootstrapConfig.Context.Log.Debug("Executing: %s", job.ID())
		if err := jobs.Execute(job); err != nil {
			b.BootstrapConfig.Context.Log.Error("Error executing: %s", err)
			return err
		}
		if err := jobs.Commit(); err != nil {
			return err
		}
	}
	return nil
}<|MERGE_RESOLUTION|>--- conflicted
+++ resolved
@@ -98,66 +98,7 @@
 	return acceptedVtxIDs
 }
 
-<<<<<<< HEAD
 // Get vertex [vtxID] and its ancestors
-=======
-// ForceAccepted ...
-func (b *bootstrapper) ForceAccepted(acceptedContainerIDs ids.Set) error {
-	if err := b.VM.Bootstrapping(); err != nil {
-		return fmt.Errorf("failed to notify VM that bootstrapping has started: %w",
-			err)
-	}
-
-	for _, vtxID := range acceptedContainerIDs.List() {
-		if err := b.fetch(vtxID); err != nil {
-			return err
-		}
-	}
-
-	if numPending := b.pending.Len(); numPending == 0 {
-		// TODO: This typically indicates bootstrapping has failed, so this
-		// should be handled appropriately
-		return b.finish()
-	}
-	return nil
-}
-
-// Put ...
-func (b *bootstrapper) Put(vdr ids.ShortID, requestID uint32, vtxID ids.ID, vtxBytes []byte) error {
-	vtx, err := b.State.ParseVertex(vtxBytes)
-	if err != nil {
-		b.BootstrapConfig.Context.Log.Debug("ParseVertex failed due to %s for block:\n%s",
-			err,
-			formatting.DumpBytes{Bytes: vtxBytes})
-
-		return b.GetFailed(vdr, requestID)
-	}
-
-	if !b.pending.Contains(vtx.ID()) {
-		b.BootstrapConfig.Context.Log.Debug("Validator %s sent an unrequested vertex:\n%s",
-			vdr,
-			formatting.DumpBytes{Bytes: vtxBytes})
-
-		return b.GetFailed(vdr, requestID)
-	}
-
-	return b.addVertex(vtx)
-}
-
-// GetFailed ...
-func (b *bootstrapper) GetFailed(vdr ids.ShortID, requestID uint32) error {
-	vtxID, ok := b.vtxReqs.Remove(vdr, requestID)
-	if !ok {
-		b.BootstrapConfig.Context.Log.Debug("GetFailed called without sending the corresponding Get message from %s",
-			vdr)
-		return nil
-	}
-
-	b.sendRequest(vtxID)
-	return nil
-}
-
->>>>>>> 4ac34ad2
 func (b *bootstrapper) fetch(vtxID ids.ID) error {
 	// Make sure we haven't already requested this block
 	if b.outstandingRequests.Contains(vtxID) {
@@ -295,6 +236,11 @@
 
 // ForceAccepted ...
 func (b *bootstrapper) ForceAccepted(acceptedContainerIDs ids.Set) error {
+	if err := b.VM.Bootstrapping(); err != nil {
+		return fmt.Errorf("failed to notify VM that bootstrapping has started: %w",
+			err)
+	}
+
 	for _, vtxID := range acceptedContainerIDs.List() {
 		if vtx, err := b.State.GetVertex(vtxID); err == nil {
 			if err := b.process(vtx); err != nil {
