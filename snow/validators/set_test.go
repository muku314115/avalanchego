--- conflicted
+++ resolved
@@ -273,15 +273,9 @@
 func TestSetWeight(t *testing.T) {
 	require := require.New(t)
 
-<<<<<<< HEAD
-	vdr0 := ids.GenerateTestNodeID()
-	weight0 := uint64(93)
-	vdr1 := ids.GenerateTestNodeID()
-=======
 	vdr0 := ids.BuildTestNodeID([]byte{1})
 	weight0 := uint64(93)
 	vdr1 := ids.BuildTestNodeID([]byte{2})
->>>>>>> 346088fb
 	weight1 := uint64(123)
 
 	s := newSet()
@@ -338,11 +332,7 @@
 	require := require.New(t)
 
 	nodeID0 := ids.EmptyNodeID
-<<<<<<< HEAD
-	nodeID1 := ids.BuildTestShortNodeID([]byte{
-=======
 	nodeID1 := ids.BuildTestNodeID([]byte{
->>>>>>> 346088fb
 		0xFF, 0xFF, 0xFF, 0xFF, 0xFF, 0xFF, 0xFF, 0xFF, 0xFF, 0xFF,
 		0xFF, 0xFF, 0xFF, 0xFF, 0xFF, 0xFF, 0xFF, 0xFF, 0xFF, 0xFF,
 	})
@@ -354,7 +344,7 @@
 
 	expected := "Validator Set: (Size = 2, Weight = 9223372036854775807)\n" +
 		"    Validator[0]:                     NodeID-45PJLL, 1\n" +
-		"    Validator[1]: NodeID-QLbz7JHiBTspS962RLKV8GndWFwdYhk6V, 9223372036854775806"
+		"    Validator[1]: NodeID-2wkBET2rRgE8pahuaczxKbmv7cieAEP7gKhf4PTzpGJkRGMm9t, 9223372036854775806"
 	result := s.String()
 	require.Equal(expected, result)
 }
@@ -395,11 +385,7 @@
 func TestSetAddCallback(t *testing.T) {
 	require := require.New(t)
 
-<<<<<<< HEAD
-	nodeID0 := ids.GenerateTestNodeID()
-=======
 	nodeID0 := ids.BuildTestNodeID([]byte{1})
->>>>>>> 346088fb
 	sk0, err := bls.NewSecretKey()
 	require.NoError(err)
 	pk0 := bls.PublicFromSecretKey(sk0)
@@ -427,11 +413,7 @@
 func TestSetAddWeightCallback(t *testing.T) {
 	require := require.New(t)
 
-<<<<<<< HEAD
-	nodeID0 := ids.GenerateTestNodeID()
-=======
 	nodeID0 := ids.BuildTestNodeID([]byte{1})
->>>>>>> 346088fb
 	txID0 := ids.GenerateTestID()
 	weight0 := uint64(1)
 	weight1 := uint64(93)
@@ -465,11 +447,7 @@
 func TestSetRemoveWeightCallback(t *testing.T) {
 	require := require.New(t)
 
-<<<<<<< HEAD
-	nodeID0 := ids.GenerateTestNodeID()
-=======
 	nodeID0 := ids.BuildTestNodeID([]byte{1})
->>>>>>> 346088fb
 	txID0 := ids.GenerateTestID()
 	weight0 := uint64(93)
 	weight1 := uint64(92)
@@ -503,11 +481,7 @@
 func TestSetValidatorRemovedCallback(t *testing.T) {
 	require := require.New(t)
 
-<<<<<<< HEAD
-	nodeID0 := ids.GenerateTestNodeID()
-=======
 	nodeID0 := ids.BuildTestNodeID([]byte{1})
->>>>>>> 346088fb
 	txID0 := ids.GenerateTestID()
 	weight0 := uint64(93)
 
