--- conflicted
+++ resolved
@@ -10,11 +10,8 @@
 	"github.com/stretchr/testify/require"
 
 	"github.com/ava-labs/avalanchego/ids"
-<<<<<<< HEAD
+	"github.com/ava-labs/avalanchego/utils/crypto/bls"
 	"github.com/ava-labs/avalanchego/utils/set"
-=======
-	"github.com/ava-labs/avalanchego/utils/crypto/bls"
->>>>>>> b33e84d7
 )
 
 func TestSetAddZeroWeight(t *testing.T) {
@@ -111,7 +108,7 @@
 	weight1 := uint64(123)
 	weight2 := uint64(810)
 
-	subset := ids.NodeIDSet{}
+	subset := set.Set[ids.NodeID]{}
 	subset.Add(nodeID0)
 	subset.Add(nodeID1)
 
@@ -365,21 +362,8 @@
 	require.Equal(expectedWeight, setWeight)
 }
 
-<<<<<<< HEAD
-func TestSetSubsetWeight(t *testing.T) {
-	vdr0 := ids.NodeID{1}
-	weight0 := uint64(93)
-	vdr1 := ids.NodeID{2}
-	weight1 := uint64(123)
-	vdr2 := ids.NodeID{3}
-	weight2 := uint64(810)
-	subset := set.Set[ids.NodeID]{}
-	subset.Add(vdr0)
-	subset.Add(vdr1)
-=======
 func TestSetSample(t *testing.T) {
 	require := require.New(t)
->>>>>>> b33e84d7
 
 	s := NewSet()
 
