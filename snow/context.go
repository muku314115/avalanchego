// Copyright (C) 2019-2022, Ava Labs, Inc. All rights reserved.
// See the file LICENSE for licensing terms.

package snow

import (
	"sync"

	"github.com/prometheus/client_golang/prometheus"

	"github.com/ava-labs/avalanchego/api/keystore"
	"github.com/ava-labs/avalanchego/api/metrics"
	"github.com/ava-labs/avalanchego/chains/atomic"
	"github.com/ava-labs/avalanchego/ids"
	"github.com/ava-labs/avalanchego/proto/pb/p2p"
	"github.com/ava-labs/avalanchego/snow/validators"
	"github.com/ava-labs/avalanchego/utils"
	"github.com/ava-labs/avalanchego/utils/crypto/bls"
	"github.com/ava-labs/avalanchego/utils/logging"
	"github.com/ava-labs/avalanchego/vms/platformvm/warp"
)

// ContextInitializable represents an object that can be initialized
// given a *Context object
type ContextInitializable interface {
	// InitCtx initializes an object provided a *Context object
	InitCtx(ctx *Context)
}

// Context is information about the current execution.
// [NetworkID] is the ID of the network this context exists within.
// [ChainID] is the ID of the chain this context exists within.
// [NodeID] is the ID of this node
type Context struct {
	NetworkID uint32
	SubnetID  ids.ID
	ChainID   ids.ID
	NodeID    ids.NodeID
	PublicKey *bls.PublicKey

	XChainID    ids.ID
	CChainID    ids.ID
	AVAXAssetID ids.ID

	Log          logging.Logger
	Lock         sync.RWMutex
	Keystore     keystore.BlockchainKeystore
	SharedMemory atomic.SharedMemory
	BCLookup     ids.AliaserReader
	Metrics      metrics.OptionalGatherer

	WarpSigner warp.Signer

	// snowman++ attributes
	ValidatorState validators.State // interface for P-Chain validators
	// Chain-specific directory where arbitrary data can be written
	ChainDataDir string
}

// Expose gatherer interface for unit testing.
type Registerer interface {
	prometheus.Registerer
	prometheus.Gatherer
}

type ConsensusContext struct {
	*Context

	// Registers all common and snowman consensus metrics. Unlike the avalanche
	// consensus engine metrics, we do not prefix the name with the engine name,
	// as snowman is used for all chains by default.
	Registerer Registerer
	// Only used to register Avalanche consensus metrics. Previously, all
	// metrics were prefixed with "avalanche_{chainID}_". Now we add avalanche
	// to the prefix, "avalanche_{chainID}_avalanche_", to differentiate
	// consensus operations after the DAG linearization.
	AvalancheRegisterer Registerer

	// DecisionAcceptor is the callback that will be fired whenever a VM is
	// notified that their object, either a block in snowman or a transaction
	// in avalanche, was accepted.
	DecisionAcceptor Acceptor

	// ConsensusAcceptor is the callback that will be fired whenever a
	// container, either a block in snowman or a vertex in avalanche, was
	// accepted.
	ConsensusAcceptor Acceptor

	// SubnetStateTracker tracks state of each VM associated with
	// Context.SubnetID
	SubnetStateTracker

	CurrentEngineType utils.Atomic[p2p.EngineType]

	// True iff this chain is executing transactions as part of bootstrapping.
	Executing utils.Atomic[bool]
}

// Helpers section
func (cc *ConsensusContext) Start(state State) {
	cc.SubnetStateTracker.StartState(cc.ChainID, state)
}

func (cc *ConsensusContext) Done(state State) {
	cc.SubnetStateTracker.StopState(cc.ChainID, state)
}

<<<<<<< HEAD
func (cc *ConsensusContext) IsChainBootstrapped() bool {
	return cc.SubnetStateTracker.IsChainBootstrapped(cc.ChainID)
=======
func DefaultContextTest() *Context {
	sk, err := bls.NewSecretKey()
	if err != nil {
		panic(err)
	}
	pk := bls.PublicFromSecretKey(sk)
	return &Context{
		NetworkID:    0,
		SubnetID:     ids.Empty,
		ChainID:      ids.Empty,
		NodeID:       ids.EmptyNodeID,
		PublicKey:    pk,
		Log:          logging.NoLog{},
		BCLookup:     ids.NewAliaser(),
		Metrics:      metrics.NewOptionalGatherer(),
		ChainDataDir: "",
	}
>>>>>>> 1a2dca18
}

// TODO: consider dropping GetChainState
func (cc *ConsensusContext) GetChainState() State {
	return cc.SubnetStateTracker.GetState(cc.ChainID)
}<|MERGE_RESOLUTION|>--- conflicted
+++ resolved
@@ -105,28 +105,8 @@
 	cc.SubnetStateTracker.StopState(cc.ChainID, state)
 }
 
-<<<<<<< HEAD
 func (cc *ConsensusContext) IsChainBootstrapped() bool {
 	return cc.SubnetStateTracker.IsChainBootstrapped(cc.ChainID)
-=======
-func DefaultContextTest() *Context {
-	sk, err := bls.NewSecretKey()
-	if err != nil {
-		panic(err)
-	}
-	pk := bls.PublicFromSecretKey(sk)
-	return &Context{
-		NetworkID:    0,
-		SubnetID:     ids.Empty,
-		ChainID:      ids.Empty,
-		NodeID:       ids.EmptyNodeID,
-		PublicKey:    pk,
-		Log:          logging.NoLog{},
-		BCLookup:     ids.NewAliaser(),
-		Metrics:      metrics.NewOptionalGatherer(),
-		ChainDataDir: "",
-	}
->>>>>>> 1a2dca18
 }
 
 // TODO: consider dropping GetChainState
