// (c) 2019-2020, Ava Labs, Inc. All rights reserved.
// See the file LICENSE for licensing terms.

package network

import (
	"context"
	"crypto"
	"errors"
	"fmt"
	"math/rand"
	"net"
	"sync"
	"sync/atomic"
	"time"

	cryptorand "crypto/rand"

	"github.com/prometheus/client_golang/prometheus"

	"github.com/ava-labs/avalanchego/health"
	"github.com/ava-labs/avalanchego/ids"
	"github.com/ava-labs/avalanchego/network/dialer"
	"github.com/ava-labs/avalanchego/network/message"
	"github.com/ava-labs/avalanchego/network/throttling"
	"github.com/ava-labs/avalanchego/snow"
	"github.com/ava-labs/avalanchego/snow/networking/benchlist"
	"github.com/ava-labs/avalanchego/snow/networking/router"
	"github.com/ava-labs/avalanchego/snow/networking/sender"
	"github.com/ava-labs/avalanchego/snow/triggers"
	"github.com/ava-labs/avalanchego/snow/validators"
	"github.com/ava-labs/avalanchego/utils"
	"github.com/ava-labs/avalanchego/utils/constants"
	"github.com/ava-labs/avalanchego/utils/formatting"
	"github.com/ava-labs/avalanchego/utils/logging"
	"github.com/ava-labs/avalanchego/utils/math"
	"github.com/ava-labs/avalanchego/utils/sampler"
	"github.com/ava-labs/avalanchego/utils/timer"
	"github.com/ava-labs/avalanchego/utils/units"
	"github.com/ava-labs/avalanchego/version"
)

// reasonable default values
const (
	defaultInitialReconnectDelay               = time.Second
	defaultMaxReconnectDelay                   = time.Hour
	DefaultMaxMessageSize               uint32 = 2 * units.MiB
	defaultMaxClockDifference                  = time.Minute
	defaultPeerListStakerGossipFraction        = 2
	defaultGetVersionTimeout                   = 10 * time.Second
	defaultAllowPrivateIPs                     = true
	defaultPingPongTimeout                     = 30 * time.Second
	defaultPingFrequency                       = 3 * defaultPingPongTimeout / 4
	defaultReadBufferSize                      = 16 * units.KiB
	defaultReadHandshakeTimeout                = 15 * time.Second
	defaultByteSliceCap                        = 128
)

var (
	errNetworkClosed         = errors.New("network closed")
	errPeerIsMyself          = errors.New("peer is myself")
	errNetworkLayerUnhealthy = errors.New("network layer is unhealthy")

	minVersionCanHandleCompressed = version.NewDefaultVersion(1, 4, 11)
)

var _ Network = &network{}

func init() { rand.Seed(time.Now().UnixNano()) }

// Network defines the functionality of the networking library.
type Network interface {
	// All consensus messages can be sent through this interface. Thread safety
	// must be managed internally in the network.
	sender.ExternalSender

	// The network must be able to broadcast accepted decisions to random peers.
	// Thread safety must be managed internally in the network.
	triggers.Acceptor

	// Should only be called once, will run until either a fatal error occurs,
	// or the network is closed. Returns a non-nil error.
	Dispatch() error

	// Attempt to connect to this IP. Thread safety must be managed internally
	// to the network. The network will never stop attempting to connect to this
	// IP.
	TrackIP(ip utils.IPDesc)

	// Attempt to connect to this node ID at IP. Thread safety must be managed
	// internally to the network.
	Track(ip utils.IPDesc, nodeID ids.ShortID)

	// Returns the description of the specified [nodeIDs] this network is currently
	// connected to externally or all nodes this network is connected to if [nodeIDs]
	// is empty. Thread safety must be managed internally to the network.
	Peers(nodeIDs []ids.ShortID) []PeerID

	// Close this network and all existing connections it has. Thread safety
	// must be managed internally to the network. Calling close multiple times
	// will return a nil error.
	Close() error

	// Return the IP of the node
	IP() utils.IPDesc

	// Has a health check
	health.Checkable
}

type network struct {
	// The metrics that this network tracks
	metrics
	// Define the parameters used to determine whether
	// the networking layer is healthy
	healthConfig HealthConfig
	// Unix time at which last message of any type received over network
	// Must only be accessed atomically
	lastMsgReceivedTime int64
	// Unix time at which last message of any type sent over network
	// Must only be accessed atomically
	lastMsgSentTime int64
	// Keeps track of the percentage of sends that fail
	sendFailRateCalculator math.Averager
	log                    logging.Logger
	id                     ids.ShortID
	ip                     utils.DynamicIPDesc
	networkID              uint32
	versionCompatibility   version.Compatibility
	parser                 version.ApplicationParser
	listener               net.Listener
	dialer                 dialer.Dialer
	serverUpgrader         Upgrader
	clientUpgrader         Upgrader
	vdrs                   validators.Set // set of current validators in the Avalanche network
	beacons                validators.Set // set of beacons in the Avalanche network
	router                 router.Router  // router must be thread safe
	nodeID                 uint32
	clock                  timer.Clock
	initialReconnectDelay  time.Duration
	maxReconnectDelay      time.Duration
	maxMessageSize         int64
	maxClockDifference     time.Duration
	// Size of a peer list sent to peers
	peerListSize int
	// Gossip a peer list to peers with this frequency
	peerListGossipFreq time.Duration
	// Gossip a peer list to this many peers when gossiping
	peerListGossipSize           int
	peerListStakerGossipFraction int
	getVersionTimeout            time.Duration
	allowPrivateIPs              bool
	gossipAcceptedFrontierSize   uint
	gossipOnAcceptSize           uint
	appGossipSize                uint
	pingPongTimeout              time.Duration
	pingFrequency                time.Duration
	readBufferSize               uint32
	readHandshakeTimeout         time.Duration
	inboundConnThrottler         throttling.InboundConnThrottler
	c                            message.Codec
	b                            message.Builder

	stateLock sync.RWMutex
	closed    utils.AtomicBool

	// May contain peers that we have not finished the handshake with.
	peers peersData

	// disconnectedIPs, connectedIPs, peerAliasIPs, and myIPs
	// are maps with ip.String() keys that are used to determine if
	// we should attempt to dial an IP. [stateLock] should be held
	// whenever accessing one of these maps.
	disconnectedIPs map[string]struct{} // set of IPs we are attempting to connect to
	connectedIPs    map[string]struct{} // set of IPs we have open connections with
	peerAliasIPs    map[string]struct{} // set of alternate IPs we've reached existing peers at
	// TODO: bound the size of [myIPs] to avoid DoS. LRU caching would be ideal
	myIPs map[string]struct{} // set of IPs that resulted in my ID.

	// retryDelay is a map with ip.String() keys that is used to track
	// the backoff delay we should wait before attempting to dial an IP address
	// again.
	retryDelay map[string]time.Duration

	// peerAliasTimeout is the age a peer alias must
	// be before we attempt to release it (so that we
	// attempt to dial the IP again if gossiped to us).
	peerAliasTimeout time.Duration

	// ensures the close of the network only happens once.
	closeOnce sync.Once

	hasMasked        bool
	maskedValidators ids.ShortSet

	benchlistManager benchlist.Manager

	// this node's TLS key
	tlsKey crypto.Signer

	// [lastTimestampLock] should be held when touching  [lastVersionIP],
	// [lastVersionTimestamp], and [lastVersionSignature]
	timeForIPLock sync.Mutex
	// The IP for ourself that we included in the most recent Version message we
	// sent.
	lastVersionIP utils.IPDesc
	// The timestamp we included in the most recent Version message we sent.
	lastVersionTimestamp uint64
	// The signature we included in the most recent Version message we sent.
	lastVersionSignature []byte

	// Node ID --> Latest IP/timestamp of this node from a Version or PeerList message
	// The values in this map all have [signature] == nil
	// A peer is removed from this map when [connected] is called with the peer as the argument
	// TODO also remove from this map when the peer leaves the validator set
	latestPeerIP map[ids.ShortID]signedPeerIP

	// Node ID --> Function to execute to stop trying to dial the node.
	// A node is present in this map if and only if we are actively
	// trying to dial the node.
	connAttempts sync.Map

	// Contains []byte. Used as an optimization.
	// Can be accessed by multiple goroutines concurrently.
	byteSlicePool sync.Pool

	// If true, compress PushQuery, Put, MultiPut and PeerList messages sent to peers.
	// Whether true or false, expect messages from peers with version >= [minVersionCanHandleCompressed]
	// to send these types of messages with the isCompressed flag.
	compressionEnabled bool

	// Rate-limits incoming messages
	inboundMsgThrottler throttling.InboundMsgThrottler

	// Rate-limits outgoing messages
	outboundMsgThrottler throttling.OutboundMsgThrottler

	// WhitelistedSubnets of the node
	whitelistedSubnets ids.Set
}

type Config struct {
	HealthConfig                `json:"healthConfig"`
	timer.AdaptiveTimeoutConfig `json:"adaptiveTimeoutConfig"`
	InboundConnThrottlerConfig  throttling.InboundConnThrottlerConfig `json:"inboundConnThrottlerConfig"`
	InboundThrottlerConfig      throttling.MsgThrottlerConfig         `json:"inboundThrottlerConfig"`
	OutboundThrottlerConfig     throttling.MsgThrottlerConfig         `json:"outboundThrottlerConfig"`
	DialerConfig                dialer.Config                         `json:"dialerConfig"`
	// [Registerer] is set in node's initMetricsAPI method
	MetricsRegisterer  prometheus.Registerer `json:"-"`
	CompressionEnabled bool                  `json:"compressionEnabled"`
	// Peer alias configuration
	PeerAliasTimeout time.Duration `json:"peerAliasTimeout"`
}

// NewDefaultNetwork returns a new Network implementation with the provided
// parameters and some reasonable default values.
func NewDefaultNetwork(
	namespace string,
	registerer prometheus.Registerer,
	log logging.Logger,
	id ids.ShortID,
	ip utils.DynamicIPDesc,
	networkID uint32,
	versionCompatibility version.Compatibility,
	parser version.ApplicationParser,
	listener net.Listener,
	dialer dialer.Dialer,
	serverUpgrader,
	clientUpgrader Upgrader,
	vdrs validators.Set,
	beacons validators.Set,
	router router.Router,
	inboundConnThrottlerConfig throttling.InboundConnThrottlerConfig,
	healthConfig HealthConfig,
	benchlistManager benchlist.Manager,
	peerAliasTimeout time.Duration,
	tlsKey crypto.Signer,
	peerListSize int,
	peerListGossipSize int,
	peerListGossipFreq time.Duration,
	gossipAcceptedFrontierSize uint,
	gossipOnAcceptSize uint,
	appGossipSize uint,
	compressionEnabled bool,
	inboundMsgThrottler throttling.InboundMsgThrottler,
	outboundMsgThrottler throttling.OutboundMsgThrottler,
	whitelistedSubnets ids.Set,
) (Network, error) {
	return NewNetwork(
		namespace,
		registerer,
		log,
		id,
		ip,
		networkID,
		versionCompatibility,
		parser,
		listener,
		dialer,
		serverUpgrader,
		clientUpgrader,
		vdrs,
		beacons,
		router,
		defaultInitialReconnectDelay,
		defaultMaxReconnectDelay,
		DefaultMaxMessageSize,
		defaultMaxClockDifference,
		peerListSize,
		peerListGossipFreq,
		peerListGossipSize,
		defaultPeerListStakerGossipFraction,
		defaultGetVersionTimeout,
		defaultAllowPrivateIPs,
		gossipAcceptedFrontierSize,
		gossipOnAcceptSize,
		appGossipSize,
		defaultPingPongTimeout,
		defaultPingFrequency,
		defaultReadBufferSize,
		defaultReadHandshakeTimeout,
		inboundConnThrottlerConfig,
		healthConfig,
		benchlistManager,
		peerAliasTimeout,
		tlsKey,
		compressionEnabled,
		inboundMsgThrottler,
		outboundMsgThrottler,
		whitelistedSubnets,
	)
}

// NewNetwork returns a new Network implementation with the provided parameters.
func NewNetwork(
	namespace string,
	registerer prometheus.Registerer,
	log logging.Logger,
	id ids.ShortID,
	ip utils.DynamicIPDesc,
	networkID uint32,
	versionCompatibility version.Compatibility,
	parser version.ApplicationParser,
	listener net.Listener,
	dialer dialer.Dialer,
	serverUpgrader,
	clientUpgrader Upgrader,
	vdrs validators.Set,
	beacons validators.Set,
	router router.Router,
	initialReconnectDelay,
	maxReconnectDelay time.Duration,
	maxMessageSize uint32,
	maxClockDifference time.Duration,
	peerListSize int,
	peerListGossipFreq time.Duration,
	peerListGossipSize int,
	peerListStakerGossipFraction int,
	getVersionTimeout time.Duration,
	allowPrivateIPs bool,
	gossipAcceptedFrontierSize uint,
	gossipOnAcceptSize uint,
	appGossipSize uint,
	pingPongTimeout time.Duration,
	pingFrequency time.Duration,
	readBufferSize uint32,
	readHandshakeTimeout time.Duration,
	inboundConnThrottlerConfig throttling.InboundConnThrottlerConfig,
	healthConfig HealthConfig,
	benchlistManager benchlist.Manager,
	peerAliasTimeout time.Duration,
	tlsKey crypto.Signer,
	compressionEnabled bool,
	inboundMsgThrottler throttling.InboundMsgThrottler,
	outboundMsgThrottler throttling.OutboundMsgThrottler,
	whitelistedSubnets ids.Set,
) (Network, error) {
	// #nosec G404
	netw := &network{
		log:                  log,
		id:                   id,
		ip:                   ip,
		networkID:            networkID,
		versionCompatibility: versionCompatibility,
		parser:               parser,
		listener:             listener,
		dialer:               dialer,
		serverUpgrader:       serverUpgrader,
		clientUpgrader:       clientUpgrader,
		vdrs:                 vdrs,
		beacons:              beacons,
		router:               router,
		// This field just makes sure we don't connect to ourselves when TLS is
		// disabled. So, cryptographically secure random number generation isn't
		// used here.
		nodeID:                       rand.Uint32(),
		initialReconnectDelay:        initialReconnectDelay,
		maxReconnectDelay:            maxReconnectDelay,
		maxMessageSize:               int64(maxMessageSize),
		maxClockDifference:           maxClockDifference,
		peerListSize:                 peerListSize,
		peerListGossipFreq:           peerListGossipFreq,
		peerListGossipSize:           peerListGossipSize,
		peerListStakerGossipFraction: peerListStakerGossipFraction,
		getVersionTimeout:            getVersionTimeout,
		allowPrivateIPs:              allowPrivateIPs,
		gossipAcceptedFrontierSize:   gossipAcceptedFrontierSize,
		gossipOnAcceptSize:           gossipOnAcceptSize,
		appGossipSize:                appGossipSize,
		pingPongTimeout:              pingPongTimeout,
		pingFrequency:                pingFrequency,
		disconnectedIPs:              make(map[string]struct{}),
		connectedIPs:                 make(map[string]struct{}),
		peerAliasIPs:                 make(map[string]struct{}),
		peerAliasTimeout:             peerAliasTimeout,
		retryDelay:                   make(map[string]time.Duration),
		myIPs:                        map[string]struct{}{ip.IP().String(): {}},
		readBufferSize:               readBufferSize,
		readHandshakeTimeout:         readHandshakeTimeout,
		inboundConnThrottler:         throttling.NewInboundConnThrottler(log, inboundConnThrottlerConfig),
		healthConfig:                 healthConfig,
		benchlistManager:             benchlistManager,
		tlsKey:                       tlsKey,
		latestPeerIP:                 make(map[ids.ShortID]signedPeerIP),
		byteSlicePool: sync.Pool{
			New: func() interface{} {
				return make([]byte, 0, defaultByteSliceCap)
			},
		},
		compressionEnabled:   compressionEnabled,
		inboundMsgThrottler:  inboundMsgThrottler,
		outboundMsgThrottler: outboundMsgThrottler,
		whitelistedSubnets:   whitelistedSubnets,
	}
	codec, err := message.NewCodecWithAllocator(
		fmt.Sprintf("%s_codec", namespace),
		registerer,
		func() []byte {
			return netw.byteSlicePool.Get().([]byte)
		},
		int64(maxMessageSize),
	)
	if err != nil {
		return nil, fmt.Errorf("initializing codec failed with: %s", err)
	}
	netw.c = codec
	netw.b = message.NewBuilder(codec)
	netw.peers.initialize()
	netw.sendFailRateCalculator = math.NewSyncAverager(math.NewAverager(0, healthConfig.MaxSendFailRateHalflife, netw.clock.Time()))
	if err := netw.initialize(namespace, registerer); err != nil {
		return nil, fmt.Errorf("initializing network failed with: %s", err)
	}
	return netw, nil
}

// GetAcceptedFrontier implements the Sender interface.
// Assumes [n.stateLock] is not held.
func (n *network) SendGetAcceptedFrontier(nodeIDs ids.ShortSet, chainID ids.ID, requestID uint32, deadline time.Duration) []ids.ShortID {
	msg, err := n.b.GetAcceptedFrontier(chainID, requestID, uint64(deadline))
	n.log.AssertNoError(err)
	msgLen := len(msg.Bytes())

	sentTo := make([]ids.ShortID, 0, nodeIDs.Len())
	now := n.clock.Time()
	for _, peerElement := range n.getPeers(nodeIDs) {
		peer := peerElement.peer
		nodeID := peerElement.id
		if peer == nil || !peer.finishedHandshake.GetValue() || !peer.Send(msg, false) {
			n.log.Debug("failed to send GetAcceptedFrontier(%s, %s, %d)",
				nodeID,
				chainID,
				requestID)
			n.getAcceptedFrontier.numFailed.Inc()
			n.sendFailRateCalculator.Observe(1, now)
		} else {
			sentTo = append(sentTo, nodeID)
			n.getAcceptedFrontier.numSent.Inc()
			n.sendFailRateCalculator.Observe(0, now)
			n.getAcceptedFrontier.sentBytes.Add(float64(msgLen))
			// assume that if [saved] == 0, [msg] wasn't compressed
			if saved := msg.BytesSavedCompression(); saved != 0 {
				n.getAcceptedFrontier.savedSentBytes.Observe(float64(saved))
			}
		}
	}
	return sentTo
}

// AcceptedFrontier implements the Sender interface.
// Assumes [n.stateLock] is not held.
func (n *network) SendAcceptedFrontier(nodeID ids.ShortID, chainID ids.ID, requestID uint32, containerIDs []ids.ID) {
	now := n.clock.Time()

	peer := n.getPeer(nodeID)
	msg, err := n.b.AcceptedFrontier(chainID, requestID, containerIDs)
	if err != nil {
		n.log.Error("failed to build AcceptedFrontier(%s, %d, %s): %s",
			chainID,
			requestID,
			containerIDs,
			err)
		n.sendFailRateCalculator.Observe(1, now)
		return // Packing message failed
	}

	msgLen := len(msg.Bytes())
	if peer == nil || !peer.finishedHandshake.GetValue() || !peer.Send(msg, true) {
		n.log.Debug("failed to send AcceptedFrontier(%s, %s, %d, %s)",
			nodeID,
			chainID,
			requestID,
			containerIDs)
		n.acceptedFrontier.numFailed.Inc()
		n.sendFailRateCalculator.Observe(1, now)
	} else {
		n.acceptedFrontier.numSent.Inc()
		n.sendFailRateCalculator.Observe(0, now)
		n.acceptedFrontier.sentBytes.Add(float64(msgLen))
		// assume that if [saved] == 0, [msg] wasn't compressed
		if saved := msg.BytesSavedCompression(); saved != 0 {
			n.acceptedFrontier.savedSentBytes.Observe(float64(saved))
		}
	}
}

// GetAccepted implements the Sender interface.
// Assumes [n.stateLock] is not held.
func (n *network) SendGetAccepted(nodeIDs ids.ShortSet, chainID ids.ID, requestID uint32, deadline time.Duration, containerIDs []ids.ID) []ids.ShortID {
	now := n.clock.Time()

	msg, err := n.b.GetAccepted(chainID, requestID, uint64(deadline), containerIDs)
	if err != nil {
		n.log.Error("failed to build GetAccepted(%s, %d, %s): %s",
			chainID,
			requestID,
			containerIDs,
			err)
		n.sendFailRateCalculator.Observe(1, now)
		return nil
	}
	msgLen := len(msg.Bytes())

	sentTo := make([]ids.ShortID, 0, nodeIDs.Len())
	for _, peerElement := range n.getPeers(nodeIDs) {
		peer := peerElement.peer
		vID := peerElement.id
		if peer == nil || !peer.finishedHandshake.GetValue() || !peer.Send(msg, false) {
			n.log.Debug("failed to send GetAccepted(%s, %s, %d, %s)",
				vID,
				chainID,
				requestID,
				containerIDs)
			n.getAccepted.numFailed.Inc()
			n.sendFailRateCalculator.Observe(1, now)
		} else {
			n.getAccepted.numSent.Inc()
			n.sendFailRateCalculator.Observe(0, now)
			n.getAccepted.sentBytes.Add(float64(msgLen))
			// assume that if [saved] == 0, [msg] wasn't compressed
			if saved := msg.BytesSavedCompression(); saved != 0 {
				n.getAccepted.savedSentBytes.Observe(float64(saved))
			}
			sentTo = append(sentTo, vID)
		}
	}
	return sentTo
}

// Accepted implements the Sender interface.
// Assumes [n.stateLock] is not held.
func (n *network) SendAccepted(nodeID ids.ShortID, chainID ids.ID, requestID uint32, containerIDs []ids.ID) {
	now := n.clock.Time()

	msg, err := n.b.Accepted(chainID, requestID, containerIDs)
	if err != nil {
		n.log.Error("failed to build Accepted(%s, %d, %s): %s",
			chainID,
			requestID,
			containerIDs,
			err)
		n.sendFailRateCalculator.Observe(1, now)
		return // Packing message failed
	}
	msgLen := len(msg.Bytes())

	peer := n.getPeer(nodeID)
	if peer == nil || !peer.finishedHandshake.GetValue() || !peer.Send(msg, true) {
		n.log.Debug("failed to send Accepted(%s, %s, %d, %s)",
			nodeID,
			chainID,
			requestID,
			containerIDs)
		n.accepted.numFailed.Inc()
		n.sendFailRateCalculator.Observe(1, now)
	} else {
		n.sendFailRateCalculator.Observe(0, now)
		n.accepted.numSent.Inc()
		n.accepted.sentBytes.Add(float64(msgLen))
		// assume that if [saved] == 0, [msg] wasn't compressed
		if saved := msg.BytesSavedCompression(); saved != 0 {
			n.accepted.savedSentBytes.Observe(float64(saved))
		}
	}
}

// GetAncestors implements the Sender interface.
// Assumes [n.stateLock] is not held.
func (n *network) SendGetAncestors(nodeID ids.ShortID, chainID ids.ID, requestID uint32, deadline time.Duration, containerID ids.ID) bool {
	now := n.clock.Time()

	peer := n.getPeer(nodeID)

	msg, err := n.b.GetAncestors(chainID, requestID, uint64(deadline), containerID)
	if err != nil {
		n.log.Error("failed to build GetAncestors message: %s", err)
		n.sendFailRateCalculator.Observe(1, now)
		return false
	}

	msgLen := len(msg.Bytes())
	if peer == nil || !peer.finishedHandshake.GetValue() || !peer.Send(msg, true) {
		n.log.Debug("failed to send GetAncestors(%s, %s, %d, %s)",
			nodeID,
			chainID,
			requestID,
			containerID)
		n.getAncestors.numFailed.Inc()
		n.sendFailRateCalculator.Observe(1, now)
		return false
	}
	n.getAncestors.numSent.Inc()
	n.sendFailRateCalculator.Observe(0, now)
	n.getAncestors.sentBytes.Add(float64(msgLen))
	// assume that if [saved] == 0, [msg] wasn't compressed
	if saved := msg.BytesSavedCompression(); saved != 0 {
		n.getAncestors.savedSentBytes.Observe(float64(saved))
	}
	return true
}

// MultiPut implements the Sender interface.
// Assumes [n.stateLock] is not held.
func (n *network) SendMultiPut(nodeID ids.ShortID, chainID ids.ID, requestID uint32, containers [][]byte) {
	now := n.clock.Time()

	peer := n.getPeer(nodeID)
	includeIsCompressedFlag := peer != nil && peer.canHandleCompressed.GetValue()
	// Compress this message only if the peer can handle compressed
	// messages and we have compression enabled
	msg, err := n.b.MultiPut(chainID, requestID, containers, includeIsCompressedFlag, includeIsCompressedFlag && n.compressionEnabled)
	if err != nil {
		n.log.Error("failed to build MultiPut message because of container of size %d", len(containers))
		n.sendFailRateCalculator.Observe(1, now)
		return
	}

	msgLen := len(msg.Bytes())
	if peer == nil || !peer.finishedHandshake.GetValue() || !peer.Send(msg, true) {
		n.log.Debug("failed to send MultiPut(%s, %s, %d, %d)",
			nodeID,
			chainID,
			requestID,
			len(containers))
		n.multiPut.numFailed.Inc()
		n.sendFailRateCalculator.Observe(1, now)
	} else {
		n.multiPut.numSent.Inc()
		n.sendFailRateCalculator.Observe(0, now)
		n.multiPut.sentBytes.Add(float64(msgLen))
		// assume that if [saved] == 0, [msg] wasn't compressed
		if saved := msg.BytesSavedCompression(); saved != 0 {
			n.multiPut.savedSentBytes.Observe(float64(saved))
		}
	}
}

// Get implements the Sender interface.
// Assumes [n.stateLock] is not held.
func (n *network) SendGet(nodeID ids.ShortID, chainID ids.ID, requestID uint32, deadline time.Duration, containerID ids.ID) bool {
	now := n.clock.Time()

	msg, err := n.b.Get(chainID, requestID, uint64(deadline), containerID)
	n.log.AssertNoError(err)

	msgLen := len(msg.Bytes())
	peer := n.getPeer(nodeID)
	if peer == nil || !peer.finishedHandshake.GetValue() || !peer.Send(msg, true) {
		n.log.Debug("failed to send Get(%s, %s, %d, %s)",
			nodeID,
			chainID,
			requestID,
			containerID)
		n.get.numFailed.Inc()
		n.sendFailRateCalculator.Observe(1, now)
		return false
	}
	n.get.numSent.Inc()
	n.sendFailRateCalculator.Observe(0, now)
	n.get.sentBytes.Add(float64(msgLen))
	// assume that if [saved] == 0, [msg] wasn't compressed
	if saved := msg.BytesSavedCompression(); saved != 0 {
		n.get.savedSentBytes.Observe(float64(saved))
	}
	return true
}

// Put implements the Sender interface.
// Assumes [n.stateLock] is not held.
func (n *network) SendPut(nodeID ids.ShortID, chainID ids.ID, requestID uint32, containerID ids.ID, container []byte) {
	now := n.clock.Time()

	peer := n.getPeer(nodeID)
	includeIsCompressedFlag := peer != nil && peer.canHandleCompressed.GetValue()
	// Compress this message only if the peer can handle compressed
	// messages and we have compression enabled
	msg, err := n.b.Put(chainID, requestID, containerID, container, includeIsCompressedFlag, includeIsCompressedFlag && n.compressionEnabled)
	if err != nil {
		n.log.Error("failed to build Put(%s, %d, %s): %s. len(container) : %d",
			chainID,
			requestID,
			containerID,
			err,
			len(container))
		n.sendFailRateCalculator.Observe(1, now)
		return
	}
	msgLen := len(msg.Bytes())

	if peer == nil || !peer.finishedHandshake.GetValue() || !peer.Send(msg, true) {
		n.log.Debug("failed to send Put(%s, %s, %d, %s)",
			nodeID,
			chainID,
			requestID,
			containerID)
		n.log.Verbo("container: %s", formatting.DumpBytes{Bytes: container})
		n.put.numFailed.Inc()
		n.sendFailRateCalculator.Observe(1, now)
	} else {
		n.put.numSent.Inc()
		n.sendFailRateCalculator.Observe(0, now)
		n.put.sentBytes.Add(float64(msgLen))
		// assume that if [saved] == 0, [msg] wasn't compressed
		if saved := msg.BytesSavedCompression(); saved != 0 {
			n.put.savedSentBytes.Observe(float64(saved))
		}
	}
}

// PushQuery implements the Sender interface.
// Assumes [n.stateLock] is not held.
func (n *network) SendPushQuery(nodeIDs ids.ShortSet, chainID ids.ID, requestID uint32, deadline time.Duration, containerID ids.ID, container []byte) []ids.ShortID {
	now := n.clock.Time()

	msgWithIsCompressedFlag, err := n.b.PushQuery(chainID, requestID, uint64(deadline), containerID, container, true, n.compressionEnabled)
	if err != nil {
		n.log.Error("failed to build PushQuery(%s, %d, %s): %s. len(container): %d",
			chainID,
			requestID,
			containerID,
			err,
			len(container))
		n.log.Verbo("container: %s", formatting.DumpBytes{Bytes: container})
		n.sendFailRateCalculator.Observe(1, now)
		return nil // Packing message failed
	}
	msgWithoutIsCompressedFlag, err := n.b.PushQuery(chainID, requestID, uint64(deadline), containerID, container, false, false)
	if err != nil {
		n.log.Error("failed to build PushQuery(%s, %d, %s): %s. len(container): %d",
			chainID,
			requestID,
			containerID,
			err,
			len(container))
		n.log.Verbo("container: %s", formatting.DumpBytes{Bytes: container})
		n.sendFailRateCalculator.Observe(1, now)
		return nil // Packing message failed
	}

	sentTo := make([]ids.ShortID, 0, nodeIDs.Len())
	for _, peerElement := range n.getPeers(nodeIDs) {
		peer := peerElement.peer
		vID := peerElement.id
		canHandleCompressed := peer != nil && peer.canHandleCompressed.GetValue()
		var msg message.Message
		if canHandleCompressed {
			msg = msgWithIsCompressedFlag
		} else {
			msg = msgWithoutIsCompressedFlag
		}
		if peer == nil || !peer.finishedHandshake.GetValue() || !peer.Send(msg, false) {
			n.log.Debug("failed to send PushQuery(%s, %s, %d, %s)",
				vID,
				chainID,
				requestID,
				containerID)
			n.log.Verbo("container: %s", formatting.DumpBytes{Bytes: container})
			n.pushQuery.numFailed.Inc()
			n.sendFailRateCalculator.Observe(1, now)
		} else {
			sentTo = append(sentTo, vID)
			n.pushQuery.numSent.Inc()
			n.sendFailRateCalculator.Observe(0, now)
			n.pushQuery.sentBytes.Add(float64(len(msg.Bytes())))
			// assume that if [saved] == 0, [msg] wasn't compressed
			if saved := msg.BytesSavedCompression(); saved != 0 {
				n.pushQuery.savedSentBytes.Observe(float64(saved))
			}
		}
	}
	return sentTo
}

// PullQuery implements the Sender interface.
// Assumes [n.stateLock] is not held.
func (n *network) SendPullQuery(nodeIDs ids.ShortSet, chainID ids.ID, requestID uint32, deadline time.Duration, containerID ids.ID) []ids.ShortID {
	now := n.clock.Time()

	msg, err := n.b.PullQuery(chainID, requestID, uint64(deadline), containerID)
	n.log.AssertNoError(err)
	msgLen := len(msg.Bytes())

	sentTo := make([]ids.ShortID, 0, nodeIDs.Len())
	for _, peerElement := range n.getPeers(nodeIDs) {
		peer := peerElement.peer
		vID := peerElement.id
		if peer == nil || !peer.finishedHandshake.GetValue() || !peer.Send(msg, false) {
			n.log.Debug("failed to send PullQuery(%s, %s, %d, %s)",
				vID,
				chainID,
				requestID,
				containerID)
			n.pullQuery.numFailed.Inc()
			n.sendFailRateCalculator.Observe(1, now)
		} else {
			sentTo = append(sentTo, vID)
			n.pullQuery.numSent.Inc()
			n.sendFailRateCalculator.Observe(0, now)
			n.pullQuery.sentBytes.Add(float64(msgLen))
			// assume that if [saved] == 0, [msg] wasn't compressed
			if saved := msg.BytesSavedCompression(); saved != 0 {
				n.pullQuery.savedSentBytes.Observe(float64(saved))
			}
		}
	}
	return sentTo
}

// Chits implements the Sender interface.
// Assumes [n.stateLock] is not held.
func (n *network) SendChits(nodeID ids.ShortID, chainID ids.ID, requestID uint32, votes []ids.ID) {
	now := n.clock.Time()

	peer := n.getPeer(nodeID)
	msg, err := n.b.Chits(chainID, requestID, votes)
	if err != nil {
		n.log.Error("failed to build Chits(%s, %d, %s): %s",
			chainID,
			requestID,
			votes,
			err)
		n.sendFailRateCalculator.Observe(1, now)
		return
	}
	msgLen := len(msg.Bytes())

	if peer == nil || !peer.finishedHandshake.GetValue() || !peer.Send(msg, true) {
		n.log.Debug("failed to send Chits(%s, %s, %d, %s)",
			nodeID,
			chainID,
			requestID,
			votes)
		n.chits.numFailed.Inc()
		n.sendFailRateCalculator.Observe(1, now)
	} else {
		n.sendFailRateCalculator.Observe(0, now)
		n.chits.numSent.Inc()
		n.chits.sentBytes.Add(float64(msgLen))
		// assume that if [saved] == 0, [msg] wasn't compressed
		if saved := msg.BytesSavedCompression(); saved != 0 {
			n.chits.savedSentBytes.Observe(float64(saved))
		}
	}
}

// AppRequest implements the Sender interface.
// assumes the stateLock is not held.
func (n *network) SendAppRequest(nodeIDs ids.ShortSet, chainID ids.ID, requestID uint32, deadline time.Duration, appRequestBytes []byte) []ids.ShortID {
	now := n.clock.Time()

	msg, err := n.b.AppRequest(chainID, requestID, uint64(deadline), appRequestBytes)
	if err != nil {
		n.log.Error("failed to build AppRequest(%s, %d): %s", chainID, requestID, err)
		n.log.Verbo("message: %s", formatting.DumpBytes{Bytes: appRequestBytes})
		n.sendFailRateCalculator.Observe(1, now)
		return nil
	}

	sentTo := make([]ids.ShortID, 0, nodeIDs.Len())
	for _, peerElement := range n.getPeers(nodeIDs) {
		peer := peerElement.peer
		nodeID := peerElement.id
		if peer == nil || !peer.finishedHandshake.GetValue() || !peer.Send(msg, false) {
			n.log.Debug("failed to send AppRequest(%s, %s, %d)", nodeID, chainID, requestID)
			n.log.Verbo("failed message: %s", formatting.DumpBytes{Bytes: appRequestBytes})
			n.appRequest.numFailed.Inc()
			n.sendFailRateCalculator.Observe(1, now)
		} else {
			sentTo = append(sentTo, nodeID)
			n.appRequest.numSent.Inc()
			n.sendFailRateCalculator.Observe(0, now)
			n.appRequest.sentBytes.Add(float64(len(msg.Bytes())))
			if saved := msg.BytesSavedCompression(); saved != 0 {
				n.appRequest.savedSentBytes.Observe(float64(saved))
			}
		}
	}
	return sentTo
}

// AppResponse implements the Sender interface.
// assumes the stateLock is not held.
func (n *network) SendAppResponse(nodeID ids.ShortID, chainID ids.ID, requestID uint32, appResponse []byte) {
	now := n.clock.Time()

	msg, err := n.b.AppResponse(chainID, requestID, appResponse)
	if err != nil {
		n.log.Error("failed to build AppResponse(%s, %d): %s", chainID, requestID, err)
		n.log.Verbo("message: %s", formatting.DumpBytes{Bytes: appResponse})
		n.sendFailRateCalculator.Observe(1, now)
	}

	peer := n.getPeer(nodeID)
	if peer == nil || !peer.finishedHandshake.GetValue() || !peer.Send(msg, true) {
		n.log.Debug("failed to send AppResponse(%s, %s, %d)", nodeID, chainID, requestID)
		n.log.Verbo("container: %s", formatting.DumpBytes{Bytes: appResponse})
		n.appResponse.numFailed.Inc()
		n.sendFailRateCalculator.Observe(1, now)
	} else {
		n.appResponse.numSent.Inc()
		n.sendFailRateCalculator.Observe(0, now)
		n.appResponse.sentBytes.Add(float64(len(msg.Bytes())))
		if saved := msg.BytesSavedCompression(); saved != 0 {
			n.appResponse.savedSentBytes.Observe(float64(saved))
		}
	}
}

// AppGossip implements the Sender interface.
// assumes the stateLock is not held.
func (n *network) SendAppGossip(chainID ids.ID, appGossipBytes []byte) {
	now := n.clock.Time()

	msg, err := n.b.AppGossip(chainID, appGossipBytes)
	if err != nil {
		n.log.Error("failed to build AppGossip(%s): %s", chainID, err)
		n.log.Verbo("message: %s", formatting.DumpBytes{Bytes: appGossipBytes})
		n.sendFailRateCalculator.Observe(1, now)
	}

	n.stateLock.RLock()
	peers, err := n.peers.sample(int(n.appGossipSize))
	n.stateLock.RUnlock()
	if err != nil {
		n.log.Debug("failed to sample %d peers for AppGossip: %s", n.appGossipSize, err)
		return
	}

	for _, peer := range peers {
		sent := peer.Send(msg, false)
		if !sent {
			n.log.Debug("failed to send AppGossip(%s, %s)", peer.nodeID, chainID)
			n.log.Verbo("failed message: %s", formatting.DumpBytes{Bytes: appGossipBytes})
			n.appGossip.numFailed.Inc()
			n.sendFailRateCalculator.Observe(1, now)
		} else {
			n.appGossip.numSent.Inc()
			n.appGossip.sentBytes.Add(float64(len(msg.Bytes())))
			n.sendFailRateCalculator.Observe(0, now)
			if saved := msg.BytesSavedCompression(); saved != 0 {
				n.appGossip.savedSentBytes.Observe(float64(saved))
			}
		}
	}
}

// SendGossip attempts to gossip the container to the network
// Assumes [n.stateLock] is not held.
<<<<<<< HEAD
func (n *network) SendGossip(chainID, containerID ids.ID, container []byte) {
	if err := n.gossipContainer(chainID, containerID, container, n.gossipAcceptedFrontierSize); err != nil {
=======
func (n *network) Gossip(subnetID, chainID, containerID ids.ID, container []byte) {
	if err := n.gossipContainer(subnetID, chainID, containerID, container, n.gossipAcceptedFrontierSize); err != nil {
>>>>>>> ab34cfa4
		n.log.Debug("failed to Gossip(%s, %s): %s", chainID, containerID, err)
		n.log.Verbo("container:\n%s", formatting.DumpBytes{Bytes: container})
	}
}

// Accept is called after every consensus decision
// Assumes [n.stateLock] is not held.
func (n *network) Accept(ctx *snow.Context, containerID ids.ID, container []byte) error {
	if !ctx.IsBootstrapped() {
		// don't gossip during bootstrapping
		return nil
	}
	return n.gossipContainer(ctx.SubnetID, ctx.ChainID, containerID, container, n.gossipOnAcceptSize)
}

// shouldUpgradeIncoming returns whether we should
// upgrade an incoming connection from a peer
// at the IP whose string repr. is [ipStr].
// Assumes stateLock is not held.
func (n *network) shouldUpgradeIncoming(ipStr string) bool {
	n.stateLock.RLock()
	defer n.stateLock.RUnlock()

	if _, ok := n.connectedIPs[ipStr]; ok {
		n.log.Debug("not upgrading connection to %s because it's connected", ipStr)
		return false
	}
	if _, ok := n.myIPs[ipStr]; ok {
		n.log.Debug("not upgrading connection to %s because it's myself", ipStr)
		return false
	}
	if _, ok := n.peerAliasIPs[ipStr]; ok {
		n.log.Debug("not upgrading connection to %s because it's an alias", ipStr)
		return false
	}
	if !n.inboundConnThrottler.Allow(ipStr) {
		n.log.Debug("not upgrading connection to %s due to rate-limiting", ipStr)
		n.metrics.inboundConnRateLimited.Inc()
		return false
	}
	n.metrics.inboundConnAllowed.Inc()

	// Note that we attempt to upgrade remote addresses in
	// [n.disconnectedIPs] because that could allow us to initialize
	// a connection with a peer we've been attempting to dial.
	return true
}

// Dispatch starts accepting connections from other nodes attempting to connect
// to this node.
// Assumes [n.stateLock] is not held.
func (n *network) Dispatch() error {
	go n.gossipPeerList() // Periodically gossip peers
	go n.inboundConnThrottler.Dispatch()
	defer n.inboundConnThrottler.Stop()
	go func() {
		duration := time.Until(n.versionCompatibility.MaskTime())
		time.Sleep(duration)

		n.stateLock.Lock()
		defer n.stateLock.Unlock()

		n.hasMasked = true
		for _, vdrID := range n.maskedValidators.List() {
			if err := n.vdrs.MaskValidator(vdrID); err != nil {
				n.log.Error("failed to mask validator %s due to %s", vdrID, err)
			}
		}
		n.maskedValidators.Clear()
		n.log.Verbo("The new staking set is:\n%s", n.vdrs)
	}()
	for { // Continuously accept new connections
		conn, err := n.listener.Accept() // Returns error when n.Close() is called
		if err != nil {
			if netErr, ok := err.(net.Error); ok && netErr.Temporary() {
				// Sleep for a small amount of time to try to wait for the
				// temporary error to go away.
				time.Sleep(time.Millisecond)
				continue
			}

			// When [n].Close() is called, [n.listener].Close() is called.
			// This causes [n.listener].Accept() to return an error.
			// If that happened, don't log/return an error here.
			if n.closed.GetValue() {
				return errNetworkClosed
			}
			n.log.Debug("error during server accept: %s", err)
			return err
		}

		// We pessimistically drop an incoming connection if the remote
		// address is found in connectedIPs, myIPs, or peerAliasIPs.
		// This protects our node from spending CPU cycles on TLS
		// handshakes to upgrade connections from existing peers.
		// Specifically, this can occur when one of our existing
		// peers attempts to connect to one our IP aliases (that they
		// aren't yet aware is an alias).
		remoteAddr := conn.RemoteAddr().String()
		ip, err := utils.ToIPDesc(remoteAddr)
		if err != nil {
			return fmt.Errorf("unable to convert remote address %s to IPDesc: %w", remoteAddr, err)
		}
		ipStr := ip.IP.String()
		upgrade := n.shouldUpgradeIncoming(ipStr)
		if !upgrade {
			_ = conn.Close()
			continue
		}

		if conn, ok := conn.(*net.TCPConn); ok {
			if err := conn.SetLinger(0); err != nil {
				n.log.Warn("failed to set no linger due to: %s", err)
			}
			if err := conn.SetNoDelay(true); err != nil {
				n.log.Warn("failed to set socket nodelay due to: %s", err)
			}
		}

		go func() {
			if err := n.upgrade(newPeer(n, conn, utils.IPDesc{}), n.serverUpgrader); err != nil {
				n.log.Verbo("failed to upgrade connection: %s", err)
			}
		}()
	}
}

// Returns information about peers.
// If [nodeIDs] is empty, returns info about all peers that have finished
// the handshake. Otherwise, returns info about the peers in [nodeIDs]
// that have finished the handshake.
// Assumes [n.stateLock] is not held.
func (n *network) Peers(nodeIDs []ids.ShortID) []PeerID {
	n.stateLock.RLock()
	defer n.stateLock.RUnlock()

	if len(nodeIDs) == 0 { // Return info about all peers
		peers := make([]PeerID, 0, n.peers.size())
		for _, peer := range n.peers.peersList {
			if peer.finishedHandshake.GetValue() {
				peers = append(peers, PeerID{
					IP:           peer.conn.RemoteAddr().String(),
					PublicIP:     peer.getIP().String(),
					ID:           peer.nodeID.PrefixedString(constants.NodeIDPrefix),
					Version:      peer.versionStr.GetValue().(string),
					LastSent:     time.Unix(atomic.LoadInt64(&peer.lastSent), 0),
					LastReceived: time.Unix(atomic.LoadInt64(&peer.lastReceived), 0),
					Benched:      n.benchlistManager.GetBenched(peer.nodeID),
				})
			}
		}
		return peers
	}

	peers := make([]PeerID, 0, len(nodeIDs))
	for _, nodeID := range nodeIDs { // Return info about given peers
		if peer, ok := n.peers.getByID(nodeID); ok && peer.finishedHandshake.GetValue() {
			peers = append(peers, PeerID{
				IP:           peer.conn.RemoteAddr().String(),
				PublicIP:     peer.getIP().String(),
				ID:           peer.nodeID.PrefixedString(constants.NodeIDPrefix),
				Version:      peer.versionStr.GetValue().(string),
				LastSent:     time.Unix(atomic.LoadInt64(&peer.lastSent), 0),
				LastReceived: time.Unix(atomic.LoadInt64(&peer.lastReceived), 0),
				Benched:      n.benchlistManager.GetBenched(peer.nodeID),
			})
		}
	}
	return peers
}

// Close implements the Network interface
// Assumes [n.stateLock] is not held.
func (n *network) Close() error {
	n.closeOnce.Do(n.close)
	return nil
}

func (n *network) close() {
	n.log.Info("shutting down network")

	if err := n.listener.Close(); err != nil {
		n.log.Debug("closing network listener failed with: %s", err)
	}

	if n.closed.GetValue() {
		return
	}

	n.stateLock.Lock()
	if n.closed.GetValue() {
		n.stateLock.Unlock()
		return
	}
	n.closed.SetValue(true)

	peersToClose := make([]*peer, n.peers.size())
	copy(peersToClose, n.peers.peersList)
	n.peers.reset()
	n.stateLock.Unlock()

	for _, peer := range peersToClose {
		peer.Close() // Grabs the stateLock
	}
}

// TrackIP implements the Network interface
// Assumes [n.stateLock] is not held.
func (n *network) TrackIP(ip utils.IPDesc) {
	n.Track(ip, ids.ShortEmpty)
}

// Track implements the Network interface
// Assumes [n.stateLock] is not held.
func (n *network) Track(ip utils.IPDesc, nodeID ids.ShortID) {
	n.stateLock.Lock()
	defer n.stateLock.Unlock()

	n.track(ip, nodeID)
}

func (n *network) IP() utils.IPDesc {
	return n.ip.IP()
}

// Assumes [n.stateLock] is not held.
func (n *network) gossipContainer(subnetID, chainID, containerID ids.ID, container []byte, numToGossip uint) error {
	now := n.clock.Time()

	// Sent to peers that handle compressed messages (and messages with the isCompress flag)
	msgWithIsCompressedFlag, err := n.b.Put(chainID, constants.GossipMsgRequestID, containerID, container, true, n.compressionEnabled)
	if err != nil {
		n.sendFailRateCalculator.Observe(1, now)
		return fmt.Errorf("attempted to pack too large of a Put message.\nContainer length: %d", len(container))
	}
	msgWithoutIsCompressedFlag, err := n.b.Put(chainID, constants.GossipMsgRequestID, containerID, container, false, false)
	if err != nil {
		n.sendFailRateCalculator.Observe(1, now)
		return fmt.Errorf("attempted to pack too large of a Put message.\nContainer length: %d", len(container))
	}

	n.stateLock.RLock()
	peers, err := n.peers.sample(subnetID, int(numToGossip))
	n.stateLock.RUnlock()
	if err != nil {
		return err
	}

	for _, peer := range peers {
		canHandleCompressed := peer.canHandleCompressed.GetValue()
		var msg message.Message
		if canHandleCompressed {
			msg = msgWithIsCompressedFlag
		} else {
			msg = msgWithoutIsCompressedFlag
		}
		sent := peer.Send(msg, false)
		if sent {
			n.put.numSent.Inc()
			n.put.sentBytes.Add(float64(len(msg.Bytes())))
			// assume that if [saved] == 0, [msg] wasn't compressed
			if saved := msg.BytesSavedCompression(); saved != 0 {
				n.put.savedSentBytes.Observe(float64(saved))
			}
			n.sendFailRateCalculator.Observe(0, now)
		} else {
			n.sendFailRateCalculator.Observe(1, now)
			n.put.numFailed.Inc()
		}
	}
	return nil
}

// assumes the stateLock is held.
// Try to connect to [nodeID] at [ip].
func (n *network) track(ip utils.IPDesc, nodeID ids.ShortID) {
	if n.closed.GetValue() {
		return
	}

	str := ip.String()
	if _, ok := n.disconnectedIPs[str]; ok {
		return
	}
	if _, ok := n.connectedIPs[str]; ok {
		return
	}
	if _, ok := n.peerAliasIPs[str]; ok {
		return
	}
	if _, ok := n.myIPs[str]; ok {
		return
	}
	// If we saw an IP gossiped for this node ID
	// with a later timestamp, don't track this old IP
	if latestIP, ok := n.latestPeerIP[nodeID]; ok {
		if !latestIP.ip.Equal(ip) {
			return
		}
	}
	n.disconnectedIPs[str] = struct{}{}

	go n.connectTo(ip, nodeID)
}

// Assumes [n.stateLock] is not held. Only returns after the network is closed.
func (n *network) gossipPeerList() {
	t := time.NewTicker(n.peerListGossipFreq)
	defer t.Stop()

	for range t.C {
		if n.closed.GetValue() {
			return
		}

		allPeers := n.getAllPeers()
		if len(allPeers) == 0 {
			continue
		}

		stakers := make([]*peer, 0, len(allPeers))
		nonStakers := make([]*peer, 0, len(allPeers))
		for _, peer := range allPeers {
			if n.vdrs.Contains(peer.nodeID) {
				stakers = append(stakers, peer)
			} else {
				nonStakers = append(nonStakers, peer)
			}
		}

		numStakersToSend := (n.peerListGossipSize + n.peerListStakerGossipFraction - 1) / n.peerListStakerGossipFraction
		if len(stakers) < numStakersToSend {
			numStakersToSend = len(stakers)
		}
		numNonStakersToSend := n.peerListGossipSize - numStakersToSend
		if len(nonStakers) < numNonStakersToSend {
			numNonStakersToSend = len(nonStakers)
		}

		s := sampler.NewUniform()
		if err := s.Initialize(uint64(len(stakers))); err != nil {
			n.log.Error("failed to select stakers to sample: %s. len(stakers): %d",
				err,
				len(stakers))
			continue
		}
		stakerIndices, err := s.Sample(numStakersToSend)
		if err != nil {
			n.log.Error("failed to select stakers to sample: %s. len(stakers): %d",
				err,
				len(stakers))
			continue
		}

		if err := s.Initialize(uint64(len(nonStakers))); err != nil {
			n.log.Error("failed to select non-stakers to sample: %s. len(nonStakers): %d",
				err,
				len(nonStakers))
			continue
		}
		nonStakerIndices, err := s.Sample(numNonStakersToSend)
		if err != nil {
			n.log.Error("failed to select non-stakers to sample: %s. len(nonStakers): %d",
				err,
				len(nonStakers))
			continue
		}

		ipCerts, err := n.validatorIPs()
		if err != nil {
			n.log.Error("failed to fetch validator IPs: %s", err)
			continue
		}

		if len(ipCerts) == 0 {
			n.log.Debug("skipping validator IP gossiping as no IPs are connected")
			continue
		}

		// Sent to peers that handle compressed messages (and messages with the isCompress flag)
		msgWithIsCompressedFlag, err := n.b.PeerList(ipCerts, true, n.compressionEnabled)
		if err != nil {
			n.log.Error("failed to build signed peerlist to gossip: %s. len(ips): %d",
				err,
				len(ipCerts))
			continue
		}
		// Sent to peers that can't handle compressed messages
		msgWithoutIsCompressedFlag, err := n.b.PeerList(ipCerts, false, false)
		if err != nil {
			n.log.Error("failed to build signed peerlist to gossip: %s. len(ips): %d",
				err,
				len(ipCerts))
			continue
		}

		for _, index := range stakerIndices {
			peer := stakers[int(index)]
			if peer.canHandleCompressed.GetValue() {
				peer.Send(msgWithIsCompressedFlag, false)
			} else {
				peer.Send(msgWithoutIsCompressedFlag, false)
			}
		}
		for _, index := range nonStakerIndices {
			peer := nonStakers[int(index)]
			if peer.canHandleCompressed.GetValue() {
				peer.Send(msgWithIsCompressedFlag, false)
			} else {
				peer.Send(msgWithoutIsCompressedFlag, false)
			}
		}
	}
}

// Returns when:
// * We connected to [ip]
// * The network is closed
// * We gave up connecting to [ip] because the IP is stale
// If [nodeID] == ids.ShortEmpty, won't cancel an existing
// attempt to connect to the peer with that IP.
// We do this so we don't cancel attempted to connect to bootstrap beacons.
// See method TrackIP.
// Assumes [n.stateLock] isn't held when this method is called.
func (n *network) connectTo(ip utils.IPDesc, nodeID ids.ShortID) {
	str := ip.String()
	n.stateLock.RLock()
	delay := n.retryDelay[str]
	n.stateLock.RUnlock()

	for {
		time.Sleep(delay)

		if delay == 0 {
			delay = n.initialReconnectDelay
		}

		// Randomization is only performed here to distribute reconnection
		// attempts to a node that previously shut down. This doesn't require
		// cryptographically secure random number generation.
		delay = time.Duration(float64(delay) * (1 + rand.Float64())) // #nosec G404
		if delay > n.maxReconnectDelay {
			// set the timeout to [.75, 1) * maxReconnectDelay
			delay = time.Duration(float64(n.maxReconnectDelay) * (3 + rand.Float64()) / 4) // #nosec G404
		}

		n.stateLock.Lock()
		_, isDisconnected := n.disconnectedIPs[str]
		_, isConnected := n.connectedIPs[str]
		_, isMyself := n.myIPs[str]
		// If we saw an IP gossiped for this node ID
		// with a later timestamp, don't track this old IP
		isLatestIP := true
		if latestIP, ok := n.latestPeerIP[nodeID]; ok {
			isLatestIP = latestIP.ip.Equal(ip)
		}
		closed := n.closed

		if !isDisconnected || !isLatestIP || isConnected || isMyself || closed.GetValue() {
			// If the IP was discovered by the peer connecting to us, we don't
			// need to attempt to connect anymore

			// If we've seen an IP gossiped for this peer with a later timestamp,
			// don't try to connect to the old IP anymore

			// If the IP was discovered to be our IP address, we don't need to
			// attempt to connect anymore

			// If the network was closed, we should stop attempting to connect
			// to the peer

			n.stateLock.Unlock()
			return
		}
		n.retryDelay[str] = delay
		n.stateLock.Unlock()

		// If we are already trying to connect to this node ID,
		// cancel the existing attempt.
		// If [nodeID] is the empty ID, [ip] is a bootstrap beacon.
		// In that case, don't cancel existing connection attempt.
		if nodeID != ids.ShortEmpty {
			if cancel, exists := n.connAttempts.Load(nodeID); exists {
				n.log.Verbo("canceling attempt to connect to stale IP of %s%s", constants.NodeIDPrefix, nodeID)
				cancel.(context.CancelFunc)()
			}
		}

		// When [cancel] is called, we give up on this attempt to connect
		// (if we have not yet connected.)
		// This occurs at the sooner of:
		// * [connectTo] is called again with the same node ID
		// * The call to [attemptConnect] below returns
		ctx, cancel := context.WithCancel(context.Background())
		n.connAttempts.Store(nodeID, cancel)

		// Attempt to connect
		err := n.attemptConnect(ctx, ip)
		cancel() // to avoid goroutine leak

		n.connAttempts.Delete(nodeID)

		if err == nil {
			return
		}
		n.log.Verbo("error attempting to connect to %s: %s. Reattempting in %s",
			ip, err, delay)
	}
}

// Attempt to connect to the peer at [ip].
// If [ctx] is canceled, stops trying to connect.
// Returns nil if:
// * A connection was established
// * The network is closed.
// * [ctx] is canceled.
// Assumes [n.stateLock] is not held when this method is called.
func (n *network) attemptConnect(ctx context.Context, ip utils.IPDesc) error {
	n.log.Verbo("attempting to connect to %s", ip)
	conn, err := n.dialer.Dial(ctx, ip)
	if err != nil {
		// If [ctx] was canceled, return nil so we don't try to connect again
		if ctx.Err() == context.Canceled {
			return nil
		}
		// Error wasn't because connection attempt was canceled
		return err
	}

	if conn, ok := conn.(*net.TCPConn); ok {
		if err := conn.SetLinger(0); err != nil {
			n.log.Warn("failed to set no linger due to: %s", err)
		}
		if err := conn.SetNoDelay(true); err != nil {
			n.log.Warn("failed to set socket nodelay due to: %s", err)
		}
	}
	return n.upgrade(newPeer(n, conn, ip), n.clientUpgrader)
}

// Assumes [n.stateLock] is not held. Returns an error if the peer's connection
// wasn't able to be upgraded.
func (n *network) upgrade(p *peer, upgrader Upgrader) error {
	if err := p.conn.SetReadDeadline(time.Now().Add(n.readHandshakeTimeout)); err != nil {
		_ = p.conn.Close()
		n.log.Verbo("failed to set the read deadline with %s", err)
		return err
	}

	nodeID, conn, cert, err := upgrader.Upgrade(p.conn)
	if err != nil {
		_ = p.conn.Close()
		n.log.Verbo("failed to upgrade connection with %s", err)
		return err
	}

	if err := conn.SetReadDeadline(time.Time{}); err != nil {
		_ = p.conn.Close()
		n.log.Verbo("failed to clear the read deadline with %s", err)
		return err
	}

	p.cert = cert
	p.nodeID = nodeID
	p.conn = conn

	if err := n.tryAddPeer(p); err != nil {
		_ = p.conn.Close()
		n.log.Debug("dropping peer connection due to: %s", err)
	}
	return nil
}

// Returns an error if the peer couldn't be added.
// Assumes [n.stateLock] is not held.
func (n *network) tryAddPeer(p *peer) error {
	n.stateLock.Lock()
	defer n.stateLock.Unlock()

	if n.closed.GetValue() {
		// the network is closing, so make sure that no further reconnect
		// attempts are made.
		return errNetworkClosed
	}

	ip := p.getIP()

	// if this connection is myself, then I should delete the connection and
	// mark the IP as one of mine.
	if p.nodeID == n.id {
		if !ip.IsZero() {
			// if n.ip is less useful than p.ip set it to this IP
			if n.ip.IP().IsZero() {
				n.log.Info("setting my ip to %s because I was able to connect to myself through this channel",
					p.ip)
				n.ip.Update(p.ip)
			}
			str := ip.String()
			delete(n.disconnectedIPs, str)
			delete(n.retryDelay, str)
			n.myIPs[str] = struct{}{}
		}
		return errPeerIsMyself
	}

	// If I am already connected to this peer, then I should close this new
	// connection and add an alias record.
	if peer, ok := n.peers.getByID(p.nodeID); ok {
		if !ip.IsZero() {
			str := ip.String()
			delete(n.disconnectedIPs, str)
			delete(n.retryDelay, str)
			peer.addAlias(ip)
		}
		return fmt.Errorf("duplicated connection from %s at %s", p.nodeID.PrefixedString(constants.NodeIDPrefix), ip)
	}

	n.peers.add(p)
	n.numPeers.Set(float64(n.peers.size()))
	p.Start()
	return nil
}

// Returns the IPs, certs and signatures of validators we're connected
// to that have finished the handshake.
// Assumes [n.stateLock] is not held.
func (n *network) validatorIPs() ([]utils.IPCertDesc, error) {
	n.stateLock.RLock()
	defer n.stateLock.RUnlock()

	totalNumPeers := n.peers.size()

	numToSend := n.peerListSize
	if totalNumPeers < numToSend {
		numToSend = totalNumPeers
	}

	if numToSend == 0 {
		return nil, nil
	}
	res := make([]utils.IPCertDesc, 0, numToSend)

	s := sampler.NewUniform()
	if err := s.Initialize(uint64(totalNumPeers)); err != nil {
		return nil, err
	}

	for len(res) != numToSend {
		sampledIdx, err := s.Next() // lazy-sampling
		if err != nil {
			// all peers have been sampled and not enough valid ones found.
			// return what we have
			return res, nil
		}

		// TODO: consider possibility of grouping peers in different buckets
		// (e.g. validators/non-validators, connected/disconnected)
		peer, found := n.peers.getByIdx(int(sampledIdx))
		if !found {
			return res, fmt.Errorf("no peer at index %v", sampledIdx)
		}

		peerIP := peer.getIP()
		switch {
		case !peer.finishedHandshake.GetValue():
			continue
		case peerIP.IsZero():
			continue
		case !n.vdrs.Contains(peer.nodeID):
			continue
		}

		peerVersion := peer.versionStruct.GetValue().(version.Application)
		if n.versionCompatibility.Unmaskable(peerVersion) != nil {
			continue
		}

		signedIP, ok := peer.sigAndTime.GetValue().(signedPeerIP)
		if !ok || !signedIP.ip.Equal(peerIP) {
			continue
		}

		res = append(res, utils.IPCertDesc{
			IPDesc:    peerIP,
			Signature: signedIP.signature,
			Cert:      peer.cert,
			Time:      signedIP.time,
		})
	}

	return res, nil
}

// Should only be called after the peer finishes the handshake.
// Should not be called after [disconnected] is called with this peer.
// Assumes [n.stateLock] is not held.
func (n *network) connected(p *peer) {
	p.net.stateLock.Lock()
	defer p.net.stateLock.Unlock()

	p.finishedHandshake.SetValue(true)

	peerVersion := p.versionStruct.GetValue().(version.Application)

	if n.hasMasked {
		if n.versionCompatibility.Unmaskable(peerVersion) != nil {
			if err := n.vdrs.MaskValidator(p.nodeID); err != nil {
				n.log.Error("failed to mask validator %s due to %s", p.nodeID, err)
			}
		} else {
			if err := n.vdrs.RevealValidator(p.nodeID); err != nil {
				n.log.Error("failed to reveal validator %s due to %s", p.nodeID, err)
			}
		}
		n.log.Verbo("The new staking set is:\n%s", n.vdrs)
	} else {
		if n.versionCompatibility.WontMask(peerVersion) != nil {
			n.maskedValidators.Add(p.nodeID)
		} else {
			n.maskedValidators.Remove(p.nodeID)
		}
	}

	// TODO also delete an entry from this map when they leave the validator set
	delete(n.latestPeerIP, p.nodeID)

	ip := p.getIP()
	n.log.Debug("connected to %s at %s", p.nodeID, ip)

	if !ip.IsZero() {
		str := ip.String()

		delete(n.disconnectedIPs, str)
		delete(n.retryDelay, str)
		n.connectedIPs[str] = struct{}{}
	}

	n.router.Connected(p.nodeID)
	n.metrics.connected.Inc()
}

// should only be called after the peer is marked as connected.
// Assumes [n.stateLock] is not held.
func (n *network) disconnected(p *peer) {
	p.net.stateLock.Lock()
	defer p.net.stateLock.Unlock()

	ip := p.getIP()
	n.log.Debug("disconnected from %s at %s", p.nodeID, ip)

	n.peers.remove(p)
	n.numPeers.Set(float64(n.peers.size()))

	p.releaseAllAliases()

	if !ip.IsZero() {
		str := ip.String()

		delete(n.disconnectedIPs, str)
		delete(n.connectedIPs, str)

		if n.vdrs.Contains(p.nodeID) {
			n.track(ip, p.nodeID)
		}
	}

	// Only send Disconnected to router if Connected was sent
	if p.finishedHandshake.GetValue() {
		n.router.Disconnected(p.nodeID)
	}
	n.metrics.disconnected.Inc()
}

// holds onto the peer object as a result of helper functions
type PeerElement struct {
	// the peer, if it wasn't a peer when we cloned the list this value will be
	// nil
	peer *peer
	// this is the validator id for the peer, we pass back to the caller for
	// logging purposes
	id ids.ShortID
}

// Safe copy the peers dressed as a PeerElement
// Assumes [n.stateLock] is not held.
func (n *network) getPeers(nodeIDs ids.ShortSet) []*PeerElement {
	n.stateLock.RLock()
	defer n.stateLock.RUnlock()

	if n.closed.GetValue() {
		return nil
	}

	peers := make([]*PeerElement, nodeIDs.Len())
	i := 0
	for nodeID := range nodeIDs {
		nodeID := nodeID                   // Prevent overwrite in next loop iteration
		peer, _ := n.peers.getByID(nodeID) // note: peer may be nil
		peers[i] = &PeerElement{
			peer: peer,
			id:   nodeID,
		}
		i++
	}

	return peers
}

// Returns a copy of the peer set.
// Only includes peers that have finished the handshake.
// Assumes [n.stateLock] is not held.
func (n *network) getAllPeers() []*peer {
	n.stateLock.RLock()
	defer n.stateLock.RUnlock()

	if n.closed.GetValue() {
		return nil
	}

	peers := make([]*peer, 0, n.peers.size())
	for _, peer := range n.peers.peersList {
		if peer.finishedHandshake.GetValue() {
			peers = append(peers, peer)
		}
	}
	return peers
}

// Safe find a single peer
// Assumes [n.stateLock] is not held.
func (n *network) getPeer(nodeID ids.ShortID) *peer {
	n.stateLock.RLock()
	defer n.stateLock.RUnlock()

	if n.closed.GetValue() {
		return nil
	}

	res, _ := n.peers.getByID(nodeID) // note: peer may be nil
	return res
}

// HealthCheck returns information about several network layer health checks.
// 1) Information about health check results
// 2) An error if the health check reports unhealthy
// Assumes [n.stateLock] is not held
func (n *network) HealthCheck() (interface{}, error) {
	// Get some data with the state lock held
	connectedTo := 0
	n.stateLock.RLock()
	for _, peer := range n.peers.peersList {
		if peer != nil && peer.finishedHandshake.GetValue() {
			connectedTo++
		}
	}
	sendFailRate := n.sendFailRateCalculator.Read()
	n.stateLock.RUnlock()

	// Make sure we're connected to at least the minimum number of peers
	healthy := connectedTo >= int(n.healthConfig.MinConnectedPeers)
	details := map[string]interface{}{
		"connectedPeers": connectedTo,
	}

	// Make sure we've received an incoming message within the threshold
	now := n.clock.Time()

	lastMsgReceivedAt := time.Unix(atomic.LoadInt64(&n.lastMsgReceivedTime), 0)
	timeSinceLastMsgReceived := now.Sub(lastMsgReceivedAt)
	healthy = healthy && timeSinceLastMsgReceived <= n.healthConfig.MaxTimeSinceMsgReceived
	details["timeSinceLastMsgReceived"] = timeSinceLastMsgReceived.String()
	n.metrics.timeSinceLastMsgReceived.Set(float64(timeSinceLastMsgReceived))

	// Make sure we've sent an outgoing message within the threshold
	lastMsgSentAt := time.Unix(atomic.LoadInt64(&n.lastMsgSentTime), 0)
	timeSinceLastMsgSent := now.Sub(lastMsgSentAt)
	healthy = healthy && timeSinceLastMsgSent <= n.healthConfig.MaxTimeSinceMsgSent
	details["timeSinceLastMsgSent"] = timeSinceLastMsgSent.String()
	n.metrics.timeSinceLastMsgSent.Set(float64(timeSinceLastMsgSent))

	// Make sure the message send failed rate isn't too high
	healthy = healthy && sendFailRate <= n.healthConfig.MaxSendFailRate
	details["sendFailRate"] = sendFailRate
	n.metrics.sendFailRate.Set(sendFailRate)

	// Network layer is unhealthy
	if !healthy {
		return details, errNetworkLayerUnhealthy
	}
	return details, nil
}

// assume [n.stateLock] is held. Returns the timestamp and signature that should
// be sent in a Version message. We only update these values when our IP has
// changed.
func (n *network) getVersion(ip utils.IPDesc) (uint64, []byte, error) {
	n.timeForIPLock.Lock()
	defer n.timeForIPLock.Unlock()

	if !ip.Equal(n.lastVersionIP) {
		newTimestamp := n.clock.Unix()
		msgHash := ipAndTimeHash(ip, newTimestamp)
		sig, err := n.tlsKey.Sign(cryptorand.Reader, msgHash, crypto.SHA256)
		if err != nil {
			return 0, nil, err
		}

		n.lastVersionIP = ip
		n.lastVersionTimestamp = newTimestamp
		n.lastVersionSignature = sig
	}

	return n.lastVersionTimestamp, n.lastVersionSignature, nil
}<|MERGE_RESOLUTION|>--- conflicted
+++ resolved
@@ -456,7 +456,7 @@
 
 // GetAcceptedFrontier implements the Sender interface.
 // Assumes [n.stateLock] is not held.
-func (n *network) SendGetAcceptedFrontier(nodeIDs ids.ShortSet, chainID ids.ID, requestID uint32, deadline time.Duration) []ids.ShortID {
+func (n *network) GetAcceptedFrontier(nodeIDs ids.ShortSet, chainID ids.ID, requestID uint32, deadline time.Duration) []ids.ShortID {
 	msg, err := n.b.GetAcceptedFrontier(chainID, requestID, uint64(deadline))
 	n.log.AssertNoError(err)
 	msgLen := len(msg.Bytes())
@@ -489,7 +489,7 @@
 
 // AcceptedFrontier implements the Sender interface.
 // Assumes [n.stateLock] is not held.
-func (n *network) SendAcceptedFrontier(nodeID ids.ShortID, chainID ids.ID, requestID uint32, containerIDs []ids.ID) {
+func (n *network) AcceptedFrontier(nodeID ids.ShortID, chainID ids.ID, requestID uint32, containerIDs []ids.ID) {
 	now := n.clock.Time()
 
 	peer := n.getPeer(nodeID)
@@ -526,7 +526,7 @@
 
 // GetAccepted implements the Sender interface.
 // Assumes [n.stateLock] is not held.
-func (n *network) SendGetAccepted(nodeIDs ids.ShortSet, chainID ids.ID, requestID uint32, deadline time.Duration, containerIDs []ids.ID) []ids.ShortID {
+func (n *network) GetAccepted(nodeIDs ids.ShortSet, chainID ids.ID, requestID uint32, deadline time.Duration, containerIDs []ids.ID) []ids.ShortID {
 	now := n.clock.Time()
 
 	msg, err := n.b.GetAccepted(chainID, requestID, uint64(deadline), containerIDs)
@@ -569,7 +569,7 @@
 
 // Accepted implements the Sender interface.
 // Assumes [n.stateLock] is not held.
-func (n *network) SendAccepted(nodeID ids.ShortID, chainID ids.ID, requestID uint32, containerIDs []ids.ID) {
+func (n *network) Accepted(nodeID ids.ShortID, chainID ids.ID, requestID uint32, containerIDs []ids.ID) {
 	now := n.clock.Time()
 
 	msg, err := n.b.Accepted(chainID, requestID, containerIDs)
@@ -606,7 +606,7 @@
 
 // GetAncestors implements the Sender interface.
 // Assumes [n.stateLock] is not held.
-func (n *network) SendGetAncestors(nodeID ids.ShortID, chainID ids.ID, requestID uint32, deadline time.Duration, containerID ids.ID) bool {
+func (n *network) GetAncestors(nodeID ids.ShortID, chainID ids.ID, requestID uint32, deadline time.Duration, containerID ids.ID) bool {
 	now := n.clock.Time()
 
 	peer := n.getPeer(nodeID)
@@ -641,7 +641,7 @@
 
 // MultiPut implements the Sender interface.
 // Assumes [n.stateLock] is not held.
-func (n *network) SendMultiPut(nodeID ids.ShortID, chainID ids.ID, requestID uint32, containers [][]byte) {
+func (n *network) MultiPut(nodeID ids.ShortID, chainID ids.ID, requestID uint32, containers [][]byte) {
 	now := n.clock.Time()
 
 	peer := n.getPeer(nodeID)
@@ -677,7 +677,7 @@
 
 // Get implements the Sender interface.
 // Assumes [n.stateLock] is not held.
-func (n *network) SendGet(nodeID ids.ShortID, chainID ids.ID, requestID uint32, deadline time.Duration, containerID ids.ID) bool {
+func (n *network) Get(nodeID ids.ShortID, chainID ids.ID, requestID uint32, deadline time.Duration, containerID ids.ID) bool {
 	now := n.clock.Time()
 
 	msg, err := n.b.Get(chainID, requestID, uint64(deadline), containerID)
@@ -707,7 +707,7 @@
 
 // Put implements the Sender interface.
 // Assumes [n.stateLock] is not held.
-func (n *network) SendPut(nodeID ids.ShortID, chainID ids.ID, requestID uint32, containerID ids.ID, container []byte) {
+func (n *network) Put(nodeID ids.ShortID, chainID ids.ID, requestID uint32, containerID ids.ID, container []byte) {
 	now := n.clock.Time()
 
 	peer := n.getPeer(nodeID)
@@ -749,7 +749,7 @@
 
 // PushQuery implements the Sender interface.
 // Assumes [n.stateLock] is not held.
-func (n *network) SendPushQuery(nodeIDs ids.ShortSet, chainID ids.ID, requestID uint32, deadline time.Duration, containerID ids.ID, container []byte) []ids.ShortID {
+func (n *network) PushQuery(nodeIDs ids.ShortSet, chainID ids.ID, requestID uint32, deadline time.Duration, containerID ids.ID, container []byte) []ids.ShortID {
 	now := n.clock.Time()
 
 	msgWithIsCompressedFlag, err := n.b.PushQuery(chainID, requestID, uint64(deadline), containerID, container, true, n.compressionEnabled)
@@ -813,7 +813,7 @@
 
 // PullQuery implements the Sender interface.
 // Assumes [n.stateLock] is not held.
-func (n *network) SendPullQuery(nodeIDs ids.ShortSet, chainID ids.ID, requestID uint32, deadline time.Duration, containerID ids.ID) []ids.ShortID {
+func (n *network) PullQuery(nodeIDs ids.ShortSet, chainID ids.ID, requestID uint32, deadline time.Duration, containerID ids.ID) []ids.ShortID {
 	now := n.clock.Time()
 
 	msg, err := n.b.PullQuery(chainID, requestID, uint64(deadline), containerID)
@@ -848,7 +848,7 @@
 
 // Chits implements the Sender interface.
 // Assumes [n.stateLock] is not held.
-func (n *network) SendChits(nodeID ids.ShortID, chainID ids.ID, requestID uint32, votes []ids.ID) {
+func (n *network) Chits(nodeID ids.ShortID, chainID ids.ID, requestID uint32, votes []ids.ID) {
 	now := n.clock.Time()
 
 	peer := n.getPeer(nodeID)
@@ -959,7 +959,7 @@
 	}
 
 	n.stateLock.RLock()
-	peers, err := n.peers.sample(int(n.appGossipSize))
+	peers, err := n.peers.sample(chainID, int(n.appGossipSize))
 	n.stateLock.RUnlock()
 	if err != nil {
 		n.log.Debug("failed to sample %d peers for AppGossip: %s", n.appGossipSize, err)
@@ -986,13 +986,8 @@
 
 // SendGossip attempts to gossip the container to the network
 // Assumes [n.stateLock] is not held.
-<<<<<<< HEAD
-func (n *network) SendGossip(chainID, containerID ids.ID, container []byte) {
-	if err := n.gossipContainer(chainID, containerID, container, n.gossipAcceptedFrontierSize); err != nil {
-=======
 func (n *network) Gossip(subnetID, chainID, containerID ids.ID, container []byte) {
 	if err := n.gossipContainer(subnetID, chainID, containerID, container, n.gossipAcceptedFrontierSize); err != nil {
->>>>>>> ab34cfa4
 		n.log.Debug("failed to Gossip(%s, %s): %s", chainID, containerID, err)
 		n.log.Verbo("container:\n%s", formatting.DumpBytes{Bytes: container})
 	}
