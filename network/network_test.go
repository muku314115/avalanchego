// (c) 2019-2020, Ava Labs, Inc. All rights reserved.
// See the file LICENSE for licensing terms.

package network

import (
	"errors"
	"net"
	"sync"
	"testing"
	"time"

	"github.com/prometheus/client_golang/prometheus"

	"github.com/stretchr/testify/assert"

	"github.com/ava-labs/avalanchego/ids"
	"github.com/ava-labs/avalanchego/snow/networking/benchlist"
	"github.com/ava-labs/avalanchego/snow/networking/router"
	"github.com/ava-labs/avalanchego/snow/validators"
	"github.com/ava-labs/avalanchego/utils"
	"github.com/ava-labs/avalanchego/utils/constants"
	"github.com/ava-labs/avalanchego/utils/hashing"
	"github.com/ava-labs/avalanchego/utils/logging"
	"github.com/ava-labs/avalanchego/version"
)

const (
	defaultSendQueueSize = 1 << 10
	defaultAliasTimeout  = 2 * time.Second
)

var (
	errClosed  = errors.New("closed")
	errRefused = errors.New("connection refused")
)

type testListener struct {
	addr    net.Addr
	inbound chan net.Conn
	once    sync.Once
	closed  chan struct{}
}

func (l *testListener) Accept() (net.Conn, error) {
	select {
	case c := <-l.inbound:
		return c, nil
	case <-l.closed:
		return nil, errClosed
	}
}

func (l *testListener) Close() error {
	l.once.Do(func() { close(l.closed) })
	return nil
}

func (l *testListener) Addr() net.Addr { return l.addr }

type testDialer struct {
	addr net.Addr

	outbounds     map[string]*testListener
	outboundsLock sync.Mutex

	// clients tracks opened client connections
	// by IP
	clients map[string]*testConn

	// closer is invoked when testDialer is closed
	closer func(net.Addr, net.Addr)
}

func (d *testDialer) Dial(ip utils.IPDesc) (net.Conn, error) {
	d.outboundsLock.Lock()
	defer d.outboundsLock.Unlock()

	outbound, ok := d.outbounds[ip.String()]
	if !ok {
		return nil, errRefused
	}
	server := &testConn{
		pendingReads:  make(chan []byte, 1<<10),
		pendingWrites: make(chan []byte, 1<<10),
		closed:        make(chan struct{}),
		local:         outbound.addr,
		remote:        d.addr,
		closer:        d.closer,
	}
	client := &testConn{
		pendingReads:  server.pendingWrites,
		pendingWrites: server.pendingReads,
		closed:        make(chan struct{}),
		local:         d.addr,
		remote:        outbound.addr,
		closer:        d.closer,
	}

	select {
	case outbound.inbound <- server:
		if d.clients == nil {
			d.clients = make(map[string]*testConn)
		}
		d.clients[ip.String()] = client
		return client, nil
	default:
		return nil, errRefused
	}
}

func (d *testDialer) Update(ip utils.DynamicIPDesc, listener *testListener) {
	d.outboundsLock.Lock()
	defer d.outboundsLock.Unlock()

	d.outbounds[ip.String()] = listener
}

type testConn struct {
	partialRead   []byte
	pendingReads  chan []byte
	pendingWrites chan []byte
	closed        chan struct{}
	once          sync.Once

	// closer is invoked when testConn is closed
	closer func(net.Addr, net.Addr)

	local, remote net.Addr
}

func (c *testConn) Read(b []byte) (int, error) {
	for len(c.partialRead) == 0 {
		select {
		case read, ok := <-c.pendingReads:
			if !ok {
				return 0, errClosed
			}
			c.partialRead = read
		case <-c.closed:
			return 0, errClosed
		}
	}

	copy(b, c.partialRead)
	if length := len(c.partialRead); len(b) > length {
		c.partialRead = nil
		return length, nil
	}
	c.partialRead = c.partialRead[len(b):]
	return len(b), nil
}

func (c *testConn) Write(b []byte) (int, error) {
	newB := make([]byte, len(b))
	copy(newB, b)

	select {
	case c.pendingWrites <- newB:
	case <-c.closed:
		return 0, errClosed
	}

	return len(b), nil
}

func (c *testConn) Close() error {
	c.once.Do(func() {
		close(c.closed)

		if c.closer != nil {
			c.closer(c.local, c.remote)
		}
	})
	return nil
}

func (c *testConn) LocalAddr() net.Addr              { return c.local }
func (c *testConn) RemoteAddr() net.Addr             { return c.remote }
func (c *testConn) SetDeadline(time.Time) error      { return nil }
func (c *testConn) SetReadDeadline(time.Time) error  { return nil }
func (c *testConn) SetWriteDeadline(time.Time) error { return nil }

type testHandler struct {
	router.Router
	connected    func(ids.ShortID)
	disconnected func(ids.ShortID)
}

func (h *testHandler) Connected(id ids.ShortID) {
	if h.connected != nil {
		h.connected(id)
	}
}
func (h *testHandler) Disconnected(id ids.ShortID) {
	if h.disconnected != nil {
		h.disconnected(id)
	}
}

// testUpgrader is used to provide a custom
// id for a given IP
type testUpgrader struct {
	// ids is a mapping of IP addresses
	// to id
	ids     map[string]ids.ShortID
	idsLock sync.Mutex
}

func (u *testUpgrader) Upgrade(conn net.Conn) (ids.ShortID, net.Conn, error) {
	u.idsLock.Lock()
	defer u.idsLock.Unlock()
	addr := conn.RemoteAddr()
	str := addr.String()
	return u.ids[str], conn, nil
}

func (u *testUpgrader) Update(ip utils.DynamicIPDesc, id ids.ShortID) {
	u.idsLock.Lock()
	defer u.idsLock.Unlock()

	u.ids[ip.String()] = id
}

func TestNewDefaultNetwork(t *testing.T) {
	log := logging.NoLog{}
	ip := utils.NewDynamicIPDesc(
		net.IPv6loopback,
		0,
	)
	id := ids.ShortID(hashing.ComputeHash160Array([]byte(ip.IP().String())))
	networkID := uint32(0)
	appVersion := version.NewDefaultApplication("app", 0, 1, 0)
	versionParser := version.NewDefaultApplicationParser()

	listener := &testListener{
		addr: &net.TCPAddr{
			IP:   net.IPv6loopback,
			Port: 0,
		},
		inbound: make(chan net.Conn, 1<<10),
		closed:  make(chan struct{}),
	}
	caller := &testDialer{
		addr: &net.TCPAddr{
			IP:   net.IPv6loopback,
			Port: 0,
		},
		outbounds: make(map[string]*testListener),
	}
	serverUpgrader := NewIPUpgrader()
	clientUpgrader := NewIPUpgrader()

	vdrs := validators.NewSet()
	handler := &testHandler{}

	versionManager := version.NewCompatibility(
		appVersion,
		appVersion,
		time.Now(),
		appVersion,
		appVersion,
		time.Now(),
		appVersion,
	)

	net := NewDefaultNetwork(
		prometheus.NewRegistry(),
		log,
		id,
		ip,
		networkID,
		versionManager,
		versionParser,
		listener,
		caller,
		serverUpgrader,
		clientUpgrader,
		vdrs,
		vdrs,
		handler,
		time.Duration(0),
		0,
<<<<<<< HEAD
		nil,
		false,
		0,
		0,
=======
		time.Now(),
>>>>>>> 879c4911
		defaultSendQueueSize,
		HealthConfig{},
		benchlist.NewManager(&benchlist.Config{}),
		defaultAliasTimeout,
	)
	assert.NotNil(t, net)

	go func() {
		err := net.Close()
		assert.NoError(t, err)
	}()

	err := net.Dispatch()
	assert.Error(t, err)
}

func TestEstablishConnection(t *testing.T) {
	log := logging.NoLog{}
	networkID := uint32(0)
	appVersion := version.NewDefaultApplication("app", 0, 1, 0)
	versionParser := version.NewDefaultApplicationParser()

	ip0 := utils.NewDynamicIPDesc(
		net.IPv6loopback,
		0,
	)
	id0 := ids.ShortID(hashing.ComputeHash160Array([]byte(ip0.IP().String())))
	ip1 := utils.NewDynamicIPDesc(
		net.IPv6loopback,
		1,
	)
	id1 := ids.ShortID(hashing.ComputeHash160Array([]byte(ip1.IP().String())))

	listener0 := &testListener{
		addr: &net.TCPAddr{
			IP:   net.IPv6loopback,
			Port: 0,
		},
		inbound: make(chan net.Conn, 1<<10),
		closed:  make(chan struct{}),
	}
	caller0 := &testDialer{
		addr: &net.TCPAddr{
			IP:   net.IPv6loopback,
			Port: 0,
		},
		outbounds: make(map[string]*testListener),
	}
	listener1 := &testListener{
		addr: &net.TCPAddr{
			IP:   net.IPv6loopback,
			Port: 1,
		},
		inbound: make(chan net.Conn, 1<<10),
		closed:  make(chan struct{}),
	}
	caller1 := &testDialer{
		addr: &net.TCPAddr{
			IP:   net.IPv6loopback,
			Port: 1,
		},
		outbounds: make(map[string]*testListener),
	}

	caller0.outbounds[ip1.IP().String()] = listener1
	caller1.outbounds[ip0.IP().String()] = listener0

	serverUpgrader := NewIPUpgrader()
	clientUpgrader := NewIPUpgrader()

	vdrs := validators.NewSet()

	var (
		wg0 sync.WaitGroup
		wg1 sync.WaitGroup
	)
	wg0.Add(1)
	wg1.Add(1)

	handler0 := &testHandler{
		connected: func(id ids.ShortID) {
			if id != id0 {
				wg0.Done()
			}
		},
	}

	handler1 := &testHandler{
		connected: func(id ids.ShortID) {
			if id != id1 {
				wg1.Done()
			}
		},
	}

	versionManager := version.NewCompatibility(
		appVersion,
		appVersion,
		time.Now(),
		appVersion,
		appVersion,
		time.Now(),
		appVersion,
	)

	net0 := NewDefaultNetwork(
		prometheus.NewRegistry(),
		log,
		id0,
		ip0,
		networkID,
		versionManager,
		versionParser,
		listener0,
		caller0,
		serverUpgrader,
		clientUpgrader,
		vdrs,
		vdrs,
		handler0,
		time.Duration(0),
		0,
<<<<<<< HEAD
		nil,
		false,
		0,
		0,
=======
		time.Now(),
>>>>>>> 879c4911
		defaultSendQueueSize,
		HealthConfig{},
		benchlist.NewManager(&benchlist.Config{}),
		defaultAliasTimeout,
	)
	assert.NotNil(t, net0)

	net1 := NewDefaultNetwork(
		prometheus.NewRegistry(),
		log,
		id1,
		ip1,
		networkID,
		versionManager,
		versionParser,
		listener1,
		caller1,
		serverUpgrader,
		clientUpgrader,
		vdrs,
		vdrs,
		handler1,
		time.Duration(0),
		0,
<<<<<<< HEAD
		nil,
		false,
		0,
		0,
=======
		time.Now(),
>>>>>>> 879c4911
		defaultSendQueueSize,
		HealthConfig{},
		benchlist.NewManager(&benchlist.Config{}),
		defaultAliasTimeout,
	)
	assert.NotNil(t, net1)

	go func() {
		err := net0.Dispatch()
		assert.Error(t, err)
	}()
	go func() {
		err := net1.Dispatch()
		assert.Error(t, err)
	}()

	net0.Track(ip1.IP())

	wg0.Wait()
	wg1.Wait()

	err := net0.Close()
	assert.NoError(t, err)

	err = net1.Close()
	assert.NoError(t, err)
}

func TestDoubleTrack(t *testing.T) {
	log := logging.NoLog{}
	networkID := uint32(0)
	appVersion := version.NewDefaultApplication("app", 0, 1, 0)
	versionParser := version.NewDefaultApplicationParser()

	ip0 := utils.NewDynamicIPDesc(
		net.IPv6loopback,
		0,
	)
	id0 := ids.ShortID(hashing.ComputeHash160Array([]byte(ip0.IP().String())))
	ip1 := utils.NewDynamicIPDesc(
		net.IPv6loopback,
		1,
	)
	id1 := ids.ShortID(hashing.ComputeHash160Array([]byte(ip1.IP().String())))

	listener0 := &testListener{
		addr: &net.TCPAddr{
			IP:   net.IPv6loopback,
			Port: 0,
		},
		inbound: make(chan net.Conn, 1<<10),
		closed:  make(chan struct{}),
	}
	caller0 := &testDialer{
		addr: &net.TCPAddr{
			IP:   net.IPv6loopback,
			Port: 0,
		},
		outbounds: make(map[string]*testListener),
	}
	listener1 := &testListener{
		addr: &net.TCPAddr{
			IP:   net.IPv6loopback,
			Port: 1,
		},
		inbound: make(chan net.Conn, 1<<10),
		closed:  make(chan struct{}),
	}
	caller1 := &testDialer{
		addr: &net.TCPAddr{
			IP:   net.IPv6loopback,
			Port: 1,
		},
		outbounds: make(map[string]*testListener),
	}

	caller0.outbounds[ip1.IP().String()] = listener1
	caller1.outbounds[ip0.IP().String()] = listener0

	serverUpgrader := NewIPUpgrader()
	clientUpgrader := NewIPUpgrader()

	vdrs := validators.NewSet()

	var (
		wg0 sync.WaitGroup
		wg1 sync.WaitGroup
	)
	wg0.Add(1)
	wg1.Add(1)

	handler0 := &testHandler{
		connected: func(id ids.ShortID) {
			if id != id0 {
				wg0.Done()
			}
		},
	}

	handler1 := &testHandler{
		connected: func(id ids.ShortID) {
			if id != id1 {
				wg1.Done()
			}
		},
	}

	versionManager := version.NewCompatibility(
		appVersion,
		appVersion,
		time.Now(),
		appVersion,
		appVersion,
		time.Now(),
		appVersion,
	)

	net0 := NewDefaultNetwork(
		prometheus.NewRegistry(),
		log,
		id0,
		ip0,
		networkID,
		versionManager,
		versionParser,
		listener0,
		caller0,
		serverUpgrader,
		clientUpgrader,
		vdrs,
		vdrs,
		handler0,
		time.Duration(0),
		0,
<<<<<<< HEAD
		nil,
		false,
		0,
		0,
=======
		time.Now(),
>>>>>>> 879c4911
		defaultSendQueueSize,
		HealthConfig{},
		benchlist.NewManager(&benchlist.Config{}),
		defaultAliasTimeout,
	)
	assert.NotNil(t, net0)

	net1 := NewDefaultNetwork(
		prometheus.NewRegistry(),
		log,
		id1,
		ip1,
		networkID,
		versionManager,
		versionParser,
		listener1,
		caller1,
		serverUpgrader,
		clientUpgrader,
		vdrs,
		vdrs,
		handler1,
		time.Duration(0),
		0,
<<<<<<< HEAD
		nil,
		false,
		0,
		0,
=======
		time.Now(),
>>>>>>> 879c4911
		defaultSendQueueSize,
		HealthConfig{},
		benchlist.NewManager(&benchlist.Config{}),
		defaultAliasTimeout,
	)
	assert.NotNil(t, net1)

	net0.Track(ip1.IP())
	net0.Track(ip1.IP())

	go func() {
		err := net0.Dispatch()
		assert.Error(t, err)
	}()
	go func() {
		err := net1.Dispatch()
		assert.Error(t, err)
	}()

	wg0.Wait()
	wg1.Wait()

	err := net0.Close()
	assert.NoError(t, err)

	err = net1.Close()
	assert.NoError(t, err)
}

func TestDoubleClose(t *testing.T) {
	log := logging.NoLog{}
	networkID := uint32(0)
	appVersion := version.NewDefaultApplication("app", 0, 1, 0)
	versionParser := version.NewDefaultApplicationParser()

	ip0 := utils.NewDynamicIPDesc(
		net.IPv6loopback,
		0,
	)
	id0 := ids.ShortID(hashing.ComputeHash160Array([]byte(ip0.IP().String())))
	ip1 := utils.NewDynamicIPDesc(
		net.IPv6loopback,
		1,
	)
	id1 := ids.ShortID(hashing.ComputeHash160Array([]byte(ip1.IP().String())))

	listener0 := &testListener{
		addr: &net.TCPAddr{
			IP:   net.IPv6loopback,
			Port: 0,
		},
		inbound: make(chan net.Conn, 1<<10),
		closed:  make(chan struct{}),
	}
	caller0 := &testDialer{
		addr: &net.TCPAddr{
			IP:   net.IPv6loopback,
			Port: 0,
		},
		outbounds: make(map[string]*testListener),
	}
	listener1 := &testListener{
		addr: &net.TCPAddr{
			IP:   net.IPv6loopback,
			Port: 1,
		},
		inbound: make(chan net.Conn, 1<<10),
		closed:  make(chan struct{}),
	}
	caller1 := &testDialer{
		addr: &net.TCPAddr{
			IP:   net.IPv6loopback,
			Port: 1,
		},
		outbounds: make(map[string]*testListener),
	}

	caller0.outbounds[ip1.IP().String()] = listener1
	caller1.outbounds[ip0.IP().String()] = listener0

	serverUpgrader := NewIPUpgrader()
	clientUpgrader := NewIPUpgrader()

	vdrs := validators.NewSet()

	var (
		wg0 sync.WaitGroup
		wg1 sync.WaitGroup
	)
	wg0.Add(1)
	wg1.Add(1)

	handler0 := &testHandler{
		connected: func(id ids.ShortID) {
			if id != id0 {
				wg0.Done()
			}
		},
	}

	handler1 := &testHandler{
		connected: func(id ids.ShortID) {
			if id != id1 {
				wg1.Done()
			}
		},
	}

	versionManager := version.NewCompatibility(
		appVersion,
		appVersion,
		time.Now(),
		appVersion,
		appVersion,
		time.Now(),
		appVersion,
	)

	net0 := NewDefaultNetwork(
		prometheus.NewRegistry(),
		log,
		id0,
		ip0,
		networkID,
		versionManager,
		versionParser,
		listener0,
		caller0,
		serverUpgrader,
		clientUpgrader,
		vdrs,
		vdrs,
		handler0,
		time.Duration(0),
		0,
<<<<<<< HEAD
		nil,
		false,
		0,
		0,
=======
		time.Now(),
>>>>>>> 879c4911
		defaultSendQueueSize,
		HealthConfig{},
		benchlist.NewManager(&benchlist.Config{}),
		defaultAliasTimeout,
	)
	assert.NotNil(t, net0)

	net1 := NewDefaultNetwork(
		prometheus.NewRegistry(),
		log,
		id1,
		ip1,
		networkID,
		versionManager,
		versionParser,
		listener1,
		caller1,
		serverUpgrader,
		clientUpgrader,
		vdrs,
		vdrs,
		handler1,
		time.Duration(0),
		0,
<<<<<<< HEAD
		nil,
		false,
		0,
		0,
=======
		time.Now(),
>>>>>>> 879c4911
		defaultSendQueueSize,
		HealthConfig{},
		benchlist.NewManager(&benchlist.Config{}),
		defaultAliasTimeout,
	)
	assert.NotNil(t, net1)

	net0.Track(ip1.IP())

	go func() {
		err := net0.Dispatch()
		assert.Error(t, err)
	}()
	go func() {
		err := net1.Dispatch()
		assert.Error(t, err)
	}()

	wg0.Wait()
	wg1.Wait()

	err := net0.Close()
	assert.NoError(t, err)

	err = net1.Close()
	assert.NoError(t, err)

	err = net0.Close()
	assert.NoError(t, err)

	err = net1.Close()
	assert.NoError(t, err)
}

func TestTrackConnected(t *testing.T) {
	log := logging.NoLog{}
	networkID := uint32(0)
	appVersion := version.NewDefaultApplication("app", 0, 1, 0)
	versionParser := version.NewDefaultApplicationParser()

	ip0 := utils.NewDynamicIPDesc(
		net.IPv6loopback,
		0,
	)
	id0 := ids.ShortID(hashing.ComputeHash160Array([]byte(ip0.IP().String())))
	ip1 := utils.NewDynamicIPDesc(
		net.IPv6loopback,
		1,
	)
	id1 := ids.ShortID(hashing.ComputeHash160Array([]byte(ip1.IP().String())))

	listener0 := &testListener{
		addr: &net.TCPAddr{
			IP:   net.IPv6loopback,
			Port: 0,
		},
		inbound: make(chan net.Conn, 1<<10),
		closed:  make(chan struct{}),
	}
	caller0 := &testDialer{
		addr: &net.TCPAddr{
			IP:   net.IPv6loopback,
			Port: 0,
		},
		outbounds: make(map[string]*testListener),
	}
	listener1 := &testListener{
		addr: &net.TCPAddr{
			IP:   net.IPv6loopback,
			Port: 1,
		},
		inbound: make(chan net.Conn, 1<<10),
		closed:  make(chan struct{}),
	}
	caller1 := &testDialer{
		addr: &net.TCPAddr{
			IP:   net.IPv6loopback,
			Port: 1,
		},
		outbounds: make(map[string]*testListener),
	}

	caller0.outbounds[ip1.IP().String()] = listener1
	caller1.outbounds[ip0.IP().String()] = listener0

	serverUpgrader := NewIPUpgrader()
	clientUpgrader := NewIPUpgrader()

	vdrs := validators.NewSet()

	var (
		wg0 sync.WaitGroup
		wg1 sync.WaitGroup
	)
	wg0.Add(1)
	wg1.Add(1)

	handler0 := &testHandler{
		connected: func(id ids.ShortID) {
			if id != id0 {
				wg0.Done()
			}
		},
	}

	handler1 := &testHandler{
		connected: func(id ids.ShortID) {
			if id != id1 {
				wg1.Done()
			}
		},
	}

	versionManager := version.NewCompatibility(
		appVersion,
		appVersion,
		time.Now(),
		appVersion,
		appVersion,
		time.Now(),
		appVersion,
	)

	net0 := NewDefaultNetwork(
		prometheus.NewRegistry(),
		log,
		id0,
		ip0,
		networkID,
		versionManager,
		versionParser,
		listener0,
		caller0,
		serverUpgrader,
		clientUpgrader,
		vdrs,
		vdrs,
		handler0,
		time.Duration(0),
		0,
<<<<<<< HEAD
		nil,
		false,
		0,
		0,
=======
		time.Now(),
>>>>>>> 879c4911
		defaultSendQueueSize,
		HealthConfig{},
		benchlist.NewManager(&benchlist.Config{}),
		defaultAliasTimeout,
	)
	assert.NotNil(t, net0)

	net1 := NewDefaultNetwork(
		prometheus.NewRegistry(),
		log,
		id1,
		ip1,
		networkID,
		versionManager,
		versionParser,
		listener1,
		caller1,
		serverUpgrader,
		clientUpgrader,
		vdrs,
		vdrs,
		handler1,
		time.Duration(0),
		0,
<<<<<<< HEAD
		nil,
		false,
		0,
		0,
=======
		time.Now(),
>>>>>>> 879c4911
		defaultSendQueueSize,
		HealthConfig{},
		benchlist.NewManager(&benchlist.Config{}),
		defaultAliasTimeout,
	)
	assert.NotNil(t, net1)

	net0.Track(ip1.IP())

	go func() {
		err := net0.Dispatch()
		assert.Error(t, err)
	}()
	go func() {
		err := net1.Dispatch()
		assert.Error(t, err)
	}()

	wg0.Wait()
	wg1.Wait()

	net0.Track(ip1.IP())

	err := net0.Close()
	assert.NoError(t, err)

	err = net1.Close()
	assert.NoError(t, err)
}

func TestTrackConnectedRace(t *testing.T) {
	log := logging.NoLog{}
	networkID := uint32(0)
	appVersion := version.NewDefaultApplication("app", 0, 1, 0)
	versionParser := version.NewDefaultApplicationParser()

	ip0 := utils.NewDynamicIPDesc(
		net.IPv6loopback,
		0,
	)
	id0 := ids.ShortID(hashing.ComputeHash160Array([]byte(ip0.IP().String())))
	ip1 := utils.NewDynamicIPDesc(
		net.IPv6loopback,
		1,
	)
	id1 := ids.ShortID(hashing.ComputeHash160Array([]byte(ip1.IP().String())))

	listener0 := &testListener{
		addr: &net.TCPAddr{
			IP:   net.IPv6loopback,
			Port: 0,
		},
		inbound: make(chan net.Conn, 1<<10),
		closed:  make(chan struct{}),
	}
	caller0 := &testDialer{
		addr: &net.TCPAddr{
			IP:   net.IPv6loopback,
			Port: 0,
		},
		outbounds: make(map[string]*testListener),
	}
	listener1 := &testListener{
		addr: &net.TCPAddr{
			IP:   net.IPv6loopback,
			Port: 1,
		},
		inbound: make(chan net.Conn, 1<<10),
		closed:  make(chan struct{}),
	}
	caller1 := &testDialer{
		addr: &net.TCPAddr{
			IP:   net.IPv6loopback,
			Port: 1,
		},
		outbounds: make(map[string]*testListener),
	}

	caller0.outbounds[ip1.IP().String()] = listener1
	caller1.outbounds[ip0.IP().String()] = listener0

	serverUpgrader := NewIPUpgrader()
	clientUpgrader := NewIPUpgrader()

	vdrs := validators.NewSet()
	handler := &testHandler{}

	versionManager := version.NewCompatibility(
		appVersion,
		appVersion,
		time.Now(),
		appVersion,
		appVersion,
		time.Now(),
		appVersion,
	)

	net0 := NewDefaultNetwork(
		prometheus.NewRegistry(),
		log,
		id0,
		ip0,
		networkID,
		versionManager,
		versionParser,
		listener0,
		caller0,
		serverUpgrader,
		clientUpgrader,
		vdrs,
		vdrs,
		handler,
		time.Duration(0),
		0,
<<<<<<< HEAD
		nil,
		false,
		0,
		0,
=======
		time.Now(),
>>>>>>> 879c4911
		defaultSendQueueSize,
		HealthConfig{},
		benchlist.NewManager(&benchlist.Config{}),
		defaultAliasTimeout,
	)
	assert.NotNil(t, net0)

	net1 := NewDefaultNetwork(
		prometheus.NewRegistry(),
		log,
		id1,
		ip1,
		networkID,
		versionManager,
		versionParser,
		listener1,
		caller1,
		serverUpgrader,
		clientUpgrader,
		vdrs,
		vdrs,
		handler,
		time.Duration(0),
		0,
<<<<<<< HEAD
		nil,
		false,
		0,
		0,
=======
		time.Now(),
>>>>>>> 879c4911
		defaultSendQueueSize,
		HealthConfig{},
		benchlist.NewManager(&benchlist.Config{}),
		defaultAliasTimeout,
	)
	assert.NotNil(t, net1)

	net0.Track(ip1.IP())

	go func() {
		err := net0.Dispatch()
		assert.Error(t, err)
	}()
	go func() {
		err := net1.Dispatch()
		assert.Error(t, err)
	}()

	err := net0.Close()
	assert.NoError(t, err)

	err = net1.Close()
	assert.NoError(t, err)
}

func assertEqualPeers(t *testing.T, expected map[string]ids.ShortID, actual []PeerID) {
	assert.Len(t, actual, len(expected))
	for _, p := range actual {
		match, ok := expected[p.IP]
		assert.True(t, ok, "peer with IP %s missing", p.IP)
		assert.Equal(t, match.PrefixedString(constants.NodeIDPrefix), p.ID)
	}
}

func TestPeerAliasesTicker(t *testing.T) {
	log := logging.NoLog{}
	networkID := uint32(0)
	appVersion := version.NewDefaultApplication("app", 0, 1, 0)
	versionParser := version.NewDefaultApplicationParser()

	ip0 := utils.NewDynamicIPDesc(
		net.IPv6loopback,
		0,
	)
	id0 := ids.ShortID(hashing.ComputeHash160Array([]byte(ip0.IP().String())))
	ip1 := utils.NewDynamicIPDesc(
		net.IPv6loopback,
		1,
	)
	id1 := ids.ShortID(hashing.ComputeHash160Array([]byte(ip1.IP().String())))
	ip2 := utils.NewDynamicIPDesc(
		net.IPv6loopback,
		2,
	)
	id2 := ids.ShortID(hashing.ComputeHash160Array([]byte(ip2.IP().String())))

	listener0 := &testListener{
		addr: &net.TCPAddr{
			IP:   net.IPv6loopback,
			Port: 0,
		},
		inbound: make(chan net.Conn, 1<<10),
		closed:  make(chan struct{}),
	}
	caller0 := &testDialer{
		addr: &net.TCPAddr{
			IP:   net.IPv6loopback,
			Port: 0,
		},
		outbounds: make(map[string]*testListener),
	}
	listener1 := &testListener{
		addr: &net.TCPAddr{
			IP:   net.IPv6loopback,
			Port: 1,
		},
		inbound: make(chan net.Conn, 1<<10),
		closed:  make(chan struct{}),
	}
	caller1 := &testDialer{
		addr: &net.TCPAddr{
			IP:   net.IPv6loopback,
			Port: 1,
		},
		outbounds: make(map[string]*testListener),
	}
	listener2 := &testListener{
		addr: &net.TCPAddr{
			IP:   net.IPv6loopback,
			Port: 2,
		},
		inbound: make(chan net.Conn, 1<<10),
		closed:  make(chan struct{}),
	}
	caller2 := &testDialer{
		addr: &net.TCPAddr{
			IP:   net.IPv6loopback,
			Port: 2,
		},
		outbounds: make(map[string]*testListener),
	}
	listener3 := &testListener{
		addr: &net.TCPAddr{
			IP:   net.IPv6loopback,
			Port: 2,
		},
		inbound: make(chan net.Conn, 1<<10),
		closed:  make(chan struct{}),
	}
	caller3 := &testDialer{
		addr: &net.TCPAddr{
			IP:   net.IPv6loopback,
			Port: 2,
		},
		outbounds: make(map[string]*testListener),
	}

	caller0.outbounds[ip1.IP().String()] = listener1
	caller0.outbounds[ip2.IP().String()] = listener2
	caller1.outbounds[ip0.IP().String()] = listener0
	caller2.outbounds[ip0.IP().String()] = listener0
	caller3.outbounds[ip0.IP().String()] = listener0

	upgrader := &testUpgrader{
		ids: map[string]ids.ShortID{
			ip0.IP().String(): id0,
			ip1.IP().String(): id1,
			ip2.IP().String(): id1,
		},
	}
	serverUpgrader := upgrader
	clientUpgrader := upgrader

	vdrs := validators.NewSet()

	var (
		wg0     sync.WaitGroup
		wg1     sync.WaitGroup
		wg1Done bool
		wg2     sync.WaitGroup

		cleanup bool
	)
	wg0.Add(2)
	wg1.Add(1)
	wg2.Add(2)

	handler0 := &testHandler{
		connected: func(id ids.ShortID) {
			if id == id1 {
				wg0.Done()
				return
			}
			if id == id2 {
				wg2.Done()
				return
			}
			if cleanup {
				return
			}

			assert.Fail(t, "handler 0 unauthorized connection", id.String())
		},
	}

	handler1 := &testHandler{
		connected: func(id ids.ShortID) {
			if id == id0 {
				wg0.Done()
				return
			}
			if cleanup {
				return
			}

			assert.Fail(t, "handler 1 unauthorized connection", id.String())
		},
	}

	handler2 := &testHandler{
		connected: func(id ids.ShortID) {
			if cleanup {
				return
			}

			assert.Fail(t, "handler 2 unauthorized connection", id.String())
		},
	}

	handler3 := &testHandler{
		connected: func(id ids.ShortID) {
			if id == id0 {
				wg2.Done()
				return
			}
			if cleanup {
				return
			}

			assert.Fail(t, "handler 3 unauthorized connection", id.String())
		},
	}

	caller0.closer = func(local net.Addr, remote net.Addr) {
		if remote.String() == ip2.String() && !wg1Done {
			wg1.Done()
			return
		}
		if cleanup {
			return
		}

		assert.Fail(t, "caller 0 unauthorized close", local.String(), remote.String())
	}

	versionManager := version.NewCompatibility(
		appVersion,
		appVersion,
		time.Now(),
		appVersion,
		appVersion,
		time.Now(),
		appVersion,
	)

	net0 := NewDefaultNetwork(
		prometheus.NewRegistry(),
		log,
		id0,
		ip0,
		networkID,
		versionManager,
		versionParser,
		listener0,
		caller0,
		serverUpgrader,
		clientUpgrader,
		vdrs,
		vdrs,
		handler0,
		time.Duration(0),
		0,
<<<<<<< HEAD
		nil,
		false,
		0,
		0,
=======
		time.Now(),
>>>>>>> 879c4911
		defaultSendQueueSize,
		HealthConfig{},
		benchlist.NewManager(&benchlist.Config{}),
		defaultAliasTimeout,
	)
	assert.NotNil(t, net0)

	net1 := NewDefaultNetwork(
		prometheus.NewRegistry(),
		log,
		id1,
		ip1,
		networkID,
		versionManager,
		versionParser,
		listener1,
		caller1,
		serverUpgrader,
		clientUpgrader,
		vdrs,
		vdrs,
		handler1,
		time.Duration(0),
		0,
<<<<<<< HEAD
		nil,
		false,
		0,
		0,
=======
		time.Now(),
>>>>>>> 879c4911
		defaultSendQueueSize,
		HealthConfig{},
		benchlist.NewManager(&benchlist.Config{}),
		defaultAliasTimeout,
	)
	assert.NotNil(t, net1)

	net2 := NewDefaultNetwork(
		prometheus.NewRegistry(),
		log,
		id1,
		ip2,
		networkID,
		versionManager,
		versionParser,
		listener2,
		caller2,
		serverUpgrader,
		clientUpgrader,
		vdrs,
		vdrs,
		handler2,
		time.Duration(0),
		0,
<<<<<<< HEAD
		nil,
		false,
		0,
		0,
=======
		time.Now(),
>>>>>>> 879c4911
		defaultSendQueueSize,
		HealthConfig{},
		benchlist.NewManager(&benchlist.Config{}),
		defaultAliasTimeout,
	)
	assert.NotNil(t, net2)

	net3 := NewDefaultNetwork(
		prometheus.NewRegistry(),
		log,
		id2,
		ip2,
		networkID,
		versionManager,
		versionParser,
		listener3,
		caller3,
		serverUpgrader,
		clientUpgrader,
		vdrs,
		vdrs,
		handler3,
		time.Duration(0),
		0,
<<<<<<< HEAD
		nil,
		false,
		0,
		0,
=======
		time.Now(),
>>>>>>> 879c4911
		defaultSendQueueSize,
		HealthConfig{},
		benchlist.NewManager(&benchlist.Config{}),
		defaultAliasTimeout,
	)
	assert.NotNil(t, net3)

	go func() {
		err := net0.Dispatch()
		assert.Error(t, err)
	}()
	go func() {
		err := net1.Dispatch()
		assert.Error(t, err)
	}()
	go func() {
		err := net2.Dispatch()
		assert.Error(t, err)
	}()
	go func() {
		err := net3.Dispatch()
		assert.Error(t, err)
	}()

	// Connect to peer with id1
	net0.Track(ip1.IP())

	// Confirm peers correct
	wg0.Wait()
	assertEqualPeers(t, map[string]ids.ShortID{
		ip1.String(): id1,
	}, net0.Peers([]ids.ShortID{}))
	assertEqualPeers(t, map[string]ids.ShortID{
		ip0.String(): id0,
	}, net1.Peers([]ids.ShortID{}))
	assert.Len(t, net2.Peers([]ids.ShortID{}), 0)
	assert.Len(t, net3.Peers([]ids.ShortID{}), 0)

	// Attempt to connect to ip2 (same id as ip1)
	net0.Track(ip2.IP())

	// Confirm that ip2 was not added to net0 peers
	wg1.Wait()
	wg1Done = true
	assertEqualPeers(t, map[string]ids.ShortID{
		ip1.String(): id1,
	}, net0.Peers([]ids.ShortID{}))
	assertEqualPeers(t, map[string]ids.ShortID{
		ip0.String(): id0,
	}, net1.Peers([]ids.ShortID{}))
	assert.Len(t, net2.Peers([]ids.ShortID{}), 0)
	assert.Len(t, net3.Peers([]ids.ShortID{}), 0)

	// Subsequent track call returns immediately with no connection attempts
	// (would cause fatal error from unauthorized connection if allowed)
	net0.Track(ip2.IP())

	// Wait for aliases to be removed by peer
	time.Sleep(3 * time.Second)

	// Track ip2 on net3
	upgrader.Update(ip2, id2)
	caller0.Update(ip2, listener3)
	net0.Track(ip2.IP())

	// Confirm that id2 was added as peer
	wg2.Wait()
	assertEqualPeers(t, map[string]ids.ShortID{
		ip1.String(): id1,
		ip2.String(): id2,
	}, net0.Peers([]ids.ShortID{}))
	assertEqualPeers(t, map[string]ids.ShortID{
		ip0.String(): id0,
	}, net1.Peers([]ids.ShortID{}))
	assert.Len(t, net2.Peers([]ids.ShortID{}), 0)
	assertEqualPeers(t, map[string]ids.ShortID{
		ip0.String(): id0,
	}, net3.Peers([]ids.ShortID{}))

	// Cleanup
	cleanup = true
	err := net0.Close()
	assert.NoError(t, err)

	err = net1.Close()
	assert.NoError(t, err)

	err = net2.Close()
	assert.NoError(t, err)

	err = net3.Close()
	assert.NoError(t, err)
}

func TestPeerAliasesDisconnect(t *testing.T) {
	log := logging.NoLog{}
	networkID := uint32(0)
	appVersion := version.NewDefaultApplication("app", 0, 1, 0)
	versionParser := version.NewDefaultApplicationParser()

	ip0 := utils.NewDynamicIPDesc(
		net.IPv6loopback,
		0,
	)
	id0 := ids.ShortID(hashing.ComputeHash160Array([]byte(ip0.IP().String())))
	ip1 := utils.NewDynamicIPDesc(
		net.IPv6loopback,
		1,
	)
	id1 := ids.ShortID(hashing.ComputeHash160Array([]byte(ip1.IP().String())))
	ip2 := utils.NewDynamicIPDesc(
		net.IPv6loopback,
		2,
	)
	id2 := ids.ShortID(hashing.ComputeHash160Array([]byte(ip2.IP().String())))

	listener0 := &testListener{
		addr: &net.TCPAddr{
			IP:   net.IPv6loopback,
			Port: 0,
		},
		inbound: make(chan net.Conn, 1<<10),
		closed:  make(chan struct{}),
	}
	caller0 := &testDialer{
		addr: &net.TCPAddr{
			IP:   net.IPv6loopback,
			Port: 0,
		},
		outbounds: make(map[string]*testListener),
	}
	listener1 := &testListener{
		addr: &net.TCPAddr{
			IP:   net.IPv6loopback,
			Port: 1,
		},
		inbound: make(chan net.Conn, 1<<10),
		closed:  make(chan struct{}),
	}
	caller1 := &testDialer{
		addr: &net.TCPAddr{
			IP:   net.IPv6loopback,
			Port: 1,
		},
		outbounds: make(map[string]*testListener),
	}
	listener2 := &testListener{
		addr: &net.TCPAddr{
			IP:   net.IPv6loopback,
			Port: 2,
		},
		inbound: make(chan net.Conn, 1<<10),
		closed:  make(chan struct{}),
	}
	caller2 := &testDialer{
		addr: &net.TCPAddr{
			IP:   net.IPv6loopback,
			Port: 2,
		},
		outbounds: make(map[string]*testListener),
	}
	listener3 := &testListener{
		addr: &net.TCPAddr{
			IP:   net.IPv6loopback,
			Port: 2,
		},
		inbound: make(chan net.Conn, 1<<10),
		closed:  make(chan struct{}),
	}
	caller3 := &testDialer{
		addr: &net.TCPAddr{
			IP:   net.IPv6loopback,
			Port: 2,
		},
		outbounds: make(map[string]*testListener),
	}

	caller0.outbounds[ip1.IP().String()] = listener1
	caller0.outbounds[ip2.IP().String()] = listener2
	caller1.outbounds[ip0.IP().String()] = listener0
	caller2.outbounds[ip0.IP().String()] = listener0
	caller3.outbounds[ip0.IP().String()] = listener0

	upgrader := &testUpgrader{
		ids: map[string]ids.ShortID{
			ip0.IP().String(): id0,
			ip1.IP().String(): id1,
			ip2.IP().String(): id1,
		},
	}
	serverUpgrader := upgrader
	clientUpgrader := upgrader

	vdrs := validators.NewSet()

	var (
		wg0     sync.WaitGroup
		wg1     sync.WaitGroup
		wg1Done bool
		wg2     sync.WaitGroup
		wg2Done bool
		wg3     sync.WaitGroup

		cleanup bool
	)
	wg0.Add(2)
	wg1.Add(1)
	wg2.Add(3)
	wg3.Add(2)

	handler0 := &testHandler{
		connected: func(id ids.ShortID) {
			if id == id1 {
				wg0.Done()
				return
			}
			if id == id2 {
				wg3.Done()
				return
			}
			if cleanup {
				return
			}

			assert.Fail(t, "handler 0 unauthorized connection", id.String())
		},
		disconnected: func(id ids.ShortID) {
			if id == id1 {
				wg2.Done()
				return
			}
			if cleanup {
				return
			}

			assert.Fail(t, "handler 0 unauthorized disconnect", id.String())
		},
	}

	handler1 := &testHandler{
		connected: func(id ids.ShortID) {
			if id == id0 {
				wg0.Done()
				return
			}
			if cleanup {
				return
			}

			assert.Fail(t, "handler 1 unauthorized connection", id.String())
		},
	}

	handler2 := &testHandler{
		connected: func(id ids.ShortID) {
			if cleanup {
				return
			}

			assert.Fail(t, "handler 2 unauthorized connection", id.String())
		},
	}

	handler3 := &testHandler{
		connected: func(id ids.ShortID) {
			if id == id0 {
				wg3.Done()
				return
			}
			if cleanup {
				return
			}

			assert.Fail(t, "handler 3 unauthorized connection", id.String())
		},
	}

	caller0.closer = func(local net.Addr, remote net.Addr) {
		if remote.String() == ip2.String() && !wg1Done {
			wg1.Done()
			return
		}
		if remote.String() == ip1.String() && !wg2Done {
			wg2.Done()
			return
		}
		if local.String() == ip1.String() && !wg2Done {
			wg2.Done()
			return
		}
		if cleanup {
			return
		}

		assert.Fail(t, "caller 0 unauthorized close", local.String(), remote.String())
	}

	versionManager := version.NewCompatibility(
		appVersion,
		appVersion,
		time.Now(),
		appVersion,
		appVersion,
		time.Now(),
		appVersion,
	)

	net0 := NewDefaultNetwork(
		prometheus.NewRegistry(),
		log,
		id0,
		ip0,
		networkID,
		versionManager,
		versionParser,
		listener0,
		caller0,
		serverUpgrader,
		clientUpgrader,
		vdrs,
		vdrs,
		handler0,
		time.Duration(0),
		0,
<<<<<<< HEAD
		nil,
		false,
		0,
		0,
=======
		time.Now(),
>>>>>>> 879c4911
		defaultSendQueueSize,
		HealthConfig{},
		benchlist.NewManager(&benchlist.Config{}),
		defaultAliasTimeout,
	)
	assert.NotNil(t, net0)

	net1 := NewDefaultNetwork(
		prometheus.NewRegistry(),
		log,
		id1,
		ip1,
		networkID,
		versionManager,
		versionParser,
		listener1,
		caller1,
		serverUpgrader,
		clientUpgrader,
		vdrs,
		vdrs,
		handler1,
		time.Duration(0),
		0,
<<<<<<< HEAD
		nil,
		false,
		0,
		0,
=======
		time.Now(),
>>>>>>> 879c4911
		defaultSendQueueSize,
		HealthConfig{},
		benchlist.NewManager(&benchlist.Config{}),
		defaultAliasTimeout,
	)
	assert.NotNil(t, net1)

	net2 := NewDefaultNetwork(
		prometheus.NewRegistry(),
		log,
		id1,
		ip2,
		networkID,
		versionManager,
		versionParser,
		listener2,
		caller2,
		serverUpgrader,
		clientUpgrader,
		vdrs,
		vdrs,
		handler2,
		time.Duration(0),
		0,
<<<<<<< HEAD
		nil,
		false,
		0,
		0,
=======
		time.Now(),
>>>>>>> 879c4911
		defaultSendQueueSize,
		HealthConfig{},
		benchlist.NewManager(&benchlist.Config{}),
		defaultAliasTimeout,
	)
	assert.NotNil(t, net2)

	net3 := NewDefaultNetwork(
		prometheus.NewRegistry(),
		log,
		id2,
		ip2,
		networkID,
		versionManager,
		versionParser,
		listener3,
		caller3,
		serverUpgrader,
		clientUpgrader,
		vdrs,
		vdrs,
		handler3,
		time.Duration(0),
		0,
<<<<<<< HEAD
		nil,
		false,
		0,
		0,
=======
		time.Now(),
>>>>>>> 879c4911
		defaultSendQueueSize,
		HealthConfig{},
		benchlist.NewManager(&benchlist.Config{}),
		defaultAliasTimeout,
	)
	assert.NotNil(t, net3)

	go func() {
		err := net0.Dispatch()
		assert.Error(t, err)
	}()
	go func() {
		err := net1.Dispatch()
		assert.Error(t, err)
	}()
	go func() {
		err := net2.Dispatch()
		assert.Error(t, err)
	}()
	go func() {
		err := net3.Dispatch()
		assert.Error(t, err)
	}()

	// Connect to peer with id1
	net0.Track(ip1.IP())

	// Confirm peers correct
	wg0.Wait()
	assertEqualPeers(t, map[string]ids.ShortID{
		ip1.String(): id1,
	}, net0.Peers([]ids.ShortID{}))
	assertEqualPeers(t, map[string]ids.ShortID{
		ip0.String(): id0,
	}, net1.Peers([]ids.ShortID{}))
	assert.Len(t, net2.Peers([]ids.ShortID{}), 0)
	assert.Len(t, net3.Peers([]ids.ShortID{}), 0)

	// Attempt to connect to ip2 (same id as ip1)
	net0.Track(ip2.IP())

	// Confirm that ip2 was not added to net0 peers
	wg1.Wait()
	wg1Done = true
	assertEqualPeers(t, map[string]ids.ShortID{
		ip1.String(): id1,
	}, net0.Peers([]ids.ShortID{}))
	assertEqualPeers(t, map[string]ids.ShortID{
		ip0.String(): id0,
	}, net1.Peers([]ids.ShortID{}))
	assert.Len(t, net2.Peers([]ids.ShortID{}), 0)
	assert.Len(t, net3.Peers([]ids.ShortID{}), 0)

	// Disconnect original peer
	_ = caller0.clients[ip1.String()].Close()

	// Track ip2 on net3
	wg2.Wait()
	wg2Done = true
	assertEqualPeers(t, map[string]ids.ShortID{}, net0.Peers([]ids.ShortID{}))
	assertEqualPeers(t, map[string]ids.ShortID{
		ip0.String(): id0,
	}, net1.Peers([]ids.ShortID{}))
	assert.Len(t, net2.Peers([]ids.ShortID{}), 0)
	assert.Len(t, net3.Peers([]ids.ShortID{}), 0)
	upgrader.Update(ip2, id2)
	caller0.Update(ip2, listener3)
	net0.Track(ip2.IP())

	// Confirm that id2 was added as peer
	wg3.Wait()
	assertEqualPeers(t, map[string]ids.ShortID{
		ip2.String(): id2,
	}, net0.Peers([]ids.ShortID{}))
	assertEqualPeers(t, map[string]ids.ShortID{
		ip0.String(): id0,
	}, net1.Peers([]ids.ShortID{}))
	assert.Len(t, net2.Peers([]ids.ShortID{}), 0)
	assertEqualPeers(t, map[string]ids.ShortID{
		ip0.String(): id0,
	}, net3.Peers([]ids.ShortID{}))

	// Cleanup
	cleanup = true
	err := net0.Close()
	assert.NoError(t, err)

	err = net1.Close()
	assert.NoError(t, err)

	err = net2.Close()
	assert.NoError(t, err)

	err = net3.Close()
	assert.NoError(t, err)
}<|MERGE_RESOLUTION|>--- conflicted
+++ resolved
@@ -281,14 +281,6 @@
 		handler,
 		time.Duration(0),
 		0,
-<<<<<<< HEAD
-		nil,
-		false,
-		0,
-		0,
-=======
-		time.Now(),
->>>>>>> 879c4911
 		defaultSendQueueSize,
 		HealthConfig{},
 		benchlist.NewManager(&benchlist.Config{}),
@@ -411,14 +403,6 @@
 		handler0,
 		time.Duration(0),
 		0,
-<<<<<<< HEAD
-		nil,
-		false,
-		0,
-		0,
-=======
-		time.Now(),
->>>>>>> 879c4911
 		defaultSendQueueSize,
 		HealthConfig{},
 		benchlist.NewManager(&benchlist.Config{}),
@@ -443,14 +427,6 @@
 		handler1,
 		time.Duration(0),
 		0,
-<<<<<<< HEAD
-		nil,
-		false,
-		0,
-		0,
-=======
-		time.Now(),
->>>>>>> 879c4911
 		defaultSendQueueSize,
 		HealthConfig{},
 		benchlist.NewManager(&benchlist.Config{}),
@@ -585,14 +561,6 @@
 		handler0,
 		time.Duration(0),
 		0,
-<<<<<<< HEAD
-		nil,
-		false,
-		0,
-		0,
-=======
-		time.Now(),
->>>>>>> 879c4911
 		defaultSendQueueSize,
 		HealthConfig{},
 		benchlist.NewManager(&benchlist.Config{}),
@@ -617,14 +585,6 @@
 		handler1,
 		time.Duration(0),
 		0,
-<<<<<<< HEAD
-		nil,
-		false,
-		0,
-		0,
-=======
-		time.Now(),
->>>>>>> 879c4911
 		defaultSendQueueSize,
 		HealthConfig{},
 		benchlist.NewManager(&benchlist.Config{}),
@@ -760,14 +720,6 @@
 		handler0,
 		time.Duration(0),
 		0,
-<<<<<<< HEAD
-		nil,
-		false,
-		0,
-		0,
-=======
-		time.Now(),
->>>>>>> 879c4911
 		defaultSendQueueSize,
 		HealthConfig{},
 		benchlist.NewManager(&benchlist.Config{}),
@@ -792,14 +744,6 @@
 		handler1,
 		time.Duration(0),
 		0,
-<<<<<<< HEAD
-		nil,
-		false,
-		0,
-		0,
-=======
-		time.Now(),
->>>>>>> 879c4911
 		defaultSendQueueSize,
 		HealthConfig{},
 		benchlist.NewManager(&benchlist.Config{}),
@@ -940,14 +884,6 @@
 		handler0,
 		time.Duration(0),
 		0,
-<<<<<<< HEAD
-		nil,
-		false,
-		0,
-		0,
-=======
-		time.Now(),
->>>>>>> 879c4911
 		defaultSendQueueSize,
 		HealthConfig{},
 		benchlist.NewManager(&benchlist.Config{}),
@@ -972,14 +908,6 @@
 		handler1,
 		time.Duration(0),
 		0,
-<<<<<<< HEAD
-		nil,
-		false,
-		0,
-		0,
-=======
-		time.Now(),
->>>>>>> 879c4911
 		defaultSendQueueSize,
 		HealthConfig{},
 		benchlist.NewManager(&benchlist.Config{}),
@@ -1094,14 +1022,6 @@
 		handler,
 		time.Duration(0),
 		0,
-<<<<<<< HEAD
-		nil,
-		false,
-		0,
-		0,
-=======
-		time.Now(),
->>>>>>> 879c4911
 		defaultSendQueueSize,
 		HealthConfig{},
 		benchlist.NewManager(&benchlist.Config{}),
@@ -1126,14 +1046,6 @@
 		handler,
 		time.Duration(0),
 		0,
-<<<<<<< HEAD
-		nil,
-		false,
-		0,
-		0,
-=======
-		time.Now(),
->>>>>>> 879c4911
 		defaultSendQueueSize,
 		HealthConfig{},
 		benchlist.NewManager(&benchlist.Config{}),
@@ -1376,14 +1288,6 @@
 		handler0,
 		time.Duration(0),
 		0,
-<<<<<<< HEAD
-		nil,
-		false,
-		0,
-		0,
-=======
-		time.Now(),
->>>>>>> 879c4911
 		defaultSendQueueSize,
 		HealthConfig{},
 		benchlist.NewManager(&benchlist.Config{}),
@@ -1408,14 +1312,6 @@
 		handler1,
 		time.Duration(0),
 		0,
-<<<<<<< HEAD
-		nil,
-		false,
-		0,
-		0,
-=======
-		time.Now(),
->>>>>>> 879c4911
 		defaultSendQueueSize,
 		HealthConfig{},
 		benchlist.NewManager(&benchlist.Config{}),
@@ -1440,14 +1336,6 @@
 		handler2,
 		time.Duration(0),
 		0,
-<<<<<<< HEAD
-		nil,
-		false,
-		0,
-		0,
-=======
-		time.Now(),
->>>>>>> 879c4911
 		defaultSendQueueSize,
 		HealthConfig{},
 		benchlist.NewManager(&benchlist.Config{}),
@@ -1472,14 +1360,6 @@
 		handler3,
 		time.Duration(0),
 		0,
-<<<<<<< HEAD
-		nil,
-		false,
-		0,
-		0,
-=======
-		time.Now(),
->>>>>>> 879c4911
 		defaultSendQueueSize,
 		HealthConfig{},
 		benchlist.NewManager(&benchlist.Config{}),
@@ -1804,14 +1684,6 @@
 		handler0,
 		time.Duration(0),
 		0,
-<<<<<<< HEAD
-		nil,
-		false,
-		0,
-		0,
-=======
-		time.Now(),
->>>>>>> 879c4911
 		defaultSendQueueSize,
 		HealthConfig{},
 		benchlist.NewManager(&benchlist.Config{}),
@@ -1836,14 +1708,6 @@
 		handler1,
 		time.Duration(0),
 		0,
-<<<<<<< HEAD
-		nil,
-		false,
-		0,
-		0,
-=======
-		time.Now(),
->>>>>>> 879c4911
 		defaultSendQueueSize,
 		HealthConfig{},
 		benchlist.NewManager(&benchlist.Config{}),
@@ -1868,14 +1732,6 @@
 		handler2,
 		time.Duration(0),
 		0,
-<<<<<<< HEAD
-		nil,
-		false,
-		0,
-		0,
-=======
-		time.Now(),
->>>>>>> 879c4911
 		defaultSendQueueSize,
 		HealthConfig{},
 		benchlist.NewManager(&benchlist.Config{}),
@@ -1900,14 +1756,6 @@
 		handler3,
 		time.Duration(0),
 		0,
-<<<<<<< HEAD
-		nil,
-		false,
-		0,
-		0,
-=======
-		time.Now(),
->>>>>>> 879c4911
 		defaultSendQueueSize,
 		HealthConfig{},
 		benchlist.NewManager(&benchlist.Config{}),
