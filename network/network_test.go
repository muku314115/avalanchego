--- conflicted
+++ resolved
@@ -290,55 +290,21 @@
 func TestSend(t *testing.T) {
 	require := require.New(t)
 
-<<<<<<< HEAD
-	for _, useProto := range []bool{false, true} {
-		t.Run(fmt.Sprintf("use proto buf message creator %v", useProto), func(tt *testing.T) {
-			received := make(chan message.InboundMessage)
-			nodeIDs, networks, wg := newFullyConnectedTestNetwork(
-				tt,
-				[]router.InboundHandler{
-					router.InboundHandlerFunc(func(context.Context, message.InboundMessage) {
-						tt.Fatal("unexpected message received")
-					}),
-					router.InboundHandlerFunc(func(_ context.Context, msg message.InboundMessage) {
-						received <- msg
-					}),
-					router.InboundHandlerFunc(func(context.Context, message.InboundMessage) {
-						tt.Fatal("unexpected message received")
-					}),
-				},
-			)
-
-			net0 := networks[0]
-
-			mc, mcProto := newMessageCreator(tt)
-			var (
-				outboundGetMsg message.OutboundMessage
-				err            error
-			)
-			if !useProto {
-				outboundGetMsg, err = mc.Get(ids.Empty, 1, time.Second, ids.Empty)
-			} else {
-				outboundGetMsg, err = mcProto.Get(ids.Empty, 1, time.Second, ids.Empty)
-			}
-			require.NoError(err)
-=======
 	received := make(chan message.InboundMessage)
 	nodeIDs, networks, wg := newFullyConnectedTestNetwork(
 		t,
 		[]router.InboundHandler{
-			router.InboundHandlerFunc(func(message.InboundMessage) {
+			router.InboundHandlerFunc(func(context.Context, message.InboundMessage) {
 				t.Fatal("unexpected message received")
 			}),
-			router.InboundHandlerFunc(func(msg message.InboundMessage) {
+			router.InboundHandlerFunc(func(_ context.Context, msg message.InboundMessage) {
 				received <- msg
 			}),
-			router.InboundHandlerFunc(func(message.InboundMessage) {
+			router.InboundHandlerFunc(func(context.Context, message.InboundMessage) {
 				t.Fatal("unexpected message received")
 			}),
 		},
 	)
->>>>>>> 50c60741
 
 	net0 := networks[0]
 
