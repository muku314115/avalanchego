// Copyright (C) 2019-2022, Ava Labs, Inc. All rights reserved.
// See the file LICENSE for licensing terms.

package peer

import (
	"bufio"
	"context"
	"crypto/x509"
	"errors"
	"fmt"
	"io"
	"math"
	"net"
	"sync"
	"sync/atomic"
	"time"

	"go.opentelemetry.io/otel/attribute"
	oteltrace "go.opentelemetry.io/otel/trace"

	"go.uber.org/zap"

	"github.com/ava-labs/avalanchego/ids"
	"github.com/ava-labs/avalanchego/message"
	"github.com/ava-labs/avalanchego/trace"
	"github.com/ava-labs/avalanchego/utils"
	"github.com/ava-labs/avalanchego/utils/constants"
	"github.com/ava-labs/avalanchego/utils/ips"
	"github.com/ava-labs/avalanchego/utils/json"
	"github.com/ava-labs/avalanchego/utils/wrappers"
	"github.com/ava-labs/avalanchego/version"
)

var (
	errClosed = errors.New("closed")

	_ Peer = &peer{}
)

// Peer encapsulates all of the functionality required to send and receive
// messages with a remote peer.
type Peer interface {
	// ID returns the nodeID of the remote peer.
	ID() ids.NodeID

	// Cert returns the certificate that the remote peer is using to
	// authenticate their messages.
	Cert() *x509.Certificate

	// LastSent returns the last time a message was sent to the peer.
	LastSent() time.Time

	// LastReceived returns the last time a message was received from the peer.
	LastReceived() time.Time

	// Ready returns true if the peer has finished the p2p handshake and is
	// ready to send and receive messages.
	Ready() bool

	// AwaitReady will block until the peer has finished the p2p handshake. If
	// the context is cancelled or the peer starts closing, then an error will
	// be returned.
	AwaitReady(ctx context.Context) error

	// Info returns a description of the state of this peer. It should only be
	// called after [Ready] returns true.
	Info() Info

	// IP returns the claimed IP and signature provided by this peer during the
	// handshake. It should only be called after [Ready] returns true.
	IP() *SignedIP

	// Version returns the claimed node version this peer is running. It should
	// only be called after [Ready] returns true.
	Version() *version.Application

	// TrackedSubnets returns the subnets this peer is running. It should only
	// be called after [Ready] returns true.
	TrackedSubnets() ids.Set

	// ObservedUptime returns the local node's uptime according to the peer. The
	// value ranges from [0, 100]. It should only be called after [Ready]
	// returns true.
	ObservedUptime() uint8

	// Send attempts to send [msg] to the peer. The peer takes ownership of
	// [msg] for reference counting. This returns false if the message is
	// guaranteed not to be delivered to the peer.
	Send(ctx context.Context, msg message.OutboundMessage) bool

	// StartClose will begin shutting down the peer. It will not block.
	StartClose()

	// Closed returns true once the peer has been fully shutdown. It is
	// guaranteed that no more messages will be received by this peer once this
	// returns true.
	Closed() bool

	// AwaitClosed will block until the peer has been fully shutdown. If the
	// context is cancelled, then an error will be returned.
	AwaitClosed(ctx context.Context) error
}

type peer struct {
	*Config

	// the connection object that is used to read/write messages from
	conn net.Conn

	// [cert] is this peer's certificate, specifically the leaf of the
	// certificate chain they provided.
	cert *x509.Certificate

	// node ID of this peer.
	id ids.NodeID

	// queue of messages to send to this peer.
	messageQueue MessageQueue

	// ip is the claimed IP the peer gave us in the Version message.
	ip *SignedIP
	// version is the claimed version the peer is running that we received in
	// the Version message.
	version *version.Application
	// trackedSubnets is the subset of subnetIDs the peer sent us in the Version
	// message that we are also tracking.
	trackedSubnets ids.Set

	observedUptimeLock sync.RWMutex
	// [observedUptimeLock] must be held while accessing [observedUptime]
	observedUptime uint8

	// True if this peer has sent us a valid Version message and
	// is running a compatible version.
	// Only modified on the connection's reader routine.
	gotVersion utils.AtomicBool

	// True if the peer:
	// * Has sent us a Version message
	// * Has sent us a PeerList message
	// * Is running a compatible version
	// Only modified on the connection's reader routine.
	finishedHandshake utils.AtomicBool

	// onFinishHandshake is closed when the peer finishes the p2p handshake.
	onFinishHandshake chan struct{}

	// numExecuting is the number of goroutines this peer is currently using
	numExecuting     int64
	startClosingOnce sync.Once
	// onClosingCtx is canceled when the peer starts closing
	onClosingCtx context.Context
	// onClosingCtxCancel cancels onClosingCtx
	onClosingCtxCancel func()

	// onClosed is closed when the peer is closed
	onClosed chan struct{}

	// Unix time of the last message sent and received respectively
	// Must only be accessed atomically
	lastSent, lastReceived int64
}

// Start a new peer instance.
//
// Invariant: There must only be one peer running at a time with a reference to
// the same [config.InboundMsgThrottler].
func Start(
	config *Config,
	conn net.Conn,
	cert *x509.Certificate,
	id ids.NodeID,
	messageQueue MessageQueue,
) Peer {
	onClosingCtx, onClosingCtxCancel := context.WithCancel(context.Background())
	p := &peer{
		Config:             config,
		conn:               conn,
		cert:               cert,
		id:                 id,
		messageQueue:       messageQueue,
		onFinishHandshake:  make(chan struct{}),
		numExecuting:       3,
		onClosingCtx:       onClosingCtx,
		onClosingCtxCancel: onClosingCtxCancel,
		onClosed:           make(chan struct{}),
	}

	go p.readMessages()
	go p.writeMessages()
	go p.sendPings()

	return p
}

func (p *peer) ID() ids.NodeID { return p.id }

func (p *peer) Cert() *x509.Certificate { return p.cert }

func (p *peer) LastSent() time.Time {
	return time.Unix(
		atomic.LoadInt64(&p.lastSent),
		0,
	)
}

func (p *peer) LastReceived() time.Time {
	return time.Unix(
		atomic.LoadInt64(&p.lastReceived),
		0,
	)
}

func (p *peer) Ready() bool { return p.finishedHandshake.GetValue() }

func (p *peer) AwaitReady(ctx context.Context) error {
	select {
	case <-p.onFinishHandshake:
		return nil
	case <-p.onClosed:
		return errClosed
	case <-ctx.Done():
		return ctx.Err()
	}
}

func (p *peer) Info() Info {
	publicIPStr := ""
	if !p.ip.IP.IP.IsZero() {
		publicIPStr = p.ip.IP.IP.String()
	}
	return Info{
		IP:             p.conn.RemoteAddr().String(),
		PublicIP:       publicIPStr,
		ID:             p.id,
		Version:        p.version.String(),
		LastSent:       time.Unix(atomic.LoadInt64(&p.lastSent), 0),
		LastReceived:   time.Unix(atomic.LoadInt64(&p.lastReceived), 0),
		ObservedUptime: json.Uint8(p.ObservedUptime()),
		TrackedSubnets: p.trackedSubnets.List(),
	}
}

func (p *peer) IP() *SignedIP { return p.ip }

func (p *peer) Version() *version.Application { return p.version }

func (p *peer) TrackedSubnets() ids.Set { return p.trackedSubnets }

func (p *peer) ObservedUptime() uint8 {
	p.observedUptimeLock.RLock()
	uptime := p.observedUptime
	p.observedUptimeLock.RUnlock()
	return uptime
}

func (p *peer) Send(ctx context.Context, msg message.OutboundMessage) bool {
	return p.messageQueue.Push(ctx, msg)
}

func (p *peer) StartClose() {
	p.startClosingOnce.Do(func() {
		if err := p.conn.Close(); err != nil {
			p.Log.Debug("failed to close connection",
				zap.Stringer("nodeID", p.id),
				zap.Error(err),
			)
		}

		p.messageQueue.Close()
		p.onClosingCtxCancel()
	})
}

func (p *peer) Closed() bool {
	select {
	case _, ok := <-p.onClosed:
		return !ok
	default:
		return false
	}
}

func (p *peer) AwaitClosed(ctx context.Context) error {
	select {
	case <-p.onClosed:
		return nil
	case <-ctx.Done():
		return ctx.Err()
	}
}

// close should be called at the end of each goroutine that has been spun up.
// When the last goroutine is exiting, the peer will be marked as closed.
func (p *peer) close() {
	if atomic.AddInt64(&p.numExecuting, -1) != 0 {
		return
	}

	p.Network.Disconnected(p.id)
	close(p.onClosed)
}

// Read and handle messages from this peer.
// When this method returns, the connection is closed.
func (p *peer) readMessages() {
	// Track this node with the inbound message throttler.
	p.InboundMsgThrottler.AddNode(p.id)
	defer func() {
		p.InboundMsgThrottler.RemoveNode(p.id)
		p.StartClose()
		p.close()
	}()

	// Continuously read and handle messages from this peer.
	reader := bufio.NewReaderSize(p.conn, p.Config.ReadBufferSize)
	msgLenBytes := make([]byte, wrappers.IntLen)
	for {
		// Time out and close connection if we can't read the message length
		if err := p.conn.SetReadDeadline(p.nextTimeout()); err != nil {
			p.Log.Verbo("error setting the connection read timeout",
				zap.Stringer("nodeID", p.id),
				zap.Error(err),
			)
			return
		}

		// Read the message length
		if _, err := io.ReadFull(reader, msgLenBytes); err != nil {
			p.Log.Verbo("error reading message",
				zap.Stringer("nodeID", p.id),
				zap.Error(err),
			)
			return
		}

		// Parse the message length
		msgLen, isProto, err := readMsgLen(msgLenBytes, constants.DefaultMaxMessageSize)
		if err != nil {
			p.Log.Verbo("error reading message length",
				zap.Stringer("nodeID", p.id),
				zap.Error(err),
			)
			return
		}

		// Wait until the throttler says we can proceed to read the message.
		//
		// Invariant: When done processing this message, onFinishedHandling() is
		// called exactly once. If this is not honored, the message throttler
		// will leak until no new messages can be read. You can look at message
		// throttler metrics to verify that there is no leak.
		//
		// Invariant: There must only be one call to Acquire at any given time
		// with the same nodeID. In this package, only this goroutine ever
		// performs Acquire. Additionally, we ensure that this goroutine has
		// exited before calling [Network.Disconnected] to guarantee that there
		// can't be multiple instances of this goroutine running over different
		// peer instances.
		onFinishedHandling := p.InboundMsgThrottler.Acquire(
			p.onClosingCtx,
			uint64(msgLen),
			p.id,
		)

		// If the peer is shutting down, there's no need to read the message.
		if err := p.onClosingCtx.Err(); err != nil {
			onFinishedHandling()
			return
		}

		// Time out and close connection if we can't read message
		if err := p.conn.SetReadDeadline(p.nextTimeout()); err != nil {
			p.Log.Verbo("error setting the connection read timeout",
				zap.Stringer("nodeID", p.id),
				zap.Error(err),
			)
			onFinishedHandling()
			return
		}

		_, span := trace.Tracer().Start(context.Background(), "peer.readMessages",
			oteltrace.WithAttributes(
				attribute.String("sender", p.id.String()),
				attribute.Int64("msgSize", int64(msgLen)),
			),
		)

		// Read the message
		msgBytes := make([]byte, msgLen)
		if _, err := io.ReadFull(reader, msgBytes); err != nil {
			p.Log.Verbo("error reading message",
				zap.Stringer("nodeID", p.id),
				zap.Error(err),
			)
			onFinishedHandling()
			span.RecordError(err)
			span.End()
			return
		}
		span.End()

		// Track the time it takes from now until the time the message is
		// handled (in the event this message is handled at the network level)
		// or the time the message is handed to the router (in the event this
		// message is not handled at the network level.)
		// [p.CPUTracker.StopProcessing] must be called when this loop iteration is
		// finished.
		p.ResourceTracker.StartProcessing(p.id, p.Clock.Time())

		p.Log.Verbo("parsing message",
			zap.Stringer("nodeID", p.id),
			zap.Binary("messageBytes", msgBytes),
		)

		// Parse the message
		var msg message.InboundMessage
		if isProto {
			msg, err = p.MessageCreatorWithProto.Parse(msgBytes, p.id, onFinishedHandling)
		} else {
			msg, err = p.MessageCreator.Parse(msgBytes, p.id, onFinishedHandling)
		}
		if err != nil {
			p.Log.Verbo("failed to parse message",
				zap.Stringer("nodeID", p.id),
				zap.Binary("messageBytes", msgBytes),
				zap.Error(err),
			)

			p.Metrics.FailedToParse.Inc()

			// Couldn't parse the message. Read the next one.
			onFinishedHandling()
			span.RecordError(fmt.Errorf("failed to parse message: %s", err))
			span.End()
			p.ResourceTracker.StopProcessing(p.id, p.Clock.Time())
			continue
		}
		span.SetAttributes(attribute.Int64("msgSize", int64(msgLen)))

		now := p.Clock.Time().Unix()
		atomic.StoreInt64(&p.Config.LastReceived, now)
		atomic.StoreInt64(&p.lastReceived, now)
		p.Metrics.Received(msg, msgLen)

		// Handle the message. Note that when we are done handling this message,
		// we must call [msg.OnFinishedHandling()].
		p.handle(msg)
		p.ResourceTracker.StopProcessing(p.id, p.Clock.Time())
		span.End()
	}
}

func (p *peer) writeMessages() {
	defer func() {
		p.StartClose()
		p.close()
	}()

	writer := bufio.NewWriterSize(p.conn, p.Config.WriteBufferSize)

	// Make sure that the version is the first message sent
	msg, err := p.Network.Version()
	if err != nil {
		p.Log.Error("failed to create message",
			zap.Stringer("messageOp", message.Version),
			zap.Error(err),
		)
		return
	}

	p.writeMessage(writer, msg)

	for {
		msg, ok := p.messageQueue.PopNow()
		if ok {
			p.writeMessage(writer, msg)
			continue
		}

		// Make sure the peer was fully sent all prior messages before
		// blocking.
		if err := writer.Flush(); err != nil {
			p.Log.Verbo("failed to flush writer",
				zap.Stringer("nodeID", p.id),
				zap.Error(err),
			)
			return
		}

		msg, ok = p.messageQueue.Pop()
		if !ok {
			// This peer is closing
			return
		}

		p.writeMessage(writer, msg)
	}
}

func (p *peer) writeMessage(writer io.Writer, msg message.OutboundMessage) {
	_, span := trace.Tracer().Start(context.Background(), "peer.writeMessage",
		oteltrace.WithAttributes(
			attribute.String("op", msg.Op().String()),
			attribute.String("recipient", p.id.String()),
			attribute.Int("msgSize", len(msg.Bytes())),
		),
	)
	defer span.End()

	msgBytes := msg.Bytes()
	p.Log.Verbo("sending message",
		zap.Stringer("nodeID", p.id),
		zap.Binary("messageBytes", msgBytes),
	)

	if err := p.conn.SetWriteDeadline(p.nextTimeout()); err != nil {
		p.Log.Verbo("error setting write deadline",
			zap.Stringer("nodeID", p.id),
			zap.Error(err),
		)
		msg.DecRef()
		return
	}

	msgLen := uint32(len(msgBytes))
	isProto := msg.IsProto()
	msgLenBytes, err := writeMsgLen(msgLen, isProto, constants.DefaultMaxMessageSize)
	if err != nil {
		p.Log.Verbo("error writing message length",
			zap.Stringer("nodeID", p.id),
			zap.Error(err),
		)
		return
	}

	// Write the message
	var buf net.Buffers = [][]byte{msgLenBytes[:], msgBytes}
	if _, err := io.CopyN(writer, &buf, int64(wrappers.IntLen+msgLen)); err != nil {
		p.Log.Verbo("error writing message",
			zap.Stringer("nodeID", p.id),
			zap.Error(err),
		)
		msg.DecRef()
		return
	}

	now := p.Clock.Time().Unix()
	atomic.StoreInt64(&p.Config.LastSent, now)
	atomic.StoreInt64(&p.lastSent, now)
	p.Metrics.Sent(msg)
}

func (p *peer) sendPings() {
	sendPingsTicker := time.NewTicker(p.PingFrequency)
	defer func() {
		sendPingsTicker.Stop()

		p.StartClose()
		p.close()
	}()

	for {
		select {
		case <-sendPingsTicker.C:
			if !p.Network.AllowConnection(p.id) {
				p.Log.Debug("disconnecting from peer",
					zap.String("reason", "connection is no longer desired"),
					zap.Stringer("nodeID", p.id),
				)
				return
			}

			if p.finishedHandshake.GetValue() {
				if err := p.VersionCompatibility.Compatible(p.version); err != nil {
					p.Log.Debug("disconnecting from peer",
						zap.String("reason", "version not compatible"),
						zap.Stringer("nodeID", p.id),
						zap.Stringer("peerVersion", p.version),
						zap.Error(err),
					)
					return
				}
			}

			pingMessage, err := p.Config.GetMessageCreator().Ping()
			if err != nil {
				p.Log.Error("failed to create message",
					zap.Stringer("messageOp", message.Ping),
					zap.Error(err),
				)
				return
			}

			p.Send(p.onClosingCtx, pingMessage)
		case <-p.onClosingCtx.Done():
			return
		}
	}
}

func (p *peer) handle(msg message.InboundMessage) {
	ctx, span := trace.Tracer().Start(context.Background(), "peer.handle",
		oteltrace.WithAttributes(
			attribute.String("sender", p.id.String()),
			attribute.String("expiration", msg.ExpirationTime().String()),
			attribute.String("op", msg.Op().String()),
		),
	)
	defer span.End()

	op := msg.Op()
	switch op { // Network-related message types
	case message.Ping:
		p.handlePing(ctx, msg)
		msg.OnFinishedHandling()
		return
	case message.Pong:
		p.handlePong(ctx, msg)
		msg.OnFinishedHandling()
		return
	case message.Version:
		p.handleVersion(ctx, msg)
		msg.OnFinishedHandling()
		return
	case message.PeerList:
		p.handlePeerList(ctx, msg)
		msg.OnFinishedHandling()
		return
	}
	if !p.finishedHandshake.GetValue() {
		p.Log.Debug(
			"dropping message",
			zap.String("reason", "handshake isn't finished"),
			zap.Stringer("nodeID", p.id),
			zap.Stringer("messageOp", op),
		)
		span.AddEvent("dropping message because handshake isn't finished")
		msg.OnFinishedHandling()
		return
	}

	// Consensus and app-level messages
	p.Router.HandleInbound(ctx, msg)
}

<<<<<<< HEAD
func (p *peer) handlePing(parentCtx context.Context, _ message.InboundMessage) {
	ctx, span := trace.Tracer().Start(parentCtx, "peer.handlePing")
	defer span.End()

	msg, err := p.Network.Pong(ctx, p.id)
	p.Log.AssertNoError(err)
	p.Send(p.onClosingCtx, msg)
}

func (p *peer) handlePong(ctx context.Context, msg message.InboundMessage) {
	_, span := trace.Tracer().Start(ctx, "peer.handlePong")
	defer span.End()

	uptime := msg.Get(message.Uptime).(uint8)
=======
func (p *peer) handlePing(_ message.InboundMessage) {
	msg, err := p.Network.Pong(p.id)
	if err != nil {
		p.Log.Error("failed to create message",
			zap.Stringer("messageOp", message.Pong),
			zap.Error(err),
		)
		return
	}
	p.Send(p.onClosingCtx, msg)
}

func (p *peer) handlePong(msg message.InboundMessage) {
	uptimeIntf, err := msg.Get(message.Uptime)
	if err != nil {
		p.Log.Debug("message with invalid field",
			zap.Stringer("nodeID", p.id),
			zap.Stringer("messageOp", message.Pong),
			zap.Stringer("field", message.Uptime),
			zap.Error(err),
		)
		p.StartClose()
		return
	}

	uptime := uptimeIntf.(uint8)
>>>>>>> 75ca54f9
	if uptime > 100 {
		p.Log.Debug("dropping pong message with invalid uptime",
			zap.Stringer("nodeID", p.id),
			zap.Uint8("uptime", uptime),
		)
		p.StartClose()
		return
	}
	span.SetAttributes(attribute.Int("uptime", int(uptime)))

	p.observedUptimeLock.Lock()
	p.observedUptime = uptime // [0, 100] percentage
	p.observedUptimeLock.Unlock()
}

func (p *peer) handleVersion(ctx context.Context, msg message.InboundMessage) {
	_, span := trace.Tracer().Start(ctx, "peer.handleVersion")
	defer span.End()

	if p.gotVersion.GetValue() {
		// TODO: this should never happen, should we close the connection here?
		p.Log.Verbo("dropping duplicated version message",
			zap.Stringer("nodeID", p.id),
		)
		return
	}

	peerNetworkIDIntf, err := msg.Get(message.NetworkID)
	if err != nil {
		p.Log.Debug("message with invalid field",
			zap.Stringer("nodeID", p.id),
			zap.Stringer("messageOp", message.Version),
			zap.Stringer("field", message.NetworkID),
			zap.Error(err),
		)
		p.StartClose()
		return
	}
	peerNetworkID := peerNetworkIDIntf.(uint32)

	if peerNetworkID != p.NetworkID {
		p.Log.Debug("networkID mismatch",
			zap.Stringer("nodeID", p.id),
			zap.Uint32("peerNetworkID", peerNetworkID),
			zap.Uint32("ourNetworkID", p.NetworkID),
		)
		span.AddEvent("networkID mismatch")
		p.StartClose()
		return
	}

	peerTimeIntf, err := msg.Get(message.MyTime)
	if err != nil {
		p.Log.Debug("message with invalid field",
			zap.Stringer("nodeID", p.id),
			zap.Stringer("messageOp", message.Version),
			zap.Stringer("field", message.MyTime),
			zap.Error(err),
		)
		p.StartClose()
		return
	}
	peerTime := peerTimeIntf.(uint64)

	myTime := p.Clock.Unix()
	if math.Abs(float64(peerTime)-float64(myTime)) > p.MaxClockDifference.Seconds() {
		if p.Beacons.Contains(p.id) {
			p.Log.Warn("beacon reports out of sync time",
				zap.Stringer("nodeID", p.id),
				zap.Uint64("peerTime", peerTime),
				zap.Uint64("myTime", myTime),
			)
			span.RecordError(errors.New("beacon reports out of sync time"))
		} else {
			p.Log.Debug("peer reports out of sync time",
				zap.Stringer("nodeID", p.id),
				zap.Uint64("peerTime", peerTime),
				zap.Uint64("myTime", myTime),
			)
			span.AddEvent("peer reports out of sync time")
		}
		p.StartClose()
		return
	}

	peerVersionStrIntf, err := msg.Get(message.VersionStr)
	if err != nil {
		p.Log.Debug("message with invalid field",
			zap.Stringer("nodeID", p.id),
			zap.Stringer("messageOp", message.Version),
			zap.Stringer("field", message.VersionStr),
			zap.Error(err),
		)
		p.StartClose()
		return
	}
	peerVersionStr := peerVersionStrIntf.(string)

	peerVersion, err := version.ParseApplication(peerVersionStr)
	if err != nil {
		p.Log.Debug("failed to parse peer version",
			zap.Stringer("nodeID", p.id),
			zap.Error(err),
		)
		span.AddEvent("failed to parse peer version")
		p.StartClose()
		return
	}
	p.version = peerVersion

	if p.VersionCompatibility.Version().Before(peerVersion) {
		if p.Beacons.Contains(p.id) {
			p.Log.Info("beacon attempting to connect with newer version. You may want to update your client",
				zap.Stringer("nodeID", p.id),
				zap.Stringer("beaconVersion", peerVersion),
			)
		} else {
			p.Log.Debug("peer attempting to connect with newer version. You may want to update your client",
				zap.Stringer("nodeID", p.id),
				zap.Stringer("peerVersion", peerVersion),
			)
		}
	}

	if err := p.VersionCompatibility.Compatible(peerVersion); err != nil {
		p.Log.Verbo("peer version not compatible",
			zap.Stringer("nodeID", p.id),
			zap.Stringer("peerVersion", peerVersion),
			zap.Error(err),
		)
		span.AddEvent("peer version incompatible")
		p.StartClose()
		return
	}

	versionTimeIntf, err := msg.Get(message.VersionTime)
	if err != nil {
		p.Log.Debug("message with invalid field",
			zap.Stringer("nodeID", p.id),
			zap.Stringer("messageOp", message.Version),
			zap.Stringer("field", message.VersionTime),
			zap.Error(err),
		)
		p.StartClose()
		return
	}
	versionTime := versionTimeIntf.(uint64)

	// Note that it is expected that the [versionTime] can be in the past. We
	// are just verifying that the claimed signing time isn't too far in the
	// future here.
	if float64(versionTime)-float64(myTime) > p.MaxClockDifference.Seconds() {
		p.Log.Debug("peer attempting to connect with version timestamp too far in the future",
			zap.Stringer("nodeID", p.id),
			zap.Uint64("versionTime", versionTime),
		)
		span.AddEvent("peer timestamp too far in the future")
		p.StartClose()
		return
	}

	// handle subnet IDs
	subnetIDsBytesIntf, err := msg.Get(message.TrackedSubnets)
	if err != nil {
		p.Log.Debug("message with invalid field",
			zap.Stringer("nodeID", p.id),
			zap.Stringer("messageOp", message.Version),
			zap.Stringer("field", message.TrackedSubnets),
			zap.Error(err),
		)
		p.StartClose()
		return
	}
	subnetIDsBytes := subnetIDsBytesIntf.([][]byte)

	for _, subnetIDBytes := range subnetIDsBytes {
		subnetID, err := ids.ToID(subnetIDBytes)
		if err != nil {
			p.Log.Debug("failed to parse peer's tracked subnets",
				zap.Stringer("nodeID", p.id),
				zap.Error(err),
			)
			span.AddEvent("failed to parse peer's tracked subnets")
			p.StartClose()
			return
		}
		// add only if we also track this subnet
		if p.MySubnets.Contains(subnetID) {
			p.trackedSubnets.Add(subnetID)
		}
	}

	peerIPIntf, err := msg.Get(message.IP)
	if err != nil {
		p.Log.Debug("message with invalid field",
			zap.Stringer("nodeID", p.id),
			zap.Stringer("messageOp", message.Version),
			zap.Stringer("field", message.IP),
			zap.Error(err),
		)
		p.StartClose()
		return
	}
	peerIP := peerIPIntf.(ips.IPPort)

	signatureIntf, err := msg.Get(message.SigBytes)
	if err != nil {
		p.Log.Debug("message with invalid field",
			zap.Stringer("nodeID", p.id),
			zap.Stringer("messageOp", message.Version),
			zap.Stringer("field", message.SigBytes),
			zap.Error(err),
		)
		p.StartClose()
		return
	}
	signature := signatureIntf.([]byte)

	p.ip = &SignedIP{
		IP: UnsignedIP{
			IP:        peerIP,
			Timestamp: versionTime,
		},
		Signature: signature,
	}
	if err := p.ip.Verify(p.cert); err != nil {
		p.Log.Debug("signature verification failed",
			zap.Stringer("nodeID", p.id),
			zap.Error(err),
		)
		span.AddEvent("signature verification failed")
		p.StartClose()
		return
	}

	p.gotVersion.SetValue(true)

	peerlistMsg, err := p.Network.Peers()
	if err != nil {
		p.Log.Error("failed to create message",
			zap.Stringer("messageOp", message.PeerList),
			zap.Error(err),
		)
		return
	}
	p.Send(p.onClosingCtx, peerlistMsg)
}

func (p *peer) handlePeerList(ctx context.Context, msg message.InboundMessage) {
	_, span := trace.Tracer().Start(ctx, "peer.handlePeerList")
	defer span.End()

	if !p.finishedHandshake.GetValue() {
		span.AddEvent("handshake not finished")
		if !p.gotVersion.GetValue() {
			return
		}

		p.Network.Connected(p.id)
		p.finishedHandshake.SetValue(true)
		close(p.onFinishHandshake)
	}

<<<<<<< HEAD
	ips := msg.Get(message.Peers).([]ips.ClaimedIPPort)
	span.SetAttributes(attribute.Int("numPeers", len(ips)))
=======
	ipsIntf, err := msg.Get(message.Peers)
	if err != nil {
		p.Log.Debug("message with invalid field",
			zap.Stringer("nodeID", p.id),
			zap.Stringer("messageOp", message.PeerList),
			zap.Stringer("field", message.Peers),
			zap.Error(err),
		)
		p.StartClose()
		return
	}
	ips := ipsIntf.([]ips.ClaimedIPPort)
>>>>>>> 75ca54f9

	for _, ip := range ips {
		if !p.Network.Track(ip) {
			p.Metrics.NumUselessPeerListBytes.Add(float64(ip.BytesLen()))
		}
	}
}

func (p *peer) nextTimeout() time.Time {
	return p.Clock.Time().Add(p.PongTimeout)
}<|MERGE_RESOLUTION|>--- conflicted
+++ resolved
@@ -645,13 +645,18 @@
 	p.Router.HandleInbound(ctx, msg)
 }
 
-<<<<<<< HEAD
 func (p *peer) handlePing(parentCtx context.Context, _ message.InboundMessage) {
 	ctx, span := trace.Tracer().Start(parentCtx, "peer.handlePing")
 	defer span.End()
 
 	msg, err := p.Network.Pong(ctx, p.id)
-	p.Log.AssertNoError(err)
+	if err != nil {
+		p.Log.Error("failed to create message",
+			zap.Stringer("messageOp", message.Pong),
+			zap.Error(err),
+		)
+		return
+	}
 	p.Send(p.onClosingCtx, msg)
 }
 
@@ -659,21 +664,6 @@
 	_, span := trace.Tracer().Start(ctx, "peer.handlePong")
 	defer span.End()
 
-	uptime := msg.Get(message.Uptime).(uint8)
-=======
-func (p *peer) handlePing(_ message.InboundMessage) {
-	msg, err := p.Network.Pong(p.id)
-	if err != nil {
-		p.Log.Error("failed to create message",
-			zap.Stringer("messageOp", message.Pong),
-			zap.Error(err),
-		)
-		return
-	}
-	p.Send(p.onClosingCtx, msg)
-}
-
-func (p *peer) handlePong(msg message.InboundMessage) {
 	uptimeIntf, err := msg.Get(message.Uptime)
 	if err != nil {
 		p.Log.Debug("message with invalid field",
@@ -687,7 +677,6 @@
 	}
 
 	uptime := uptimeIntf.(uint8)
->>>>>>> 75ca54f9
 	if uptime > 100 {
 		p.Log.Debug("dropping pong message with invalid uptime",
 			zap.Stringer("nodeID", p.id),
@@ -951,10 +940,6 @@
 		close(p.onFinishHandshake)
 	}
 
-<<<<<<< HEAD
-	ips := msg.Get(message.Peers).([]ips.ClaimedIPPort)
-	span.SetAttributes(attribute.Int("numPeers", len(ips)))
-=======
 	ipsIntf, err := msg.Get(message.Peers)
 	if err != nil {
 		p.Log.Debug("message with invalid field",
@@ -967,8 +952,7 @@
 		return
 	}
 	ips := ipsIntf.([]ips.ClaimedIPPort)
->>>>>>> 75ca54f9
-
+	span.SetAttributes(attribute.Int("numPeers", len(ips)))
 	for _, ip := range ips {
 		if !p.Network.Track(ip) {
 			p.Metrics.NumUselessPeerListBytes.Add(float64(ip.BytesLen()))
