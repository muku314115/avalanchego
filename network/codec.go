--- conflicted
+++ resolved
@@ -52,15 +52,8 @@
 	p.PackByte(byte(op))
 
 	// If messages of this type may be compressed, pack whether the payload is compressed
-<<<<<<< HEAD
-	compressableType := op != Version && op != GetVersion // TODO in the future, always pack
-	maybeCompress := compress && compressableType
-	if compressableType {
-		p.PackBool(maybeCompress)
-=======
 	if includeIsCompressedFlag {
 		p.PackBool(compress)
->>>>>>> e769e721
 	}
 
 	// Pack the payload
@@ -79,11 +72,7 @@
 		fields: fieldValues,
 		bytes:  p.Bytes,
 	}
-<<<<<<< HEAD
-	if !maybeCompress {
-=======
 	if !compress || !includeIsCompressedFlag {
->>>>>>> e769e721
 		return msg, nil
 	}
 
@@ -114,21 +103,15 @@
 
 	msgFields, ok := Messages[op]
 	if !ok { // Unknown message type
-		fmt.Printf("Unknown message type! %s\n", p.Err)
 		return nil, errBadOp
 	}
 
 	// See if messages of this type may be compressed
 	compressed := false
-<<<<<<< HEAD
-	if compressableType {
-=======
 	if mayBeCompressed {
->>>>>>> e769e721
 		compressed = p.UnpackBool()
 	}
 	if p.Err != nil {
-		fmt.Printf("Error unpacking bytes %s\n", p.Err)
 		return nil, p.Err
 	}
 
