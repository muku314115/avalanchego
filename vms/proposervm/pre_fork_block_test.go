// Copyright (C) 2019-2022, Ava Labs, Inc. All rights reserved.
// See the file LICENSE for licensing terms.

package proposervm

import (
	"bytes"
	"context"
	"testing"
	"time"

	"github.com/ava-labs/avalanchego/database"
	"github.com/ava-labs/avalanchego/ids"
	"github.com/ava-labs/avalanchego/snow/choices"
	"github.com/ava-labs/avalanchego/snow/consensus/snowman"
	"github.com/ava-labs/avalanchego/utils/timer/mockable"
	"github.com/ava-labs/avalanchego/vms/proposervm/block"
	"github.com/ava-labs/avalanchego/vms/proposervm/proposer"
)

func TestOracle_PreForkBlkImplementsInterface(t *testing.T) {
	// setup
	proBlk := preForkBlock{
		Block: &snowman.TestBlock{},
	}

	// test
	_, err := proBlk.Options(context.Background())
	if err != snowman.ErrNotOracle {
		t.Fatal("Proposer block should signal that it wraps a block not implementing Options interface with ErrNotOracleBlock error")
	}

	// setup
	proBlk = preForkBlock{
		Block: &TestOptionsBlock{},
	}

	// test
	_, err = proBlk.Options(context.Background())
	if err != nil {
		t.Fatal("Proposer block should forward wrapped block options if this implements Option interface")
	}
}

func TestOracle_PreForkBlkCanBuiltOnPreForkOption(t *testing.T) {
	coreVM, _, proVM, coreGenBlk, _ := initTestProposerVM(t, mockable.MaxTime, 0)

	// create pre fork oracle block ...
	oracleCoreBlk := &TestOptionsBlock{
		TestBlock: snowman.TestBlock{
			TestDecidable: choices.TestDecidable{
				IDV:     ids.Empty.Prefix(1111),
				StatusV: choices.Processing,
			},
			BytesV:  []byte{1},
			ParentV: coreGenBlk.ID(),
		},
	}
	oracleCoreBlk.opts = [2]snowman.Block{
		&snowman.TestBlock{
			TestDecidable: choices.TestDecidable{
				IDV:     ids.Empty.Prefix(2222),
				StatusV: choices.Processing,
			},
			BytesV:  []byte{2},
			ParentV: oracleCoreBlk.ID(),
		},
		&snowman.TestBlock{
			TestDecidable: choices.TestDecidable{
				IDV:     ids.Empty.Prefix(3333),
				StatusV: choices.Processing,
			},
			BytesV:  []byte{3},
			ParentV: oracleCoreBlk.ID(),
		},
	}

<<<<<<< HEAD
	coreVM.BuildBlockF = func(context.Context) (snowman.Block, error) { return oracleCoreBlk, nil }
	coreVM.GetBlockF = func(_ context.Context, blkID ids.ID) (snowman.Block, error) {
=======
	coreVM.BuildBlockF = func() (snowman.Block, error) {
		return oracleCoreBlk, nil
	}
	coreVM.GetBlockF = func(blkID ids.ID) (snowman.Block, error) {
>>>>>>> 2a76c560
		switch blkID {
		case coreGenBlk.ID():
			return coreGenBlk, nil
		case oracleCoreBlk.ID():
			return oracleCoreBlk, nil
		case oracleCoreBlk.opts[0].ID():
			return oracleCoreBlk.opts[0], nil
		case oracleCoreBlk.opts[1].ID():
			return oracleCoreBlk.opts[1], nil
		default:
			return nil, database.ErrNotFound
		}
	}

	parentBlk, err := proVM.BuildBlock(context.Background())
	if err != nil {
		t.Fatal("could not build pre fork oracle block")
	}

	// retrieve options ...
	preForkOracleBlk, ok := parentBlk.(*preForkBlock)
	if !ok {
		t.Fatal("expected pre fork block")
	}
	opts, err := preForkOracleBlk.Options(context.Background())
	if err != nil {
		t.Fatal("could not retrieve options from pre fork oracle block")
	}
	if err := opts[0].Verify(context.Background()); err != nil {
		t.Fatal("option should verify")
	}

	// ... show a block can be built on top of an option
	if err := proVM.SetPreference(context.Background(), opts[0].ID()); err != nil {
		t.Fatal("could not set preference")
	}

	lastCoreBlk := &TestOptionsBlock{
		TestBlock: snowman.TestBlock{
			TestDecidable: choices.TestDecidable{
				IDV:     ids.Empty.Prefix(4444),
				StatusV: choices.Processing,
			},
			BytesV:  []byte{4},
			ParentV: oracleCoreBlk.opts[0].ID(),
		},
	}
<<<<<<< HEAD
	coreVM.BuildBlockF = func(context.Context) (snowman.Block, error) { return lastCoreBlk, nil }
=======
	coreVM.BuildBlockF = func() (snowman.Block, error) {
		return lastCoreBlk, nil
	}
>>>>>>> 2a76c560

	preForkChild, err := proVM.BuildBlock(context.Background())
	if err != nil {
		t.Fatal("could not build pre fork block on pre fork option block")
	}
	if _, ok := preForkChild.(*preForkBlock); !ok {
		t.Fatal("expected pre fork block built on pre fork option block")
	}
}

func TestOracle_PostForkBlkCanBuiltOnPreForkOption(t *testing.T) {
	activationTime := genesisTimestamp.Add(10 * time.Second)
	coreVM, _, proVM, coreGenBlk, _ := initTestProposerVM(t, activationTime, 0)

	// create pre fork oracle block pre activation time...
	oracleCoreBlk := &TestOptionsBlock{
		TestBlock: snowman.TestBlock{
			TestDecidable: choices.TestDecidable{
				IDV:     ids.Empty.Prefix(1111),
				StatusV: choices.Processing,
			},
			BytesV:     []byte{1},
			ParentV:    coreGenBlk.ID(),
			TimestampV: activationTime.Add(-1 * time.Second),
		},
	}

	// ... whose options are post activation time
	oracleCoreBlk.opts = [2]snowman.Block{
		&snowman.TestBlock{
			TestDecidable: choices.TestDecidable{
				IDV:     ids.Empty.Prefix(2222),
				StatusV: choices.Processing,
			},
			BytesV:     []byte{2},
			ParentV:    oracleCoreBlk.ID(),
			TimestampV: activationTime.Add(time.Second),
		},
		&snowman.TestBlock{
			TestDecidable: choices.TestDecidable{
				IDV:     ids.Empty.Prefix(3333),
				StatusV: choices.Processing,
			},
			BytesV:     []byte{3},
			ParentV:    oracleCoreBlk.ID(),
			TimestampV: activationTime.Add(time.Second),
		},
	}

<<<<<<< HEAD
	coreVM.BuildBlockF = func(context.Context) (snowman.Block, error) { return oracleCoreBlk, nil }
	coreVM.GetBlockF = func(_ context.Context, blkID ids.ID) (snowman.Block, error) {
=======
	coreVM.BuildBlockF = func() (snowman.Block, error) {
		return oracleCoreBlk, nil
	}
	coreVM.GetBlockF = func(blkID ids.ID) (snowman.Block, error) {
>>>>>>> 2a76c560
		switch blkID {
		case coreGenBlk.ID():
			return coreGenBlk, nil
		case oracleCoreBlk.ID():
			return oracleCoreBlk, nil
		case oracleCoreBlk.opts[0].ID():
			return oracleCoreBlk.opts[0], nil
		case oracleCoreBlk.opts[1].ID():
			return oracleCoreBlk.opts[1], nil
		default:
			return nil, database.ErrNotFound
		}
	}

	parentBlk, err := proVM.BuildBlock(context.Background())
	if err != nil {
		t.Fatal("could not build pre fork oracle block")
	}

	// retrieve options ...
	preForkOracleBlk, ok := parentBlk.(*preForkBlock)
	if !ok {
		t.Fatal("expected pre fork block")
	}
	opts, err := preForkOracleBlk.Options(context.Background())
	if err != nil {
		t.Fatal("could not retrieve options from pre fork oracle block")
	}
	if err := opts[0].Verify(context.Background()); err != nil {
		t.Fatal("option should verify")
	}

	// ... show a block can be built on top of an option
	if err := proVM.SetPreference(context.Background(), opts[0].ID()); err != nil {
		t.Fatal("could not set preference")
	}

	lastCoreBlk := &TestOptionsBlock{
		TestBlock: snowman.TestBlock{
			TestDecidable: choices.TestDecidable{
				IDV:     ids.Empty.Prefix(4444),
				StatusV: choices.Processing,
			},
			BytesV:  []byte{4},
			ParentV: oracleCoreBlk.opts[0].ID(),
		},
	}
<<<<<<< HEAD
	coreVM.BuildBlockF = func(context.Context) (snowman.Block, error) { return lastCoreBlk, nil }
=======
	coreVM.BuildBlockF = func() (snowman.Block, error) {
		return lastCoreBlk, nil
	}
>>>>>>> 2a76c560

	postForkChild, err := proVM.BuildBlock(context.Background())
	if err != nil {
		t.Fatal("could not build pre fork block on pre fork option block")
	}
	if _, ok := postForkChild.(*postForkBlock); !ok {
		t.Fatal("expected pre fork block built on pre fork option block")
	}
}

func TestBlockVerify_PreFork_ParentChecks(t *testing.T) {
	activationTime := genesisTimestamp.Add(10 * time.Second)
	coreVM, _, proVM, coreGenBlk, _ := initTestProposerVM(t, activationTime, 0)

	if !coreGenBlk.Timestamp().Before(activationTime) {
		t.Fatal("This test requires parent block 's timestamp to be before fork activation time")
	}

	// create parent block ...
	prntCoreBlk := &snowman.TestBlock{
		TestDecidable: choices.TestDecidable{
			IDV:     ids.Empty.Prefix(1111),
			StatusV: choices.Processing,
		},
		BytesV:     []byte{1},
		ParentV:    coreGenBlk.ID(),
		TimestampV: coreGenBlk.Timestamp(),
	}
<<<<<<< HEAD
	coreVM.BuildBlockF = func(context.Context) (snowman.Block, error) { return prntCoreBlk, nil }
	coreVM.GetBlockF = func(_ context.Context, blkID ids.ID) (snowman.Block, error) {
=======
	coreVM.BuildBlockF = func() (snowman.Block, error) {
		return prntCoreBlk, nil
	}
	coreVM.GetBlockF = func(blkID ids.ID) (snowman.Block, error) {
>>>>>>> 2a76c560
		switch blkID {
		case coreGenBlk.ID():
			return coreGenBlk, nil
		case prntCoreBlk.ID():
			return prntCoreBlk, nil
		default:
			return nil, database.ErrNotFound
		}
	}
	coreVM.ParseBlockF = func(_ context.Context, b []byte) (snowman.Block, error) {
		switch {
		case bytes.Equal(b, coreGenBlk.Bytes()):
			return coreGenBlk, nil
		case bytes.Equal(b, prntCoreBlk.Bytes()):
			return prntCoreBlk, nil
		default:
			return nil, database.ErrNotFound
		}
	}

	proVM.Set(proVM.Time().Add(proposer.MaxDelay))
	prntProBlk, err := proVM.BuildBlock(context.Background())
	if err != nil {
		t.Fatal("Could not build proposer block")
	}

	// .. create child block ...
	childCoreBlk := &snowman.TestBlock{
		TestDecidable: choices.TestDecidable{
			IDV:     ids.GenerateTestID(),
			StatusV: choices.Processing,
		},
		BytesV:     []byte{2},
		TimestampV: prntCoreBlk.Timestamp().Add(proposer.MaxDelay),
	}
	childProBlk := preForkBlock{
		Block: childCoreBlk,
		vm:    proVM,
	}

	// child block referring unknown parent does not verify
	childCoreBlk.ParentV = ids.Empty
	err = childProBlk.Verify(context.Background())
	if err == nil {
		t.Fatal("Block with unknown parent should not verify")
	}

	// child block referring known parent does verify
	childCoreBlk.ParentV = prntProBlk.ID()
	if err := childProBlk.Verify(context.Background()); err != nil {
		t.Fatal("Block with known parent should verify")
	}
}

func TestBlockVerify_BlocksBuiltOnPreForkGenesis(t *testing.T) {
	activationTime := genesisTimestamp.Add(10 * time.Second)
	coreVM, _, proVM, coreGenBlk, _ := initTestProposerVM(t, activationTime, 0)
	if !coreGenBlk.Timestamp().Before(activationTime) {
		t.Fatal("This test requires parent block 's timestamp to be before fork activation time")
	}
	preActivationTime := activationTime.Add(-1 * time.Second)
	proVM.Set(preActivationTime)

	coreBlk := &snowman.TestBlock{
		TestDecidable: choices.TestDecidable{
			IDV:     ids.Empty.Prefix(1111),
			StatusV: choices.Processing,
		},
		BytesV:     []byte{1},
		ParentV:    coreGenBlk.ID(),
		TimestampV: preActivationTime,
		VerifyV:    nil,
	}
<<<<<<< HEAD
	coreVM.BuildBlockF = func(context.Context) (snowman.Block, error) { return coreBlk, nil }
=======
	coreVM.BuildBlockF = func() (snowman.Block, error) {
		return coreBlk, nil
	}
>>>>>>> 2a76c560

	// preFork block verifies if parent is before fork activation time
	preForkChild, err := proVM.BuildBlock(context.Background())
	if err != nil {
		t.Fatalf("unexpectedly could not build block due to %s", err)
	} else if _, ok := preForkChild.(*preForkBlock); !ok {
		t.Fatal("expected preForkBlock")
	}

	if err := preForkChild.Verify(context.Background()); err != nil {
		t.Fatal("pre Fork blocks should verify before fork")
	}

	// postFork block does NOT verify if parent is before fork activation time
	postForkStatelessChild, err := block.Build(
		coreGenBlk.ID(),
		coreBlk.Timestamp(),
		0, // pChainHeight
		proVM.ctx.StakingCertLeaf,
		coreBlk.Bytes(),
		proVM.ctx.ChainID,
		proVM.ctx.StakingLeafSigner,
	)
	if err != nil {
		t.Fatalf("unexpectedly could not build block due to %s", err)
	}
	postForkChild := &postForkBlock{
		SignedBlock: postForkStatelessChild,
		postForkCommonComponents: postForkCommonComponents{
			vm:       proVM,
			innerBlk: coreBlk,
			status:   choices.Processing,
		},
	}

	if !postForkChild.Timestamp().Before(activationTime) {
		t.Fatal("This test requires postForkChild to be before fork activation time")
	}
	if err := postForkChild.Verify(context.Background()); err == nil {
		t.Fatal("post Fork blocks should NOT verify before fork")
	}

	// once activation time is crossed postForkBlock are produced
	postActivationTime := activationTime.Add(time.Second)
	proVM.Set(postActivationTime)

<<<<<<< HEAD
	coreVM.SetPreferenceF = func(_ context.Context, id ids.ID) error { return nil }
	if err := proVM.SetPreference(context.Background(), preForkChild.ID()); err != nil {
=======
	coreVM.SetPreferenceF = func(id ids.ID) error {
		return nil
	}
	if err := proVM.SetPreference(preForkChild.ID()); err != nil {
>>>>>>> 2a76c560
		t.Fatal("could not set preference")
	}

	secondCoreBlk := &snowman.TestBlock{
		TestDecidable: choices.TestDecidable{
			IDV: ids.Empty.Prefix(2222),
		},
		BytesV:     []byte{2},
		ParentV:    coreBlk.ID(),
		TimestampV: postActivationTime,
		VerifyV:    nil,
	}
<<<<<<< HEAD
	coreVM.BuildBlockF = func(context.Context) (snowman.Block, error) { return secondCoreBlk, nil }
	coreVM.GetBlockF = func(_ context.Context, id ids.ID) (snowman.Block, error) {
=======
	coreVM.BuildBlockF = func() (snowman.Block, error) {
		return secondCoreBlk, nil
	}
	coreVM.GetBlockF = func(id ids.ID) (snowman.Block, error) {
>>>>>>> 2a76c560
		switch id {
		case coreGenBlk.ID():
			return coreGenBlk, nil
		case coreBlk.ID():
			return coreBlk, nil
		default:
			t.Fatal("attempt to get unknown block")
			return nil, nil
		}
	}

	lastPreForkBlk, err := proVM.BuildBlock(context.Background())
	if err != nil {
		t.Fatalf("unexpectedly could not build block due to %s", err)
	} else if _, ok := lastPreForkBlk.(*preForkBlock); !ok {
		t.Fatal("expected preForkBlock")
	}

	if err := lastPreForkBlk.Verify(context.Background()); err != nil {
		t.Fatal("pre Fork blocks should verify before fork")
	}

	if err := proVM.SetPreference(context.Background(), lastPreForkBlk.ID()); err != nil {
		t.Fatal("could not set preference")
	}
	thirdCoreBlk := &snowman.TestBlock{
		TestDecidable: choices.TestDecidable{
			IDV: ids.Empty.Prefix(333),
		},
		BytesV:     []byte{3},
		ParentV:    secondCoreBlk.ID(),
		TimestampV: postActivationTime,
		VerifyV:    nil,
	}
<<<<<<< HEAD
	coreVM.BuildBlockF = func(context.Context) (snowman.Block, error) { return thirdCoreBlk, nil }
	coreVM.GetBlockF = func(_ context.Context, id ids.ID) (snowman.Block, error) {
=======
	coreVM.BuildBlockF = func() (snowman.Block, error) {
		return thirdCoreBlk, nil
	}
	coreVM.GetBlockF = func(id ids.ID) (snowman.Block, error) {
>>>>>>> 2a76c560
		switch id {
		case coreGenBlk.ID():
			return coreGenBlk, nil
		case coreBlk.ID():
			return coreBlk, nil
		case secondCoreBlk.ID():
			return secondCoreBlk, nil
		default:
			t.Fatal("attempt to get unknown block")
			return nil, nil
		}
	}

	firstPostForkBlk, err := proVM.BuildBlock(context.Background())
	if err != nil {
		t.Fatalf("unexpectedly could not build block due to %s", err)
	} else if _, ok := firstPostForkBlk.(*postForkBlock); !ok {
		t.Fatal("expected preForkBlock")
	}

	if err := firstPostForkBlk.Verify(context.Background()); err != nil {
		t.Fatal("pre Fork blocks should verify before fork")
	}
}

func TestBlockVerify_BlocksBuiltOnPostForkGenesis(t *testing.T) {
	activationTime := genesisTimestamp.Add(-1 * time.Second)
	coreVM, _, proVM, coreGenBlk, _ := initTestProposerVM(t, activationTime, 0)
	proVM.Set(activationTime)

	// build parent block after fork activation time ...
	coreBlock := &snowman.TestBlock{
		TestDecidable: choices.TestDecidable{
			IDV:     ids.Empty.Prefix(1111),
			StatusV: choices.Processing,
		},
		BytesV:     []byte{1},
		ParentV:    coreGenBlk.ID(),
		TimestampV: coreGenBlk.Timestamp(),
		VerifyV:    nil,
	}
<<<<<<< HEAD
	coreVM.BuildBlockF = func(context.Context) (snowman.Block, error) { return coreBlock, nil }
=======
	coreVM.BuildBlockF = func() (snowman.Block, error) {
		return coreBlock, nil
	}
>>>>>>> 2a76c560

	// postFork block verifies if parent is after fork activation time
	postForkChild, err := proVM.BuildBlock(context.Background())
	if err != nil {
		t.Fatalf("unexpectedly could not build block due to %s", err)
	} else if _, ok := postForkChild.(*postForkBlock); !ok {
		t.Fatal("expected postForkBlock")
	}

	if err := postForkChild.Verify(context.Background()); err != nil {
		t.Fatal("post Fork blocks should verify after fork")
	}

	// preFork block does NOT verify if parent is after fork activation time
	preForkChild := preForkBlock{
		Block: coreBlock,
		vm:    proVM,
	}
	if err := preForkChild.Verify(context.Background()); err == nil {
		t.Fatal("pre Fork blocks should NOT verify after fork")
	}
}

func TestBlockAccept_PreFork_SetsLastAcceptedBlock(t *testing.T) {
	// setup
	coreVM, _, proVM, coreGenBlk, _ := initTestProposerVM(t, mockable.MaxTime, 0)

	coreBlk := &snowman.TestBlock{
		TestDecidable: choices.TestDecidable{
			IDV:     ids.Empty.Prefix(1111),
			StatusV: choices.Processing,
		},
		BytesV:  []byte{1},
		ParentV: coreGenBlk.ID(),
	}
<<<<<<< HEAD
	coreVM.BuildBlockF = func(context.Context) (snowman.Block, error) { return coreBlk, nil }
	coreVM.GetBlockF = func(_ context.Context, blkID ids.ID) (snowman.Block, error) {
=======
	coreVM.BuildBlockF = func() (snowman.Block, error) {
		return coreBlk, nil
	}
	coreVM.GetBlockF = func(blkID ids.ID) (snowman.Block, error) {
>>>>>>> 2a76c560
		switch blkID {
		case coreGenBlk.ID():
			return coreGenBlk, nil
		case coreBlk.ID():
			return coreBlk, nil
		default:
			return nil, database.ErrNotFound
		}
	}
	coreVM.ParseBlockF = func(_ context.Context, b []byte) (snowman.Block, error) {
		switch {
		case bytes.Equal(b, coreGenBlk.Bytes()):
			return coreGenBlk, nil
		case bytes.Equal(b, coreBlk.Bytes()):
			return coreBlk, nil
		default:
			return nil, errUnknownBlock
		}
	}

	builtBlk, err := proVM.BuildBlock(context.Background())
	if err != nil {
		t.Fatal("proposerVM could not build block")
	}

	// test
	if err := builtBlk.Accept(context.Background()); err != nil {
		t.Fatal("could not accept block")
	}

	coreVM.LastAcceptedF = func(context.Context) (ids.ID, error) {
		if coreBlk.Status() == choices.Accepted {
			return coreBlk.ID(), nil
		}
		return coreGenBlk.ID(), nil
	}
	if acceptedID, err := proVM.LastAccepted(context.Background()); err != nil {
		t.Fatal("could not retrieve last accepted block")
	} else if acceptedID != builtBlk.ID() {
		t.Fatal("unexpected last accepted ID")
	}
}

// ProposerBlock.Reject tests section
func TestBlockReject_PreForkBlock_InnerBlockIsRejected(t *testing.T) {
	coreVM, _, proVM, coreGenBlk, _ := initTestProposerVM(t, mockable.MaxTime, 0) // disable ProBlks
	coreBlk := &snowman.TestBlock{
		TestDecidable: choices.TestDecidable{
			IDV:     ids.Empty.Prefix(111),
			StatusV: choices.Processing,
		},
		BytesV:  []byte{1},
		ParentV: coreGenBlk.ID(),
		HeightV: coreGenBlk.Height() + 1,
	}
<<<<<<< HEAD
	coreVM.BuildBlockF = func(context.Context) (snowman.Block, error) { return coreBlk, nil }
=======
	coreVM.BuildBlockF = func() (snowman.Block, error) {
		return coreBlk, nil
	}
>>>>>>> 2a76c560

	sb, err := proVM.BuildBlock(context.Background())
	if err != nil {
		t.Fatal("could not build block")
	}
	proBlk, ok := sb.(*preForkBlock)
	if !ok {
		t.Fatal("built block has not expected type")
	}

	if err := proBlk.Reject(context.Background()); err != nil {
		t.Fatal("could not reject block")
	}

	if proBlk.Status() != choices.Rejected {
		t.Fatal("block rejection did not set state properly")
	}

	if proBlk.Block.Status() != choices.Rejected {
		t.Fatal("block rejection did not set state properly")
	}
}

func TestBlockVerify_ForkBlockIsOracleBlock(t *testing.T) {
	activationTime := genesisTimestamp.Add(10 * time.Second)
	coreVM, _, proVM, coreGenBlk, _ := initTestProposerVM(t, activationTime, 0)
	if !coreGenBlk.Timestamp().Before(activationTime) {
		t.Fatal("This test requires parent block 's timestamp to be before fork activation time")
	}
	postActivationTime := activationTime.Add(time.Second)
	proVM.Set(postActivationTime)

	coreBlkID := ids.GenerateTestID()
	coreBlk := &TestOptionsBlock{
		TestBlock: snowman.TestBlock{
			TestDecidable: choices.TestDecidable{
				IDV:     coreBlkID,
				StatusV: choices.Processing,
			},
			BytesV:     []byte{1},
			ParentV:    coreGenBlk.ID(),
			TimestampV: postActivationTime,
		},
		opts: [2]snowman.Block{
			&snowman.TestBlock{
				TestDecidable: choices.TestDecidable{
					IDV:     ids.GenerateTestID(),
					StatusV: choices.Processing,
				},
				BytesV:     []byte{2},
				ParentV:    coreBlkID,
				TimestampV: postActivationTime,
			},
			&snowman.TestBlock{
				TestDecidable: choices.TestDecidable{
					IDV:     ids.GenerateTestID(),
					StatusV: choices.Processing,
				},
				BytesV:     []byte{3},
				ParentV:    coreBlkID,
				TimestampV: postActivationTime,
			},
		},
	}

	coreVM.GetBlockF = func(_ context.Context, blkID ids.ID) (snowman.Block, error) {
		switch blkID {
		case coreGenBlk.ID():
			return coreGenBlk, nil
		case coreBlk.ID():
			return coreBlk, nil
		case coreBlk.opts[0].ID():
			return coreBlk.opts[0], nil
		case coreBlk.opts[1].ID():
			return coreBlk.opts[1], nil
		default:
			return nil, database.ErrNotFound
		}
	}
	coreVM.ParseBlockF = func(_ context.Context, b []byte) (snowman.Block, error) {
		switch {
		case bytes.Equal(b, coreGenBlk.Bytes()):
			return coreGenBlk, nil
		case bytes.Equal(b, coreBlk.Bytes()):
			return coreBlk, nil
		case bytes.Equal(b, coreBlk.opts[0].Bytes()):
			return coreBlk.opts[0], nil
		case bytes.Equal(b, coreBlk.opts[1].Bytes()):
			return coreBlk.opts[1], nil
		default:
			return nil, errUnknownBlock
		}
	}

	firstBlock, err := proVM.ParseBlock(context.Background(), coreBlk.Bytes())
	if err != nil {
		t.Fatal(err)
	}

	if err := firstBlock.Verify(context.Background()); err != nil {
		t.Fatal(err)
	}

	oracleBlock, ok := firstBlock.(snowman.OracleBlock)
	if !ok {
		t.Fatal("should have returned an oracle block")
	}

	options, err := oracleBlock.Options(context.Background())
	if err != nil {
		t.Fatal(err)
	}

	if err := options[0].Verify(context.Background()); err != nil {
		t.Fatal(err)
	}

	if err := options[1].Verify(context.Background()); err != nil {
		t.Fatal(err)
	}
}

func TestBlockVerify_ForkBlockIsOracleBlockButChildrenAreSigned(t *testing.T) {
	activationTime := genesisTimestamp.Add(10 * time.Second)
	coreVM, _, proVM, coreGenBlk, _ := initTestProposerVM(t, activationTime, 0)
	if !coreGenBlk.Timestamp().Before(activationTime) {
		t.Fatal("This test requires parent block 's timestamp to be before fork activation time")
	}
	postActivationTime := activationTime.Add(time.Second)
	proVM.Set(postActivationTime)

	coreBlkID := ids.GenerateTestID()
	coreBlk := &TestOptionsBlock{
		TestBlock: snowman.TestBlock{
			TestDecidable: choices.TestDecidable{
				IDV:     coreBlkID,
				StatusV: choices.Processing,
			},
			BytesV:     []byte{1},
			ParentV:    coreGenBlk.ID(),
			TimestampV: postActivationTime,
		},
		opts: [2]snowman.Block{
			&snowman.TestBlock{
				TestDecidable: choices.TestDecidable{
					IDV:     ids.GenerateTestID(),
					StatusV: choices.Processing,
				},
				BytesV:     []byte{2},
				ParentV:    coreBlkID,
				TimestampV: postActivationTime,
			},
			&snowman.TestBlock{
				TestDecidable: choices.TestDecidable{
					IDV:     ids.GenerateTestID(),
					StatusV: choices.Processing,
				},
				BytesV:     []byte{3},
				ParentV:    coreBlkID,
				TimestampV: postActivationTime,
			},
		},
	}

	coreVM.GetBlockF = func(_ context.Context, blkID ids.ID) (snowman.Block, error) {
		switch blkID {
		case coreGenBlk.ID():
			return coreGenBlk, nil
		case coreBlk.ID():
			return coreBlk, nil
		case coreBlk.opts[0].ID():
			return coreBlk.opts[0], nil
		case coreBlk.opts[1].ID():
			return coreBlk.opts[1], nil
		default:
			return nil, database.ErrNotFound
		}
	}
	coreVM.ParseBlockF = func(_ context.Context, b []byte) (snowman.Block, error) {
		switch {
		case bytes.Equal(b, coreGenBlk.Bytes()):
			return coreGenBlk, nil
		case bytes.Equal(b, coreBlk.Bytes()):
			return coreBlk, nil
		case bytes.Equal(b, coreBlk.opts[0].Bytes()):
			return coreBlk.opts[0], nil
		case bytes.Equal(b, coreBlk.opts[1].Bytes()):
			return coreBlk.opts[1], nil
		default:
			return nil, errUnknownBlock
		}
	}

	firstBlock, err := proVM.ParseBlock(context.Background(), coreBlk.Bytes())
	if err != nil {
		t.Fatal(err)
	}

	if err := firstBlock.Verify(context.Background()); err != nil {
		t.Fatal(err)
	}

	slb, err := block.Build(
		firstBlock.ID(), // refer unknown parent
		firstBlock.Timestamp(),
		0, // pChainHeight,
		proVM.ctx.StakingCertLeaf,
		coreBlk.opts[0].Bytes(),
		proVM.ctx.ChainID,
		proVM.ctx.StakingLeafSigner,
	)
	if err != nil {
		t.Fatal("could not build stateless block")
	}

	invalidChild, err := proVM.ParseBlock(context.Background(), slb.Bytes())
	if err != nil {
		// A failure to parse is okay here
		return
	}

	err = invalidChild.Verify(context.Background())
	if err == nil {
		t.Fatal("Should have failed to verify a child that was signed when it should be a pre fork block")
	}
}<|MERGE_RESOLUTION|>--- conflicted
+++ resolved
@@ -75,15 +75,10 @@
 		},
 	}
 
-<<<<<<< HEAD
-	coreVM.BuildBlockF = func(context.Context) (snowman.Block, error) { return oracleCoreBlk, nil }
+	coreVM.BuildBlockF = func(context.Context) (snowman.Block, error) {
+		return oracleCoreBlk, nil
+	}
 	coreVM.GetBlockF = func(_ context.Context, blkID ids.ID) (snowman.Block, error) {
-=======
-	coreVM.BuildBlockF = func() (snowman.Block, error) {
-		return oracleCoreBlk, nil
-	}
-	coreVM.GetBlockF = func(blkID ids.ID) (snowman.Block, error) {
->>>>>>> 2a76c560
 		switch blkID {
 		case coreGenBlk.ID():
 			return coreGenBlk, nil
@@ -131,13 +126,9 @@
 			ParentV: oracleCoreBlk.opts[0].ID(),
 		},
 	}
-<<<<<<< HEAD
-	coreVM.BuildBlockF = func(context.Context) (snowman.Block, error) { return lastCoreBlk, nil }
-=======
-	coreVM.BuildBlockF = func() (snowman.Block, error) {
+	coreVM.BuildBlockF = func(context.Context) (snowman.Block, error) {
 		return lastCoreBlk, nil
 	}
->>>>>>> 2a76c560
 
 	preForkChild, err := proVM.BuildBlock(context.Background())
 	if err != nil {
@@ -187,15 +178,10 @@
 		},
 	}
 
-<<<<<<< HEAD
-	coreVM.BuildBlockF = func(context.Context) (snowman.Block, error) { return oracleCoreBlk, nil }
+	coreVM.BuildBlockF = func(context.Context) (snowman.Block, error) {
+		return oracleCoreBlk, nil
+	}
 	coreVM.GetBlockF = func(_ context.Context, blkID ids.ID) (snowman.Block, error) {
-=======
-	coreVM.BuildBlockF = func() (snowman.Block, error) {
-		return oracleCoreBlk, nil
-	}
-	coreVM.GetBlockF = func(blkID ids.ID) (snowman.Block, error) {
->>>>>>> 2a76c560
 		switch blkID {
 		case coreGenBlk.ID():
 			return coreGenBlk, nil
@@ -243,13 +229,9 @@
 			ParentV: oracleCoreBlk.opts[0].ID(),
 		},
 	}
-<<<<<<< HEAD
-	coreVM.BuildBlockF = func(context.Context) (snowman.Block, error) { return lastCoreBlk, nil }
-=======
-	coreVM.BuildBlockF = func() (snowman.Block, error) {
+	coreVM.BuildBlockF = func(context.Context) (snowman.Block, error) {
 		return lastCoreBlk, nil
 	}
->>>>>>> 2a76c560
 
 	postForkChild, err := proVM.BuildBlock(context.Background())
 	if err != nil {
@@ -278,15 +260,10 @@
 		ParentV:    coreGenBlk.ID(),
 		TimestampV: coreGenBlk.Timestamp(),
 	}
-<<<<<<< HEAD
-	coreVM.BuildBlockF = func(context.Context) (snowman.Block, error) { return prntCoreBlk, nil }
+	coreVM.BuildBlockF = func(context.Context) (snowman.Block, error) {
+		return prntCoreBlk, nil
+	}
 	coreVM.GetBlockF = func(_ context.Context, blkID ids.ID) (snowman.Block, error) {
-=======
-	coreVM.BuildBlockF = func() (snowman.Block, error) {
-		return prntCoreBlk, nil
-	}
-	coreVM.GetBlockF = func(blkID ids.ID) (snowman.Block, error) {
->>>>>>> 2a76c560
 		switch blkID {
 		case coreGenBlk.ID():
 			return coreGenBlk, nil
@@ -360,13 +337,9 @@
 		TimestampV: preActivationTime,
 		VerifyV:    nil,
 	}
-<<<<<<< HEAD
-	coreVM.BuildBlockF = func(context.Context) (snowman.Block, error) { return coreBlk, nil }
-=======
-	coreVM.BuildBlockF = func() (snowman.Block, error) {
+	coreVM.BuildBlockF = func(context.Context) (snowman.Block, error) {
 		return coreBlk, nil
 	}
->>>>>>> 2a76c560
 
 	// preFork block verifies if parent is before fork activation time
 	preForkChild, err := proVM.BuildBlock(context.Background())
@@ -413,15 +386,10 @@
 	postActivationTime := activationTime.Add(time.Second)
 	proVM.Set(postActivationTime)
 
-<<<<<<< HEAD
-	coreVM.SetPreferenceF = func(_ context.Context, id ids.ID) error { return nil }
+	coreVM.SetPreferenceF = func(_ context.Context, id ids.ID) error {
+		return nil
+	}
 	if err := proVM.SetPreference(context.Background(), preForkChild.ID()); err != nil {
-=======
-	coreVM.SetPreferenceF = func(id ids.ID) error {
-		return nil
-	}
-	if err := proVM.SetPreference(preForkChild.ID()); err != nil {
->>>>>>> 2a76c560
 		t.Fatal("could not set preference")
 	}
 
@@ -434,15 +402,10 @@
 		TimestampV: postActivationTime,
 		VerifyV:    nil,
 	}
-<<<<<<< HEAD
-	coreVM.BuildBlockF = func(context.Context) (snowman.Block, error) { return secondCoreBlk, nil }
+	coreVM.BuildBlockF = func(context.Context) (snowman.Block, error) {
+		return secondCoreBlk, nil
+	}
 	coreVM.GetBlockF = func(_ context.Context, id ids.ID) (snowman.Block, error) {
-=======
-	coreVM.BuildBlockF = func() (snowman.Block, error) {
-		return secondCoreBlk, nil
-	}
-	coreVM.GetBlockF = func(id ids.ID) (snowman.Block, error) {
->>>>>>> 2a76c560
 		switch id {
 		case coreGenBlk.ID():
 			return coreGenBlk, nil
@@ -477,15 +440,10 @@
 		TimestampV: postActivationTime,
 		VerifyV:    nil,
 	}
-<<<<<<< HEAD
-	coreVM.BuildBlockF = func(context.Context) (snowman.Block, error) { return thirdCoreBlk, nil }
+	coreVM.BuildBlockF = func(context.Context) (snowman.Block, error) {
+		return thirdCoreBlk, nil
+	}
 	coreVM.GetBlockF = func(_ context.Context, id ids.ID) (snowman.Block, error) {
-=======
-	coreVM.BuildBlockF = func() (snowman.Block, error) {
-		return thirdCoreBlk, nil
-	}
-	coreVM.GetBlockF = func(id ids.ID) (snowman.Block, error) {
->>>>>>> 2a76c560
 		switch id {
 		case coreGenBlk.ID():
 			return coreGenBlk, nil
@@ -527,13 +485,9 @@
 		TimestampV: coreGenBlk.Timestamp(),
 		VerifyV:    nil,
 	}
-<<<<<<< HEAD
-	coreVM.BuildBlockF = func(context.Context) (snowman.Block, error) { return coreBlock, nil }
-=======
-	coreVM.BuildBlockF = func() (snowman.Block, error) {
+	coreVM.BuildBlockF = func(context.Context) (snowman.Block, error) {
 		return coreBlock, nil
 	}
->>>>>>> 2a76c560
 
 	// postFork block verifies if parent is after fork activation time
 	postForkChild, err := proVM.BuildBlock(context.Background())
@@ -569,15 +523,10 @@
 		BytesV:  []byte{1},
 		ParentV: coreGenBlk.ID(),
 	}
-<<<<<<< HEAD
-	coreVM.BuildBlockF = func(context.Context) (snowman.Block, error) { return coreBlk, nil }
+	coreVM.BuildBlockF = func(context.Context) (snowman.Block, error) {
+		return coreBlk, nil
+	}
 	coreVM.GetBlockF = func(_ context.Context, blkID ids.ID) (snowman.Block, error) {
-=======
-	coreVM.BuildBlockF = func() (snowman.Block, error) {
-		return coreBlk, nil
-	}
-	coreVM.GetBlockF = func(blkID ids.ID) (snowman.Block, error) {
->>>>>>> 2a76c560
 		switch blkID {
 		case coreGenBlk.ID():
 			return coreGenBlk, nil
@@ -633,13 +582,9 @@
 		ParentV: coreGenBlk.ID(),
 		HeightV: coreGenBlk.Height() + 1,
 	}
-<<<<<<< HEAD
-	coreVM.BuildBlockF = func(context.Context) (snowman.Block, error) { return coreBlk, nil }
-=======
-	coreVM.BuildBlockF = func() (snowman.Block, error) {
+	coreVM.BuildBlockF = func(context.Context) (snowman.Block, error) {
 		return coreBlk, nil
 	}
->>>>>>> 2a76c560
 
 	sb, err := proVM.BuildBlock(context.Background())
 	if err != nil {
