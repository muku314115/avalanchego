// Copyright (C) 2019-2022, Ava Labs, Inc. All rights reserved.
// See the file LICENSE for licensing terms.

package proposervm

import (
	"bytes"
	"context"
	"crypto/tls"
	"errors"
	"testing"
	"time"

	"github.com/golang/mock/gomock"

	"github.com/stretchr/testify/require"

	"github.com/ava-labs/avalanchego/database/manager"
	"github.com/ava-labs/avalanchego/ids"
	"github.com/ava-labs/avalanchego/signer"
	"github.com/ava-labs/avalanchego/snow"
	"github.com/ava-labs/avalanchego/snow/choices"
	"github.com/ava-labs/avalanchego/snow/consensus/snowman"
	"github.com/ava-labs/avalanchego/snow/engine/common"
	"github.com/ava-labs/avalanchego/snow/engine/snowman/block"
	"github.com/ava-labs/avalanchego/snow/engine/snowman/block/mocks"
	"github.com/ava-labs/avalanchego/snow/validators"
	"github.com/ava-labs/avalanchego/staking"
	"github.com/ava-labs/avalanchego/utils/timer/mockable"
	"github.com/ava-labs/avalanchego/version"
	"github.com/ava-labs/avalanchego/vms/proposervm/proposer"
	"github.com/ava-labs/avalanchego/vms/proposervm/state"

	statelessblock "github.com/ava-labs/avalanchego/vms/proposervm/block"
)

var (
	_ block.ChainVM              = (*fullVM)(nil)
	_ block.HeightIndexedChainVM = (*fullVM)(nil)
	_ block.StateSyncableVM      = (*fullVM)(nil)
)

type fullVM struct {
	*block.TestVM
	*block.TestHeightIndexedVM
	*block.TestStateSyncableVM
}

var (
	pTestCert *tls.Certificate

	genesisUnixTimestamp int64 = 1000
	genesisTimestamp           = time.Unix(genesisUnixTimestamp, 0)

	defaultPChainHeight uint64 = 2000

	errUnknownBlock      = errors.New("unknown block")
	errUnverifiedBlock   = errors.New("unverified block")
	errMarshallingFailed = errors.New("marshalling failed")
	errTooHigh           = errors.New("too high")
)

func init() {
	var err error
	pTestCert, err = staking.NewTLSCert()
	if err != nil {
		panic(err)
	}
}

func initTestProposerVM(
	t *testing.T,
	proBlkStartTime time.Time,
	minPChainHeight uint64,
) (
	*fullVM,
	*validators.TestState,
	*VM,
	*snowman.TestBlock,
	manager.Manager,
) {
	coreGenBlk := &snowman.TestBlock{
		TestDecidable: choices.TestDecidable{
			IDV:     ids.GenerateTestID(),
			StatusV: choices.Accepted,
		},
		HeightV:    0,
		TimestampV: genesisTimestamp,
		BytesV:     []byte{0},
	}

	initialState := []byte("genesis state")
	coreVM := &fullVM{
		TestVM: &block.TestVM{
			TestVM: common.TestVM{
				T: t,
			},
		},
		TestHeightIndexedVM: &block.TestHeightIndexedVM{
			T: t,
		},
		TestStateSyncableVM: &block.TestStateSyncableVM{
			T: t,
		},
	}

	coreVM.InitializeF = func(context.Context, *snow.Context, manager.Manager,
		[]byte, []byte, []byte, chan<- common.Message,
		[]*common.Fx, common.AppSender,
	) error {
		return nil
	}
	coreVM.LastAcceptedF = func(context.Context) (ids.ID, error) {
		return coreGenBlk.ID(), nil
	}
	coreVM.GetBlockF = func(_ context.Context, blkID ids.ID) (snowman.Block, error) {
		switch {
		case blkID == coreGenBlk.ID():
			return coreGenBlk, nil
		default:
			return nil, errUnknownBlock
		}
	}
	coreVM.ParseBlockF = func(_ context.Context, b []byte) (snowman.Block, error) {
		switch {
		case bytes.Equal(b, coreGenBlk.Bytes()):
			return coreGenBlk, nil
		default:
			return nil, errUnknownBlock
		}
	}

<<<<<<< HEAD
	proVM := New(coreVM, proBlkStartTime, minPChainHeight, DefaultMinBlockDelay, proBlkStartTime)
=======
	proVM := New(
		coreVM,
		proBlkStartTime,
		minPChainHeight,
		DefaultMinBlockDelay,
		pTestCert.PrivateKey.(crypto.Signer),
		pTestCert.Leaf,
	)
>>>>>>> e38a148b

	valState := &validators.TestState{
		T: t,
	}
	valState.GetMinimumHeightF = func(context.Context) (uint64, error) {
		return coreGenBlk.HeightV, nil
	}
	valState.GetCurrentHeightF = func(context.Context) (uint64, error) {
		return defaultPChainHeight, nil
	}
	valState.GetValidatorSetF = func(context.Context, uint64, ids.ID) (map[ids.NodeID]*validators.GetValidatorOutput, error) {
		return map[ids.NodeID]*validators.GetValidatorOutput{
			proVM.ctx.NodeID: {
				NodeID: proVM.ctx.NodeID,
				Weight: 10,
			},
			{1}: {
				NodeID: ids.NodeID{1},
				Weight: 5,
			},
			{2}: {
				NodeID: ids.NodeID{2},
				Weight: 6,
			},
			{3}: {
				NodeID: ids.NodeID{3},
				Weight: 7,
			},
		}, nil
	}

	tlsSigner, err := signer.NewTLSSigner(pTestCert)
	if err != nil {
		t.Fatalf("failed to initialize proposerVM with %s", err)
	}

	ctx := snow.DefaultContextTest()
	ctx.NodeID = ids.NodeIDFromCert(pTestCert.Leaf)
<<<<<<< HEAD
	ctx.StakingCertLeaf = pTestCert.Leaf
	ctx.StakingLeafSigner = &tlsSigner
=======
>>>>>>> e38a148b
	ctx.ValidatorState = valState

	dummyDBManager := manager.NewMemDB(version.Semantic1_0_0)
	dummyDBManager = dummyDBManager.NewPrefixDBManager([]byte{})

	// signal height index is complete
	coreVM.VerifyHeightIndexF = func(context.Context) error {
		return nil
	}

	err = proVM.Initialize(
		context.Background(),
		ctx,
		dummyDBManager,
		initialState,
		nil,
		nil,
		nil,
		nil,
		nil,
	)
	if err != nil {
		t.Fatalf("failed to initialize proposerVM with %s", err)
	}

	// Initialize shouldn't be called again
	coreVM.InitializeF = nil

	if err := proVM.SetState(context.Background(), snow.NormalOp); err != nil {
		t.Fatal(err)
	}

	if err := proVM.SetPreference(context.Background(), coreGenBlk.IDV); err != nil {
		t.Fatal(err)
	}

	return coreVM, valState, proVM, coreGenBlk, dummyDBManager
}

// VM.BuildBlock tests section

func TestBuildBlockTimestampAreRoundedToSeconds(t *testing.T) {
	// given the same core block, BuildBlock returns the same proposer block
	coreVM, _, proVM, coreGenBlk, _ := initTestProposerVM(t, time.Time{}, 0) // enable ProBlks
	skewedTimestamp := time.Now().Truncate(time.Second).Add(time.Millisecond)
	proVM.Set(skewedTimestamp)

	coreBlk := &snowman.TestBlock{
		TestDecidable: choices.TestDecidable{
			IDV:     ids.Empty.Prefix(111),
			StatusV: choices.Processing,
		},
		BytesV:     []byte{1},
		ParentV:    coreGenBlk.ID(),
		HeightV:    coreGenBlk.Height() + 1,
		TimestampV: coreGenBlk.Timestamp().Add(proposer.MaxDelay),
	}
	coreVM.BuildBlockF = func(context.Context) (snowman.Block, error) {
		return coreBlk, nil
	}

	// test
	builtBlk, err := proVM.BuildBlock(context.Background())
	if err != nil {
		t.Fatal("proposerVM could not build block")
	}

	if builtBlk.Timestamp().Truncate(time.Second) != builtBlk.Timestamp() {
		t.Fatal("Timestamp should be rounded to second")
	}
}

func TestBuildBlockIsIdempotent(t *testing.T) {
	// given the same core block, BuildBlock returns the same proposer block
	coreVM, _, proVM, coreGenBlk, _ := initTestProposerVM(t, time.Time{}, 0) // enable ProBlks

	coreBlk := &snowman.TestBlock{
		TestDecidable: choices.TestDecidable{
			IDV:     ids.Empty.Prefix(111),
			StatusV: choices.Processing,
		},
		BytesV:     []byte{1},
		ParentV:    coreGenBlk.ID(),
		HeightV:    coreGenBlk.Height() + 1,
		TimestampV: coreGenBlk.Timestamp().Add(proposer.MaxDelay),
	}
	coreVM.BuildBlockF = func(context.Context) (snowman.Block, error) {
		return coreBlk, nil
	}

	// test
	builtBlk1, err := proVM.BuildBlock(context.Background())
	if err != nil {
		t.Fatal("proposerVM could not build block")
	}

	builtBlk2, err := proVM.BuildBlock(context.Background())
	if err != nil {
		t.Fatal("proposerVM could not build block")
	}

	if !bytes.Equal(builtBlk1.Bytes(), builtBlk2.Bytes()) {
		t.Fatal("proposer blocks wrapping the same core block are different")
	}
}

func TestFirstProposerBlockIsBuiltOnTopOfGenesis(t *testing.T) {
	// setup
	coreVM, _, proVM, coreGenBlk, _ := initTestProposerVM(t, time.Time{}, 0) // enable ProBlks

	coreBlk := &snowman.TestBlock{
		TestDecidable: choices.TestDecidable{
			IDV:     ids.Empty.Prefix(111),
			StatusV: choices.Processing,
		},
		BytesV:     []byte{1},
		ParentV:    coreGenBlk.ID(),
		HeightV:    coreGenBlk.Height() + 1,
		TimestampV: coreGenBlk.Timestamp().Add(proposer.MaxDelay),
	}
	coreVM.BuildBlockF = func(context.Context) (snowman.Block, error) {
		return coreBlk, nil
	}

	// test
	snowBlock, err := proVM.BuildBlock(context.Background())
	if err != nil {
		t.Fatal("Could not build block")
	}

	// checks
	proBlock, ok := snowBlock.(*postForkBlock)
	if !ok {
		t.Fatal("proposerVM.BuildBlock() does not return a proposervm.Block")
	}

	if proBlock.innerBlk != coreBlk {
		t.Fatal("different block was expected to be built")
	}
}

// both core blocks and pro blocks must be built on preferred
func TestProposerBlocksAreBuiltOnPreferredProBlock(t *testing.T) {
	coreVM, _, proVM, coreGenBlk, _ := initTestProposerVM(t, time.Time{}, 0) // enable ProBlks

	// add two proBlks...
	coreBlk1 := &snowman.TestBlock{
		TestDecidable: choices.TestDecidable{
			IDV:     ids.Empty.Prefix(111),
			StatusV: choices.Processing,
		},
		BytesV:     []byte{1},
		ParentV:    coreGenBlk.ID(),
		HeightV:    coreGenBlk.Height() + 1,
		TimestampV: coreGenBlk.Timestamp(),
	}
	coreVM.BuildBlockF = func(context.Context) (snowman.Block, error) {
		return coreBlk1, nil
	}
	proBlk1, err := proVM.BuildBlock(context.Background())
	if err != nil {
		t.Fatalf("Could not build proBlk1 due to %s", err)
	}

	coreBlk2 := &snowman.TestBlock{
		TestDecidable: choices.TestDecidable{
			IDV:     ids.Empty.Prefix(222),
			StatusV: choices.Processing,
		},
		BytesV:     []byte{2},
		ParentV:    coreGenBlk.ID(),
		HeightV:    coreGenBlk.Height() + 1,
		TimestampV: coreGenBlk.Timestamp(),
	}
	coreVM.BuildBlockF = func(context.Context) (snowman.Block, error) {
		return coreBlk2, nil
	}
	proBlk2, err := proVM.BuildBlock(context.Background())
	if err != nil {
		t.Fatal("Could not build proBlk2")
	}
	if proBlk1.ID() == proBlk2.ID() {
		t.Fatal("proBlk1 and proBlk2 should be different for this test")
	}

	if err := proBlk2.Verify(context.Background()); err != nil {
		t.Fatal(err)
	}

	// ...and set one as preferred
	var prefcoreBlk *snowman.TestBlock
	coreVM.SetPreferenceF = func(_ context.Context, prefID ids.ID) error {
		switch prefID {
		case coreBlk1.ID():
			prefcoreBlk = coreBlk1
			return nil
		case coreBlk2.ID():
			prefcoreBlk = coreBlk2
			return nil
		default:
			t.Fatal("Unknown core Blocks set as preferred")
			return nil
		}
	}
	coreVM.ParseBlockF = func(_ context.Context, b []byte) (snowman.Block, error) {
		switch {
		case bytes.Equal(b, coreBlk1.Bytes()):
			return coreBlk1, nil
		case bytes.Equal(b, coreBlk2.Bytes()):
			return coreBlk2, nil
		default:
			t.Fatalf("Wrong bytes")
			return nil, nil
		}
	}

	if err := proVM.SetPreference(context.Background(), proBlk2.ID()); err != nil {
		t.Fatal("Could not set preference")
	}

	// build block...
	coreBlk3 := &snowman.TestBlock{
		TestDecidable: choices.TestDecidable{
			IDV:     ids.Empty.Prefix(333),
			StatusV: choices.Processing,
		},
		BytesV:     []byte{3},
		ParentV:    prefcoreBlk.ID(),
		HeightV:    prefcoreBlk.Height() + 1,
		TimestampV: coreGenBlk.Timestamp(),
	}
	coreVM.BuildBlockF = func(context.Context) (snowman.Block, error) {
		return coreBlk3, nil
	}

	proVM.Set(proVM.Time().Add(proposer.MaxDelay))
	builtBlk, err := proVM.BuildBlock(context.Background())
	if err != nil {
		t.Fatalf("unexpectedly could not build block due to %s", err)
	}

	// ...show that parent is the preferred one
	if builtBlk.Parent() != proBlk2.ID() {
		t.Fatal("proposer block not built on preferred parent")
	}
}

func TestCoreBlocksMustBeBuiltOnPreferredCoreBlock(t *testing.T) {
	coreVM, _, proVM, coreGenBlk, _ := initTestProposerVM(t, time.Time{}, 0) // enable ProBlks

	coreBlk1 := &snowman.TestBlock{
		TestDecidable: choices.TestDecidable{
			IDV:     ids.Empty.Prefix(111),
			StatusV: choices.Processing,
		},
		BytesV:     []byte{1},
		ParentV:    coreGenBlk.ID(),
		HeightV:    coreGenBlk.Height() + 1,
		TimestampV: coreGenBlk.Timestamp(),
	}
	coreVM.BuildBlockF = func(context.Context) (snowman.Block, error) {
		return coreBlk1, nil
	}
	proBlk1, err := proVM.BuildBlock(context.Background())
	if err != nil {
		t.Fatal("Could not build proBlk1")
	}

	coreBlk2 := &snowman.TestBlock{
		TestDecidable: choices.TestDecidable{
			IDV:     ids.Empty.Prefix(222),
			StatusV: choices.Processing,
		},
		BytesV:     []byte{2},
		ParentV:    coreGenBlk.ID(),
		HeightV:    coreGenBlk.Height() + 1,
		TimestampV: coreGenBlk.Timestamp(),
	}
	coreVM.BuildBlockF = func(context.Context) (snowman.Block, error) {
		return coreBlk2, nil
	}
	proBlk2, err := proVM.BuildBlock(context.Background())
	if err != nil {
		t.Fatal("Could not build proBlk2")
	}
	if proBlk1.ID() == proBlk2.ID() {
		t.Fatal("proBlk1 and proBlk2 should be different for this test")
	}

	if err := proBlk2.Verify(context.Background()); err != nil {
		t.Fatal(err)
	}

	// ...and set one as preferred
	var wronglyPreferredcoreBlk *snowman.TestBlock
	coreVM.SetPreferenceF = func(_ context.Context, prefID ids.ID) error {
		switch prefID {
		case coreBlk1.ID():
			wronglyPreferredcoreBlk = coreBlk2
			return nil
		case coreBlk2.ID():
			wronglyPreferredcoreBlk = coreBlk1
			return nil
		default:
			t.Fatal("Unknown core Blocks set as preferred")
			return nil
		}
	}
	coreVM.ParseBlockF = func(_ context.Context, b []byte) (snowman.Block, error) {
		switch {
		case bytes.Equal(b, coreBlk1.Bytes()):
			return coreBlk1, nil
		case bytes.Equal(b, coreBlk2.Bytes()):
			return coreBlk2, nil
		default:
			t.Fatalf("Wrong bytes")
			return nil, nil
		}
	}

	if err := proVM.SetPreference(context.Background(), proBlk2.ID()); err != nil {
		t.Fatal("Could not set preference")
	}

	// build block...
	coreBlk3 := &snowman.TestBlock{
		TestDecidable: choices.TestDecidable{
			IDV:     ids.Empty.Prefix(333),
			StatusV: choices.Processing,
		},
		BytesV:     []byte{3},
		ParentV:    wronglyPreferredcoreBlk.ID(),
		HeightV:    wronglyPreferredcoreBlk.Height() + 1,
		TimestampV: coreGenBlk.Timestamp(),
	}
	coreVM.BuildBlockF = func(context.Context) (snowman.Block, error) {
		return coreBlk3, nil
	}

	proVM.Set(proVM.Time().Add(proposer.MaxDelay))
	blk, err := proVM.BuildBlock(context.Background())
	if err != nil {
		t.Fatal(err)
	}

	if err := blk.Verify(context.Background()); err == nil {
		t.Fatal("coreVM does not build on preferred coreBlock. It should err")
	}
}

// VM.ParseBlock tests section
func TestCoreBlockFailureCauseProposerBlockParseFailure(t *testing.T) {
	coreVM, _, proVM, _, _ := initTestProposerVM(t, time.Time{}, 0) // enable ProBlks

	innerBlk := &snowman.TestBlock{
		BytesV:     []byte{1},
		TimestampV: proVM.Time(),
	}
	coreVM.ParseBlockF = func(context.Context, []byte) (snowman.Block, error) {
		return nil, errMarshallingFailed
	}
	slb, err := statelessblock.BuildCertSigned(
		proVM.preferred,
		innerBlk.Timestamp(),
		100, // pChainHeight,
		proVM.stakingCertLeaf,
		innerBlk.Bytes(),
		proVM.ctx.ChainID,
		proVM.stakingLeafSigner,
	)
	if err != nil {
		t.Fatal("could not build stateless block")
	}
	proBlk := postForkBlock{
		SignedBlock: slb,
		postForkCommonComponents: postForkCommonComponents{
			vm:       proVM,
			innerBlk: innerBlk,
			status:   choices.Processing,
		},
	}

	// test

	if _, err := proVM.ParseBlock(context.Background(), proBlk.Bytes()); err == nil {
		t.Fatal("failed parsing proposervm.Block. Error:", err)
	}
}

func TestTwoProBlocksWrappingSameCoreBlockCanBeParsed(t *testing.T) {
	coreVM, _, proVM, gencoreBlk, _ := initTestProposerVM(t, time.Time{}, 0) // enable ProBlks

	// create two Proposer blocks at the same height
	innerBlk := &snowman.TestBlock{
		BytesV:     []byte{1},
		ParentV:    gencoreBlk.ID(),
		HeightV:    gencoreBlk.Height() + 1,
		TimestampV: proVM.Time(),
	}
	coreVM.ParseBlockF = func(_ context.Context, b []byte) (snowman.Block, error) {
		if !bytes.Equal(b, innerBlk.Bytes()) {
			t.Fatalf("Wrong bytes")
		}
		return innerBlk, nil
	}

	slb1, err := statelessblock.BuildCertSigned(
		proVM.preferred,
		innerBlk.Timestamp(),
		100, // pChainHeight,
		proVM.stakingCertLeaf,
		innerBlk.Bytes(),
		proVM.ctx.ChainID,
		proVM.stakingLeafSigner,
	)
	if err != nil {
		t.Fatal("could not build stateless block")
	}
	proBlk1 := postForkBlock{
		SignedBlock: slb1,
		postForkCommonComponents: postForkCommonComponents{
			vm:       proVM,
			innerBlk: innerBlk,
			status:   choices.Processing,
		},
	}

	slb2, err := statelessblock.BuildCertSigned(
		proVM.preferred,
		innerBlk.Timestamp(),
		200, // pChainHeight,
		proVM.stakingCertLeaf,
		innerBlk.Bytes(),
		proVM.ctx.ChainID,
		proVM.stakingLeafSigner,
	)
	if err != nil {
		t.Fatal("could not build stateless block")
	}
	proBlk2 := postForkBlock{
		SignedBlock: slb2,
		postForkCommonComponents: postForkCommonComponents{
			vm:       proVM,
			innerBlk: innerBlk,
			status:   choices.Processing,
		},
	}

	if proBlk1.ID() == proBlk2.ID() {
		t.Fatal("Test requires proBlk1 and proBlk2 to be different")
	}

	// Show that both can be parsed and retrieved
	parsedBlk1, err := proVM.ParseBlock(context.Background(), proBlk1.Bytes())
	if err != nil {
		t.Fatal("proposerVM could not parse parsedBlk1")
	}
	parsedBlk2, err := proVM.ParseBlock(context.Background(), proBlk2.Bytes())
	if err != nil {
		t.Fatal("proposerVM could not parse parsedBlk2")
	}

	if parsedBlk1.ID() != proBlk1.ID() {
		t.Fatal("error in parsing block")
	}
	if parsedBlk2.ID() != proBlk2.ID() {
		t.Fatal("error in parsing block")
	}
}

// VM.BuildBlock and VM.ParseBlock interoperability tests section
func TestTwoProBlocksWithSameParentCanBothVerify(t *testing.T) {
	coreVM, _, proVM, coreGenBlk, _ := initTestProposerVM(t, time.Time{}, 0) // enable ProBlks

	// one block is built from this proVM
	localcoreBlk := &snowman.TestBlock{
		BytesV:     []byte{111},
		ParentV:    coreGenBlk.ID(),
		HeightV:    coreGenBlk.Height() + 1,
		TimestampV: genesisTimestamp,
	}
	coreVM.BuildBlockF = func(context.Context) (snowman.Block, error) {
		return localcoreBlk, nil
	}

	builtBlk, err := proVM.BuildBlock(context.Background())
	if err != nil {
		t.Fatal("Could not build block")
	}
	if err := builtBlk.Verify(context.Background()); err != nil {
		t.Fatal("Built block does not verify")
	}

	// another block with same parent comes from network and is parsed
	netcoreBlk := &snowman.TestBlock{
		BytesV:     []byte{222},
		ParentV:    coreGenBlk.ID(),
		HeightV:    coreGenBlk.Height() + 1,
		TimestampV: genesisTimestamp,
	}
	coreVM.ParseBlockF = func(_ context.Context, b []byte) (snowman.Block, error) {
		switch {
		case bytes.Equal(b, coreGenBlk.Bytes()):
			return coreGenBlk, nil
		case bytes.Equal(b, localcoreBlk.Bytes()):
			return localcoreBlk, nil
		case bytes.Equal(b, netcoreBlk.Bytes()):
			return netcoreBlk, nil
		default:
			t.Fatalf("Unknown bytes")
			return nil, nil
		}
	}

	pChainHeight, err := proVM.ctx.ValidatorState.GetCurrentHeight(context.Background())
	if err != nil {
		t.Fatal("could not retrieve pChain height")
	}

	netSlb, err := statelessblock.BuildUnsigned(
		proVM.preferred,
		netcoreBlk.Timestamp(),
		pChainHeight,
		netcoreBlk.Bytes(),
	)
	if err != nil {
		t.Fatal("could not build stateless block")
	}
	netProBlk := postForkBlock{
		SignedBlock: netSlb,
		postForkCommonComponents: postForkCommonComponents{
			vm:       proVM,
			innerBlk: netcoreBlk,
			status:   choices.Processing,
		},
	}

	// prove that also block from network verifies
	if err := netProBlk.Verify(context.Background()); err != nil {
		t.Fatal("block from network does not verify")
	}
}

// Pre Fork tests section
func TestPreFork_Initialize(t *testing.T) {
	_, _, proVM, coreGenBlk, _ := initTestProposerVM(t, mockable.MaxTime, 0) // disable ProBlks

	// checks
	blkID, err := proVM.LastAccepted(context.Background())
	if err != nil {
		t.Fatal("failed to retrieve last accepted block")
	}

	rtvdBlk, err := proVM.GetBlock(context.Background(), blkID)
	if err != nil {
		t.Fatal("Block should be returned without calling core vm")
	}

	if _, ok := rtvdBlk.(*preForkBlock); !ok {
		t.Fatal("Block retrieved from proposerVM should be proposerBlocks")
	}
	if !bytes.Equal(rtvdBlk.Bytes(), coreGenBlk.Bytes()) {
		t.Fatal("Stored block is not genesis")
	}
}

func TestPreFork_BuildBlock(t *testing.T) {
	// setup
	coreVM, _, proVM, coreGenBlk, _ := initTestProposerVM(t, mockable.MaxTime, 0) // disable ProBlks

	coreBlk := &snowman.TestBlock{
		TestDecidable: choices.TestDecidable{
			IDV:     ids.Empty.Prefix(333),
			StatusV: choices.Processing,
		},
		BytesV:     []byte{3},
		ParentV:    coreGenBlk.ID(),
		HeightV:    coreGenBlk.Height() + 1,
		TimestampV: coreGenBlk.Timestamp().Add(proposer.MaxDelay),
	}
	coreVM.BuildBlockF = func(context.Context) (snowman.Block, error) {
		return coreBlk, nil
	}

	// test
	builtBlk, err := proVM.BuildBlock(context.Background())
	if err != nil {
		t.Fatal("proposerVM could not build block")
	}
	if _, ok := builtBlk.(*preForkBlock); !ok {
		t.Fatal("Block built by proposerVM should be proposerBlocks")
	}
	if builtBlk.ID() != coreBlk.ID() {
		t.Fatal("unexpected built block")
	}
	if !bytes.Equal(builtBlk.Bytes(), coreBlk.Bytes()) {
		t.Fatal("unexpected built block")
	}

	// test
	coreVM.GetBlockF = func(context.Context, ids.ID) (snowman.Block, error) {
		return coreBlk, nil
	}
	storedBlk, err := proVM.GetBlock(context.Background(), builtBlk.ID())
	if err != nil {
		t.Fatal("proposerVM has not cached built block")
	}
	if storedBlk.ID() != builtBlk.ID() {
		t.Fatal("proposerVM retrieved wrong block")
	}
}

func TestPreFork_ParseBlock(t *testing.T) {
	// setup
	coreVM, _, proVM, _, _ := initTestProposerVM(t, mockable.MaxTime, 0) // disable ProBlks

	coreBlk := &snowman.TestBlock{
		TestDecidable: choices.TestDecidable{
			IDV: ids.Empty.Prefix(2021),
		},
		BytesV: []byte{1},
	}

	coreVM.ParseBlockF = func(_ context.Context, b []byte) (snowman.Block, error) {
		if !bytes.Equal(b, coreBlk.Bytes()) {
			t.Fatalf("Wrong bytes")
		}
		return coreBlk, nil
	}

	parsedBlk, err := proVM.ParseBlock(context.Background(), coreBlk.Bytes())
	if err != nil {
		t.Fatal("Could not parse naked core block")
	}
	if _, ok := parsedBlk.(*preForkBlock); !ok {
		t.Fatal("Block parsed by proposerVM should be proposerBlocks")
	}
	if parsedBlk.ID() != coreBlk.ID() {
		t.Fatal("Parsed block does not match expected block")
	}
	if !bytes.Equal(parsedBlk.Bytes(), coreBlk.Bytes()) {
		t.Fatal("Parsed block does not match expected block")
	}

	coreVM.GetBlockF = func(_ context.Context, id ids.ID) (snowman.Block, error) {
		if id != coreBlk.ID() {
			t.Fatalf("Unknown core block")
		}
		return coreBlk, nil
	}
	storedBlk, err := proVM.GetBlock(context.Background(), parsedBlk.ID())
	if err != nil {
		t.Fatal("proposerVM has not cached parsed block")
	}
	if storedBlk.ID() != parsedBlk.ID() {
		t.Fatal("proposerVM retrieved wrong block")
	}
}

func TestPreFork_SetPreference(t *testing.T) {
	coreVM, _, proVM, coreGenBlk, _ := initTestProposerVM(t, mockable.MaxTime, 0) // disable ProBlks

	coreBlk0 := &snowman.TestBlock{
		TestDecidable: choices.TestDecidable{
			IDV:     ids.Empty.Prefix(333),
			StatusV: choices.Processing,
		},
		BytesV:     []byte{3},
		ParentV:    coreGenBlk.ID(),
		HeightV:    coreGenBlk.Height() + 1,
		TimestampV: coreGenBlk.Timestamp(),
	}
	coreVM.BuildBlockF = func(context.Context) (snowman.Block, error) {
		return coreBlk0, nil
	}
	builtBlk, err := proVM.BuildBlock(context.Background())
	if err != nil {
		t.Fatal("Could not build proposer block")
	}

	coreVM.GetBlockF = func(_ context.Context, blkID ids.ID) (snowman.Block, error) {
		switch blkID {
		case coreGenBlk.ID():
			return coreGenBlk, nil
		case coreBlk0.ID():
			return coreBlk0, nil
		default:
			return nil, errUnknownBlock
		}
	}
	coreVM.ParseBlockF = func(_ context.Context, b []byte) (snowman.Block, error) {
		switch {
		case bytes.Equal(b, coreGenBlk.Bytes()):
			return coreGenBlk, nil
		case bytes.Equal(b, coreBlk0.Bytes()):
			return coreBlk0, nil
		default:
			return nil, errUnknownBlock
		}
	}
	if err := proVM.SetPreference(context.Background(), builtBlk.ID()); err != nil {
		t.Fatal("Could not set preference on proposer Block")
	}

	coreBlk1 := &snowman.TestBlock{
		TestDecidable: choices.TestDecidable{
			IDV:     ids.Empty.Prefix(444),
			StatusV: choices.Processing,
		},
		BytesV:     []byte{3},
		ParentV:    coreBlk0.ID(),
		HeightV:    coreBlk0.Height() + 1,
		TimestampV: coreBlk0.Timestamp(),
	}
	coreVM.BuildBlockF = func(context.Context) (snowman.Block, error) {
		return coreBlk1, nil
	}
	nextBlk, err := proVM.BuildBlock(context.Background())
	if err != nil {
		t.Fatalf("Could not build proposer block %s", err)
	}
	if nextBlk.Parent() != builtBlk.ID() {
		t.Fatal("Preferred block should be parent of next built block")
	}
}

func TestExpiredBuildBlock(t *testing.T) {
	coreGenBlk := &snowman.TestBlock{
		TestDecidable: choices.TestDecidable{
			IDV:     ids.GenerateTestID(),
			StatusV: choices.Accepted,
		},
		HeightV:    0,
		TimestampV: genesisTimestamp,
		BytesV:     []byte{0},
	}

	coreVM := &block.TestVM{}
	coreVM.T = t

	coreVM.LastAcceptedF = func(context.Context) (ids.ID, error) {
		return coreGenBlk.ID(), nil
	}
	coreVM.GetBlockF = func(_ context.Context, blkID ids.ID) (snowman.Block, error) {
		switch blkID {
		case coreGenBlk.ID():
			return coreGenBlk, nil
		default:
			return nil, errUnknownBlock
		}
	}
	coreVM.ParseBlockF = func(_ context.Context, b []byte) (snowman.Block, error) {
		switch {
		case bytes.Equal(b, coreGenBlk.Bytes()):
			return coreGenBlk, nil
		default:
			return nil, errUnknownBlock
		}
	}

	proVM := New(
		coreVM,
<<<<<<< HEAD
		time.Time{}, // fork is active
		0,           // minimum P-Chain height
		DefaultMinBlockDelay,
		time.Time{}, // bls signing allowed
=======
		time.Time{},
		0,
		DefaultMinBlockDelay,
		pTestCert.PrivateKey.(crypto.Signer),
		pTestCert.Leaf,
>>>>>>> e38a148b
	)

	valState := &validators.TestState{
		T: t,
	}
	valState.GetMinimumHeightF = func(context.Context) (uint64, error) {
		return coreGenBlk.Height(), nil
	}
	valState.GetCurrentHeightF = func(context.Context) (uint64, error) {
		return defaultPChainHeight, nil
	}
	valState.GetValidatorSetF = func(context.Context, uint64, ids.ID) (map[ids.NodeID]*validators.GetValidatorOutput, error) {
		return map[ids.NodeID]*validators.GetValidatorOutput{
			{1}: {
				NodeID: ids.NodeID{1},
				Weight: 100,
			},
		}, nil
	}

	tlsSigner, err := signer.NewTLSSigner(pTestCert)
	if err != nil {
		t.Fatalf("failed to initialize proposerVM with %s", err)
	}

	ctx := snow.DefaultContextTest()
	ctx.NodeID = ids.NodeIDFromCert(pTestCert.Leaf)
<<<<<<< HEAD
	ctx.StakingCertLeaf = pTestCert.Leaf
	ctx.StakingLeafSigner = &tlsSigner
=======
>>>>>>> e38a148b
	ctx.ValidatorState = valState

	dbManager := manager.NewMemDB(version.Semantic1_0_0)
	toEngine := make(chan common.Message, 1)
	var toScheduler chan<- common.Message

	coreVM.InitializeF = func(
		_ context.Context,
		_ *snow.Context,
		_ manager.Manager,
		_ []byte,
		_ []byte,
		_ []byte,
		toEngineChan chan<- common.Message,
		_ []*common.Fx,
		_ common.AppSender,
	) error {
		toScheduler = toEngineChan
		return nil
	}

	// make sure that DBs are compressed correctly
	err = proVM.Initialize(
		context.Background(),
		ctx,
		dbManager,
		nil,
		nil,
		nil,
		toEngine,
		nil,
		nil,
	)
	if err != nil {
		t.Fatalf("failed to initialize proposerVM with %s", err)
	}

	// Initialize shouldn't be called again
	coreVM.InitializeF = nil

	if err := proVM.SetState(context.Background(), snow.NormalOp); err != nil {
		t.Fatal(err)
	}

	if err := proVM.SetPreference(context.Background(), coreGenBlk.IDV); err != nil {
		t.Fatal(err)
	}

	// Make sure that passing a message works
	toScheduler <- common.PendingTxs
	<-toEngine

	// Notify the proposer VM of a new block on the inner block side
	toScheduler <- common.PendingTxs

	coreBlk := &snowman.TestBlock{
		TestDecidable: choices.TestDecidable{
			IDV:     ids.GenerateTestID(),
			StatusV: choices.Processing,
		},
		BytesV:     []byte{1},
		ParentV:    coreGenBlk.ID(),
		HeightV:    coreGenBlk.Height() + 1,
		TimestampV: coreGenBlk.Timestamp(),
	}
	statelessBlock, err := statelessblock.BuildUnsigned(
		coreGenBlk.ID(),
		coreBlk.Timestamp(),
		0,
		coreBlk.Bytes(),
	)
	if err != nil {
		t.Fatal(err)
	}

	coreVM.GetBlockF = func(_ context.Context, blkID ids.ID) (snowman.Block, error) {
		switch blkID {
		case coreGenBlk.ID():
			return coreGenBlk, nil
		case coreBlk.ID():
			return coreBlk, nil
		default:
			return nil, errUnknownBlock
		}
	}
	coreVM.ParseBlockF = func(_ context.Context, b []byte) (snowman.Block, error) {
		switch {
		case bytes.Equal(b, coreGenBlk.Bytes()):
			return coreGenBlk, nil
		case bytes.Equal(b, coreBlk.Bytes()):
			return coreBlk, nil
		default:
			return nil, errUnknownBlock
		}
	}

	proVM.Clock.Set(statelessBlock.Timestamp())

	parsedBlock, err := proVM.ParseBlock(context.Background(), statelessBlock.Bytes())
	if err != nil {
		t.Fatal(err)
	}

	if err := parsedBlock.Verify(context.Background()); err != nil {
		t.Fatal(err)
	}

	if err := proVM.SetPreference(context.Background(), parsedBlock.ID()); err != nil {
		t.Fatal(err)
	}

	coreVM.BuildBlockF = func(context.Context) (snowman.Block, error) {
		t.Fatal("unexpectedly called build block")
		panic("unexpectedly called build block")
	}

	// The first notification will be read from the consensus engine
	<-toEngine

	if _, err := proVM.BuildBlock(context.Background()); err == nil {
		t.Fatal("build block when the proposer window hasn't started")
	}

	proVM.Set(statelessBlock.Timestamp().Add(proposer.MaxDelay))
	proVM.Scheduler.SetBuildBlockTime(time.Now())

	// The engine should have been notified to attempt to build a block now that
	// the window has started again
	<-toEngine
}

type wrappedBlock struct {
	snowman.Block
	verified bool
}

func (b *wrappedBlock) Accept(ctx context.Context) error {
	if !b.verified {
		return errUnverifiedBlock
	}
	return b.Block.Accept(ctx)
}

func (b *wrappedBlock) Verify(ctx context.Context) error {
	if err := b.Block.Verify(ctx); err != nil {
		return err
	}
	b.verified = true
	return nil
}

func TestInnerBlockDeduplication(t *testing.T) {
	coreVM, _, proVM, coreGenBlk, _ := initTestProposerVM(t, time.Time{}, 0) // disable ProBlks

	coreBlk := &snowman.TestBlock{
		TestDecidable: choices.TestDecidable{
			IDV:     ids.GenerateTestID(),
			StatusV: choices.Processing,
		},
		BytesV:     []byte{1},
		ParentV:    coreGenBlk.ID(),
		HeightV:    coreGenBlk.Height() + 1,
		TimestampV: coreGenBlk.Timestamp(),
	}
	coreBlk0 := &wrappedBlock{
		Block: coreBlk,
	}
	coreBlk1 := &wrappedBlock{
		Block: coreBlk,
	}
	statelessBlock0, err := statelessblock.BuildUnsigned(
		coreGenBlk.ID(),
		coreBlk.Timestamp(),
		0,
		coreBlk.Bytes(),
	)
	if err != nil {
		t.Fatal(err)
	}
	statelessBlock1, err := statelessblock.BuildUnsigned(
		coreGenBlk.ID(),
		coreBlk.Timestamp(),
		1,
		coreBlk.Bytes(),
	)
	if err != nil {
		t.Fatal(err)
	}

	coreVM.GetBlockF = func(_ context.Context, blkID ids.ID) (snowman.Block, error) {
		switch blkID {
		case coreGenBlk.ID():
			return coreGenBlk, nil
		case coreBlk0.ID():
			return coreBlk0, nil
		default:
			return nil, errUnknownBlock
		}
	}
	coreVM.ParseBlockF = func(_ context.Context, b []byte) (snowman.Block, error) {
		switch {
		case bytes.Equal(b, coreGenBlk.Bytes()):
			return coreGenBlk, nil
		case bytes.Equal(b, coreBlk0.Bytes()):
			return coreBlk0, nil
		default:
			return nil, errUnknownBlock
		}
	}

	parsedBlock0, err := proVM.ParseBlock(context.Background(), statelessBlock0.Bytes())
	if err != nil {
		t.Fatal(err)
	}

	if err := parsedBlock0.Verify(context.Background()); err != nil {
		t.Fatal(err)
	}

	if err := proVM.SetPreference(context.Background(), parsedBlock0.ID()); err != nil {
		t.Fatal(err)
	}

	coreVM.GetBlockF = func(_ context.Context, blkID ids.ID) (snowman.Block, error) {
		switch blkID {
		case coreGenBlk.ID():
			return coreGenBlk, nil
		case coreBlk1.ID():
			return coreBlk1, nil
		default:
			return nil, errUnknownBlock
		}
	}
	coreVM.ParseBlockF = func(_ context.Context, b []byte) (snowman.Block, error) {
		switch {
		case bytes.Equal(b, coreGenBlk.Bytes()):
			return coreGenBlk, nil
		case bytes.Equal(b, coreBlk1.Bytes()):
			return coreBlk1, nil
		default:
			return nil, errUnknownBlock
		}
	}

	parsedBlock1, err := proVM.ParseBlock(context.Background(), statelessBlock1.Bytes())
	if err != nil {
		t.Fatal(err)
	}

	if err := parsedBlock1.Verify(context.Background()); err != nil {
		t.Fatal(err)
	}

	if err := proVM.SetPreference(context.Background(), parsedBlock1.ID()); err != nil {
		t.Fatal(err)
	}

	if err := parsedBlock1.Accept(context.Background()); err != nil {
		t.Fatal(err)
	}
}

func TestInnerVMRollback(t *testing.T) {
	coreGenBlk := &snowman.TestBlock{
		TestDecidable: choices.TestDecidable{
			IDV:     ids.GenerateTestID(),
			StatusV: choices.Accepted,
		},
		HeightV:    0,
		TimestampV: genesisTimestamp,
		BytesV:     []byte{0},
	}

	valState := &validators.TestState{
		T: t,
	}
	valState.GetCurrentHeightF = func(context.Context) (uint64, error) {
		return defaultPChainHeight, nil
	}
	valState.GetValidatorSetF = func(context.Context, uint64, ids.ID) (map[ids.NodeID]*validators.GetValidatorOutput, error) {
		return map[ids.NodeID]*validators.GetValidatorOutput{
			{1}: {
				NodeID: ids.NodeID{1},
				Weight: 100,
			},
		}, nil
	}

	coreVM := &block.TestVM{}
	coreVM.T = t

	coreVM.LastAcceptedF = func(context.Context) (ids.ID, error) {
		return coreGenBlk.ID(), nil
	}
	coreVM.GetBlockF = func(_ context.Context, blkID ids.ID) (snowman.Block, error) {
		switch blkID {
		case coreGenBlk.ID():
			return coreGenBlk, nil
		default:
			return nil, errUnknownBlock
		}
	}
	coreVM.ParseBlockF = func(_ context.Context, b []byte) (snowman.Block, error) {
		switch {
		case bytes.Equal(b, coreGenBlk.Bytes()):
			return coreGenBlk, nil
		default:
			return nil, errUnknownBlock
		}
	}

	tlsSigner, err := signer.NewTLSSigner(pTestCert)
	if err != nil {
		t.Fatalf("failed to initialize proposerVM with %s", err)
	}

	ctx := snow.DefaultContextTest()
	ctx.NodeID = ids.NodeIDFromCert(pTestCert.Leaf)
<<<<<<< HEAD
	ctx.StakingCertLeaf = pTestCert.Leaf
	ctx.StakingLeafSigner = &tlsSigner
=======
>>>>>>> e38a148b
	ctx.ValidatorState = valState

	coreVM.InitializeF = func(
		context.Context,
		*snow.Context,
		manager.Manager,
		[]byte,
		[]byte,
		[]byte,
		chan<- common.Message,
		[]*common.Fx,
		common.AppSender,
	) error {
		return nil
	}

	dbManager := manager.NewMemDB(version.Semantic1_0_0)

	proVM := New(
		coreVM,
<<<<<<< HEAD
		time.Time{}, // fork is active
		0,           // minimum P-Chain height
		DefaultMinBlockDelay,
		time.Time{}, // bls signing allowed
=======
		time.Time{},
		0,
		DefaultMinBlockDelay,
		pTestCert.PrivateKey.(crypto.Signer),
		pTestCert.Leaf,
>>>>>>> e38a148b
	)

	err = proVM.Initialize(
		context.Background(),
		ctx,
		dbManager,
		nil,
		nil,
		nil,
		nil,
		nil,
		nil,
	)
	if err != nil {
		t.Fatalf("failed to initialize proposerVM with %s", err)
	}

	if err := proVM.SetState(context.Background(), snow.NormalOp); err != nil {
		t.Fatal(err)
	}

	if err := proVM.SetPreference(context.Background(), coreGenBlk.IDV); err != nil {
		t.Fatal(err)
	}

	coreBlk := &snowman.TestBlock{
		TestDecidable: choices.TestDecidable{
			IDV:     ids.GenerateTestID(),
			StatusV: choices.Processing,
		},
		BytesV:     []byte{1},
		ParentV:    coreGenBlk.ID(),
		HeightV:    coreGenBlk.Height() + 1,
		TimestampV: coreGenBlk.Timestamp(),
	}
	statelessBlock, err := statelessblock.BuildUnsigned(
		coreGenBlk.ID(),
		coreBlk.Timestamp(),
		0,
		coreBlk.Bytes(),
	)
	if err != nil {
		t.Fatal(err)
	}

	coreVM.GetBlockF = func(_ context.Context, blkID ids.ID) (snowman.Block, error) {
		switch blkID {
		case coreGenBlk.ID():
			return coreGenBlk, nil
		case coreBlk.ID():
			return coreBlk, nil
		default:
			return nil, errUnknownBlock
		}
	}
	coreVM.ParseBlockF = func(_ context.Context, b []byte) (snowman.Block, error) {
		switch {
		case bytes.Equal(b, coreGenBlk.Bytes()):
			return coreGenBlk, nil
		case bytes.Equal(b, coreBlk.Bytes()):
			return coreBlk, nil
		default:
			return nil, errUnknownBlock
		}
	}

	proVM.Clock.Set(statelessBlock.Timestamp())

	parsedBlock, err := proVM.ParseBlock(context.Background(), statelessBlock.Bytes())
	if err != nil {
		t.Fatal(err)
	}

	if status := parsedBlock.Status(); status != choices.Processing {
		t.Fatalf("expected status to be %s but was %s", choices.Processing, status)
	}

	if err := parsedBlock.Verify(context.Background()); err != nil {
		t.Fatal(err)
	}

	if err := proVM.SetPreference(context.Background(), parsedBlock.ID()); err != nil {
		t.Fatal(err)
	}

	if err := parsedBlock.Accept(context.Background()); err != nil {
		t.Fatal(err)
	}

	fetchedBlock, err := proVM.GetBlock(context.Background(), parsedBlock.ID())
	if err != nil {
		t.Fatal(err)
	}

	if status := fetchedBlock.Status(); status != choices.Accepted {
		t.Fatalf("unexpected status %s. Expected %s", status, choices.Accepted)
	}

	// Restart the node and have the inner VM rollback state.

	coreBlk.StatusV = choices.Processing

	proVM = New(
		coreVM,
<<<<<<< HEAD
		time.Time{}, // fork is active
		0,           // minimum P-Chain height
		DefaultMinBlockDelay,
		time.Time{}, // bls signing allowed
=======
		time.Time{},
		0,
		DefaultMinBlockDelay,
		pTestCert.PrivateKey.(crypto.Signer),
		pTestCert.Leaf,
>>>>>>> e38a148b
	)

	err = proVM.Initialize(
		context.Background(),
		ctx,
		dbManager,
		nil,
		nil,
		nil,
		nil,
		nil,
		nil,
	)
	if err != nil {
		t.Fatalf("failed to initialize proposerVM with %s", err)
	}

	lastAcceptedID, err := proVM.LastAccepted(context.Background())
	if err != nil {
		t.Fatal(err)
	}

	if lastAcceptedID != coreGenBlk.IDV {
		t.Fatalf("failed to roll back the VM to the last accepted block")
	}

	parsedBlock, err = proVM.ParseBlock(context.Background(), statelessBlock.Bytes())
	if err != nil {
		t.Fatal(err)
	}

	if status := parsedBlock.Status(); status != choices.Processing {
		t.Fatalf("expected status to be %s but was %s", choices.Processing, status)
	}
}

func TestBuildBlockDuringWindow(t *testing.T) {
	coreVM, valState, proVM, coreGenBlk, _ := initTestProposerVM(t, time.Time{}, 0) // enable ProBlks

	valState.GetValidatorSetF = func(context.Context, uint64, ids.ID) (map[ids.NodeID]*validators.GetValidatorOutput, error) {
		return map[ids.NodeID]*validators.GetValidatorOutput{
			proVM.ctx.NodeID: {
				NodeID: proVM.ctx.NodeID,
				Weight: 10,
			},
		}, nil
	}

	coreBlk0 := &snowman.TestBlock{
		TestDecidable: choices.TestDecidable{
			IDV:     ids.GenerateTestID(),
			StatusV: choices.Processing,
		},
		BytesV:     []byte{1},
		ParentV:    coreGenBlk.ID(),
		HeightV:    coreGenBlk.Height() + 1,
		TimestampV: coreGenBlk.Timestamp(),
	}
	coreBlk1 := &snowman.TestBlock{
		TestDecidable: choices.TestDecidable{
			IDV:     ids.GenerateTestID(),
			StatusV: choices.Processing,
		},
		BytesV:     []byte{2},
		ParentV:    coreBlk0.ID(),
		HeightV:    coreBlk0.Height() + 1,
		TimestampV: coreBlk0.Timestamp(),
	}
	statelessBlock0, err := statelessblock.BuildUnsigned(
		coreGenBlk.ID(),
		coreBlk0.Timestamp(),
		0,
		coreBlk0.Bytes(),
	)
	if err != nil {
		t.Fatal(err)
	}

	coreVM.GetBlockF = func(_ context.Context, blkID ids.ID) (snowman.Block, error) {
		switch blkID {
		case coreGenBlk.ID():
			return coreGenBlk, nil
		case coreBlk0.ID():
			return coreBlk0, nil
		case coreBlk1.ID():
			return coreBlk1, nil
		default:
			return nil, errUnknownBlock
		}
	}
	coreVM.ParseBlockF = func(_ context.Context, b []byte) (snowman.Block, error) {
		switch {
		case bytes.Equal(b, coreGenBlk.Bytes()):
			return coreGenBlk, nil
		case bytes.Equal(b, coreBlk0.Bytes()):
			return coreBlk0, nil
		case bytes.Equal(b, coreBlk1.Bytes()):
			return coreBlk1, nil
		default:
			return nil, errUnknownBlock
		}
	}

	proVM.Clock.Set(statelessBlock0.Timestamp())

	statefulBlock0, err := proVM.ParseBlock(context.Background(), statelessBlock0.Bytes())
	if err != nil {
		t.Fatal(err)
	}

	if err := statefulBlock0.Verify(context.Background()); err != nil {
		t.Fatal(err)
	}

	if err := proVM.SetPreference(context.Background(), statefulBlock0.ID()); err != nil {
		t.Fatal(err)
	}

	coreVM.BuildBlockF = func(context.Context) (snowman.Block, error) {
		return coreBlk1, nil
	}

	statefulBlock1, err := proVM.BuildBlock(context.Background())
	if err != nil {
		t.Fatal(err)
	}

	if err := statefulBlock1.Verify(context.Background()); err != nil {
		t.Fatal(err)
	}

	if err := proVM.SetPreference(context.Background(), statefulBlock1.ID()); err != nil {
		t.Fatal(err)
	}

	if err := statefulBlock0.Accept(context.Background()); err != nil {
		t.Fatal(err)
	}

	if err := statefulBlock1.Accept(context.Background()); err != nil {
		t.Fatal(err)
	}
}

// Ensure that Accepting a PostForkBlock (A) containing core block (X) causes
// core block (Y) and (Z) to also be rejected.
//
//      G
//    /   \
// A(X)   B(Y)
//         |
//        C(Z)
func TestTwoForks_OneIsAccepted(t *testing.T) {
	forkTime := time.Unix(0, 0)
	coreVM, _, proVM, gBlock, _ := initTestProposerVM(t, forkTime, 0)

	// create pre-fork block X and post-fork block A
	xBlock := &snowman.TestBlock{
		TestDecidable: choices.TestDecidable{
			IDV:     ids.GenerateTestID(),
			StatusV: choices.Processing,
		},
		BytesV:     []byte{1},
		ParentV:    gBlock.ID(),
		HeightV:    gBlock.Height() + 1,
		TimestampV: gBlock.Timestamp(),
	}

	coreVM.BuildBlockF = func(context.Context) (snowman.Block, error) {
		return xBlock, nil
	}
	aBlock, err := proVM.BuildBlock(context.Background())
	if err != nil {
		t.Fatalf("proposerVM could not build block due to %s", err)
	}
	coreVM.BuildBlockF = nil
	if err := aBlock.Verify(context.Background()); err != nil {
		t.Fatalf("could not verify valid block due to %s", err)
	}

	// use a different way to construct pre-fork block Y and post-fork block B
	yBlock := &snowman.TestBlock{
		TestDecidable: choices.TestDecidable{
			IDV:     ids.GenerateTestID(),
			StatusV: choices.Processing,
		},
		BytesV:     []byte{2},
		ParentV:    gBlock.ID(),
		HeightV:    gBlock.Height() + 1,
		TimestampV: gBlock.Timestamp(),
	}

	ySlb, err := statelessblock.BuildUnsigned(
		gBlock.ID(),
		gBlock.Timestamp(),
		defaultPChainHeight,
		yBlock.Bytes(),
	)
	if err != nil {
		t.Fatalf("fail to manually build a block due to %s", err)
	}

	bBlock := postForkBlock{
		SignedBlock: ySlb,
		postForkCommonComponents: postForkCommonComponents{
			vm:       proVM,
			innerBlk: yBlock,
			status:   choices.Processing,
		},
	}

	if err := bBlock.Verify(context.Background()); err != nil {
		t.Fatalf("could not verify valid block due to %s", err)
	}

	// append Z/C to Y/B
	zBlock := &snowman.TestBlock{
		TestDecidable: choices.TestDecidable{
			IDV:     ids.GenerateTestID(),
			StatusV: choices.Processing,
		},
		BytesV:     []byte{3},
		ParentV:    yBlock.ID(),
		HeightV:    yBlock.Height() + 1,
		TimestampV: yBlock.Timestamp(),
	}

	coreVM.BuildBlockF = func(context.Context) (snowman.Block, error) {
		return zBlock, nil
	}
	if err := proVM.SetPreference(context.Background(), bBlock.ID()); err != nil {
		t.Fatal(err)
	}
	cBlock, err := proVM.BuildBlock(context.Background())
	if err != nil {
		t.Fatalf("proposerVM could not build block due to %s", err)
	}
	coreVM.BuildBlockF = nil

	if err := cBlock.Verify(context.Background()); err != nil {
		t.Fatalf("could not verify valid block due to %s", err)
	}

	if aBlock.Parent() != bBlock.Parent() ||
		zBlock.Parent() != yBlock.ID() ||
		cBlock.Parent() != bBlock.ID() {
		t.Fatal("inconsistent parent")
	}

	if yBlock.Status() == choices.Rejected {
		t.Fatal("yBlock should not be rejected")
	}

	// accept A
	if err := aBlock.Accept(context.Background()); err != nil {
		t.Fatalf("could not accept valid block due to %s", err)
	}

	if xBlock.Status() != choices.Accepted {
		t.Fatal("xBlock should be accepted because aBlock is accepted")
	}

	if yBlock.Status() != choices.Rejected {
		t.Fatal("yBlock should be rejected")
	}
	if zBlock.Status() != choices.Rejected {
		t.Fatal("zBlock should be rejected")
	}
}

func TestTooFarAdvanced(t *testing.T) {
	forkTime := time.Unix(0, 0)
	coreVM, _, proVM, gBlock, _ := initTestProposerVM(t, forkTime, 0)

	xBlock := &snowman.TestBlock{
		TestDecidable: choices.TestDecidable{
			IDV:     ids.GenerateTestID(),
			StatusV: choices.Processing,
		},
		BytesV:     []byte{1},
		ParentV:    gBlock.ID(),
		HeightV:    gBlock.Height() + 1,
		TimestampV: gBlock.Timestamp(),
	}

	yBlock := &snowman.TestBlock{
		TestDecidable: choices.TestDecidable{
			IDV:     ids.GenerateTestID(),
			StatusV: choices.Processing,
		},
		BytesV:     []byte{2},
		ParentV:    xBlock.ID(),
		HeightV:    xBlock.Height() + 1,
		TimestampV: xBlock.Timestamp(),
	}

	coreVM.BuildBlockF = func(context.Context) (snowman.Block, error) {
		return xBlock, nil
	}
	aBlock, err := proVM.BuildBlock(context.Background())
	if err != nil {
		t.Fatalf("proposerVM could not build block due to %s", err)
	}
	if err := aBlock.Verify(context.Background()); err != nil {
		t.Fatalf("could not verify valid block due to %s", err)
	}

	ySlb, err := statelessblock.BuildUnsigned(
		aBlock.ID(),
		aBlock.Timestamp().Add(maxSkew),
		defaultPChainHeight,
		yBlock.Bytes(),
	)
	if err != nil {
		t.Fatalf("fail to manually build a block due to %s", err)
	}

	bBlock := postForkBlock{
		SignedBlock: ySlb,
		postForkCommonComponents: postForkCommonComponents{
			vm:       proVM,
			innerBlk: yBlock,
			status:   choices.Processing,
		},
	}

	if err := bBlock.Verify(context.Background()); err != errProposerWindowNotStarted {
		t.Fatal("should have errored errProposerWindowNotStarted")
	}

	ySlb, err = statelessblock.BuildUnsigned(
		aBlock.ID(),
		aBlock.Timestamp().Add(proposer.MaxDelay),
		defaultPChainHeight,
		yBlock.Bytes(),
	)

	if err != nil {
		t.Fatalf("fail to manually build a block due to %s", err)
	}

	bBlock = postForkBlock{
		SignedBlock: ySlb,
		postForkCommonComponents: postForkCommonComponents{
			vm:       proVM,
			innerBlk: yBlock,
			status:   choices.Processing,
		},
	}

	if err := bBlock.Verify(context.Background()); err != errTimeTooAdvanced {
		t.Fatal("should have errored errTimeTooAdvanced")
	}
}

// Ensure that Accepting a PostForkOption (B) causes both the other option and
// the core block in the other option to be rejected.
//
//     G
//     |
//    A(X)
//   /====\
//  B(...) C(...)
//
// B(...) is B(X.opts[0])
// B(...) is C(X.opts[1])
func TestTwoOptions_OneIsAccepted(t *testing.T) {
	coreVM, _, proVM, coreGenBlk, _ := initTestProposerVM(t, time.Time{}, 0)
	proVM.Set(coreGenBlk.Timestamp())

	xBlockID := ids.GenerateTestID()
	xBlock := &TestOptionsBlock{
		TestBlock: snowman.TestBlock{
			TestDecidable: choices.TestDecidable{
				IDV:     xBlockID,
				StatusV: choices.Processing,
			},
			BytesV:     []byte{1},
			ParentV:    coreGenBlk.ID(),
			TimestampV: coreGenBlk.Timestamp(),
		},
		opts: [2]snowman.Block{
			&snowman.TestBlock{
				TestDecidable: choices.TestDecidable{
					IDV:     ids.GenerateTestID(),
					StatusV: choices.Processing,
				},
				BytesV:     []byte{2},
				ParentV:    xBlockID,
				TimestampV: coreGenBlk.Timestamp(),
			},
			&snowman.TestBlock{
				TestDecidable: choices.TestDecidable{
					IDV:     ids.GenerateTestID(),
					StatusV: choices.Processing,
				},
				BytesV:     []byte{3},
				ParentV:    xBlockID,
				TimestampV: coreGenBlk.Timestamp(),
			},
		},
	}

	coreVM.BuildBlockF = func(context.Context) (snowman.Block, error) {
		return xBlock, nil
	}
	aBlockIntf, err := proVM.BuildBlock(context.Background())
	if err != nil {
		t.Fatal("could not build post fork oracle block")
	}

	aBlock, ok := aBlockIntf.(*postForkBlock)
	if !ok {
		t.Fatal("expected post fork block")
	}

	opts, err := aBlock.Options(context.Background())
	if err != nil {
		t.Fatal("could not retrieve options from post fork oracle block")
	}

	if err := aBlock.Verify(context.Background()); err != nil {
		t.Fatal(err)
	}
	bBlock := opts[0]
	if err := bBlock.Verify(context.Background()); err != nil {
		t.Fatal(err)
	}
	cBlock := opts[1]
	if err := cBlock.Verify(context.Background()); err != nil {
		t.Fatal(err)
	}

	if err := aBlock.Accept(context.Background()); err != nil {
		t.Fatal(err)
	}

	if err := bBlock.Accept(context.Background()); err != nil {
		t.Fatal(err)
	}

	// the other pre-fork option should be rejected
	if xBlock.opts[1].Status() != choices.Rejected {
		t.Fatal("the pre-fork option block should have be rejected")
	}

	// the other post-fork option should also be rejected
	if err := cBlock.Reject(context.Background()); err != nil {
		t.Fatal("the post-fork option block should have be rejected")
	}

	if cBlock.Status() != choices.Rejected {
		t.Fatal("cBlock status should not be accepted")
	}
}

// Ensure that given the chance, built blocks will reference a lagged P-chain
// height.
func TestLaggedPChainHeight(t *testing.T) {
	require := require.New(t)

	coreVM, _, proVM, coreGenBlk, _ := initTestProposerVM(t, time.Time{}, 0)
	proVM.Set(coreGenBlk.Timestamp())

	innerBlock := &snowman.TestBlock{
		TestDecidable: choices.TestDecidable{
			IDV:     ids.GenerateTestID(),
			StatusV: choices.Processing,
		},
		BytesV:     []byte{1},
		ParentV:    coreGenBlk.ID(),
		TimestampV: coreGenBlk.Timestamp(),
	}

	coreVM.BuildBlockF = func(context.Context) (snowman.Block, error) {
		return innerBlock, nil
	}
	blockIntf, err := proVM.BuildBlock(context.Background())
	require.NoError(err)

	block, ok := blockIntf.(*postForkBlock)
	require.True(ok, "expected post fork block")

	pChainHeight := block.PChainHeight()
	require.Equal(pChainHeight, coreGenBlk.Height())
}

// Ensure that rejecting a block does not modify the accepted block ID for the
// rejected height.
func TestRejectedHeightNotIndexed(t *testing.T) {
	require := require.New(t)

	coreGenBlk := &snowman.TestBlock{
		TestDecidable: choices.TestDecidable{
			IDV:     ids.GenerateTestID(),
			StatusV: choices.Accepted,
		},
		HeightV:    0,
		TimestampV: genesisTimestamp,
		BytesV:     []byte{0},
	}

	coreHeights := []ids.ID{coreGenBlk.ID()}

	initialState := []byte("genesis state")
	coreVM := &struct {
		block.TestVM
		block.TestHeightIndexedVM
	}{
		TestVM: block.TestVM{
			TestVM: common.TestVM{
				T: t,
			},
		},
		TestHeightIndexedVM: block.TestHeightIndexedVM{
			T: t,
			VerifyHeightIndexF: func(context.Context) error {
				return nil
			},
			GetBlockIDAtHeightF: func(_ context.Context, height uint64) (ids.ID, error) {
				if height >= uint64(len(coreHeights)) {
					return ids.ID{}, errTooHigh
				}
				return coreHeights[height], nil
			},
		},
	}

	coreVM.InitializeF = func(context.Context, *snow.Context, manager.Manager,
		[]byte, []byte, []byte, chan<- common.Message,
		[]*common.Fx, common.AppSender,
	) error {
		return nil
	}
	coreVM.LastAcceptedF = func(context.Context) (ids.ID, error) {
		return coreGenBlk.ID(), nil
	}
	coreVM.GetBlockF = func(_ context.Context, blkID ids.ID) (snowman.Block, error) {
		switch {
		case blkID == coreGenBlk.ID():
			return coreGenBlk, nil
		default:
			return nil, errUnknownBlock
		}
	}
	coreVM.ParseBlockF = func(_ context.Context, b []byte) (snowman.Block, error) {
		switch {
		case bytes.Equal(b, coreGenBlk.Bytes()):
			return coreGenBlk, nil
		default:
			return nil, errUnknownBlock
		}
	}

	proVM := New(
		coreVM,
<<<<<<< HEAD
		time.Time{}, // fork is active
		0,           // minimum P-Chain height
		DefaultMinBlockDelay,
		time.Time{}, // bls signing allowed
=======
		time.Time{},
		0,
		DefaultMinBlockDelay,
		pTestCert.PrivateKey.(crypto.Signer),
		pTestCert.Leaf,
>>>>>>> e38a148b
	)

	valState := &validators.TestState{
		T: t,
	}
	valState.GetMinimumHeightF = func(context.Context) (uint64, error) {
		return coreGenBlk.HeightV, nil
	}
	valState.GetCurrentHeightF = func(context.Context) (uint64, error) {
		return defaultPChainHeight, nil
	}
	valState.GetValidatorSetF = func(context.Context, uint64, ids.ID) (map[ids.NodeID]*validators.GetValidatorOutput, error) {
		return map[ids.NodeID]*validators.GetValidatorOutput{
			proVM.ctx.NodeID: {
				NodeID: proVM.ctx.NodeID,
				Weight: 10,
			},
			{1}: {
				NodeID: ids.NodeID{1},
				Weight: 5,
			},
			{2}: {
				NodeID: ids.NodeID{2},
				Weight: 6,
			},
			{3}: {
				NodeID: ids.NodeID{3},
				Weight: 7,
			},
		}, nil
	}

	tlsSigner, err := signer.NewTLSSigner(pTestCert)
	if err != nil {
		t.Fatalf("failed to initialize proposerVM with %s", err)
	}

	ctx := snow.DefaultContextTest()
	ctx.NodeID = ids.NodeIDFromCert(pTestCert.Leaf)
<<<<<<< HEAD
	ctx.StakingCertLeaf = pTestCert.Leaf
	ctx.StakingLeafSigner = &tlsSigner
=======
>>>>>>> e38a148b
	ctx.ValidatorState = valState

	dummyDBManager := manager.NewMemDB(version.Semantic1_0_0)
	// make sure that DBs are compressed correctly
	dummyDBManager = dummyDBManager.NewPrefixDBManager([]byte{})
	err = proVM.Initialize(
		context.Background(),
		ctx,
		dummyDBManager,
		initialState,
		nil,
		nil,
		nil,
		nil,
		nil,
	)
	require.NoError(err)

	// Initialize shouldn't be called again
	coreVM.InitializeF = nil

	err = proVM.SetState(context.Background(), snow.NormalOp)
	require.NoError(err)

	err = proVM.SetPreference(context.Background(), coreGenBlk.IDV)
	require.NoError(err)

	ctx.Lock.Lock()
	for proVM.VerifyHeightIndex(context.Background()) != nil {
		ctx.Lock.Unlock()
		time.Sleep(time.Millisecond)
		ctx.Lock.Lock()
	}
	ctx.Lock.Unlock()

	// create inner block X and outer block A
	xBlock := &snowman.TestBlock{
		TestDecidable: choices.TestDecidable{
			IDV:     ids.GenerateTestID(),
			StatusV: choices.Processing,
		},
		BytesV:     []byte{1},
		ParentV:    coreGenBlk.ID(),
		HeightV:    coreGenBlk.Height() + 1,
		TimestampV: coreGenBlk.Timestamp(),
	}

	coreVM.BuildBlockF = func(context.Context) (snowman.Block, error) {
		return xBlock, nil
	}
	aBlock, err := proVM.BuildBlock(context.Background())
	require.NoError(err)

	coreVM.BuildBlockF = nil
	err = aBlock.Verify(context.Background())
	require.NoError(err)

	// use a different way to construct inner block Y and outer block B
	yBlock := &snowman.TestBlock{
		TestDecidable: choices.TestDecidable{
			IDV:     ids.GenerateTestID(),
			StatusV: choices.Processing,
		},
		BytesV:     []byte{2},
		ParentV:    coreGenBlk.ID(),
		HeightV:    coreGenBlk.Height() + 1,
		TimestampV: coreGenBlk.Timestamp(),
	}

	ySlb, err := statelessblock.BuildUnsigned(
		coreGenBlk.ID(),
		coreGenBlk.Timestamp(),
		defaultPChainHeight,
		yBlock.Bytes(),
	)
	require.NoError(err)

	bBlock := postForkBlock{
		SignedBlock: ySlb,
		postForkCommonComponents: postForkCommonComponents{
			vm:       proVM,
			innerBlk: yBlock,
			status:   choices.Processing,
		},
	}

	err = bBlock.Verify(context.Background())
	require.NoError(err)

	// accept A
	err = aBlock.Accept(context.Background())
	require.NoError(err)
	coreHeights = append(coreHeights, xBlock.ID())

	blkID, err := proVM.GetBlockIDAtHeight(context.Background(), aBlock.Height())
	require.NoError(err)
	require.Equal(aBlock.ID(), blkID)

	// reject B
	err = bBlock.Reject(context.Background())
	require.NoError(err)

	blkID, err = proVM.GetBlockIDAtHeight(context.Background(), aBlock.Height())
	require.NoError(err)
	require.Equal(aBlock.ID(), blkID)
}

// Ensure that rejecting an option block does not modify the accepted block ID
// for the rejected height.
func TestRejectedOptionHeightNotIndexed(t *testing.T) {
	require := require.New(t)

	coreGenBlk := &snowman.TestBlock{
		TestDecidable: choices.TestDecidable{
			IDV:     ids.GenerateTestID(),
			StatusV: choices.Accepted,
		},
		HeightV:    0,
		TimestampV: genesisTimestamp,
		BytesV:     []byte{0},
	}

	coreHeights := []ids.ID{coreGenBlk.ID()}

	initialState := []byte("genesis state")
	coreVM := &struct {
		block.TestVM
		block.TestHeightIndexedVM
	}{
		TestVM: block.TestVM{
			TestVM: common.TestVM{
				T: t,
			},
		},
		TestHeightIndexedVM: block.TestHeightIndexedVM{
			T: t,
			VerifyHeightIndexF: func(context.Context) error {
				return nil
			},
			GetBlockIDAtHeightF: func(_ context.Context, height uint64) (ids.ID, error) {
				if height >= uint64(len(coreHeights)) {
					return ids.ID{}, errTooHigh
				}
				return coreHeights[height], nil
			},
		},
	}

	coreVM.InitializeF = func(context.Context, *snow.Context, manager.Manager,
		[]byte, []byte, []byte, chan<- common.Message,
		[]*common.Fx, common.AppSender,
	) error {
		return nil
	}
	coreVM.LastAcceptedF = func(context.Context) (ids.ID, error) {
		return coreGenBlk.ID(), nil
	}
	coreVM.GetBlockF = func(_ context.Context, blkID ids.ID) (snowman.Block, error) {
		switch {
		case blkID == coreGenBlk.ID():
			return coreGenBlk, nil
		default:
			return nil, errUnknownBlock
		}
	}
	coreVM.ParseBlockF = func(_ context.Context, b []byte) (snowman.Block, error) {
		switch {
		case bytes.Equal(b, coreGenBlk.Bytes()):
			return coreGenBlk, nil
		default:
			return nil, errUnknownBlock
		}
	}

	proVM := New(
		coreVM,
<<<<<<< HEAD
		time.Time{}, // fork is active
		0,           // minimum P-Chain height
		DefaultMinBlockDelay,
		time.Time{}, // bls signing allowed
=======
		time.Time{},
		0,
		DefaultMinBlockDelay,
		pTestCert.PrivateKey.(crypto.Signer),
		pTestCert.Leaf,
>>>>>>> e38a148b
	)

	valState := &validators.TestState{
		T: t,
	}
	valState.GetMinimumHeightF = func(context.Context) (uint64, error) {
		return coreGenBlk.HeightV, nil
	}
	valState.GetCurrentHeightF = func(context.Context) (uint64, error) {
		return defaultPChainHeight, nil
	}
	valState.GetValidatorSetF = func(context.Context, uint64, ids.ID) (map[ids.NodeID]*validators.GetValidatorOutput, error) {
		return map[ids.NodeID]*validators.GetValidatorOutput{
			proVM.ctx.NodeID: {
				NodeID: proVM.ctx.NodeID,
				Weight: 10,
			},
			{1}: {
				NodeID: ids.NodeID{1},
				Weight: 5,
			},
			{2}: {
				NodeID: ids.NodeID{2},
				Weight: 6,
			},
			{3}: {
				NodeID: ids.NodeID{3},
				Weight: 7,
			},
		}, nil
	}

	tlsSigner, err := signer.NewTLSSigner(pTestCert)
	if err != nil {
		t.Fatalf("failed to initialize proposerVM with %s", err)
	}

	ctx := snow.DefaultContextTest()
	ctx.NodeID = ids.NodeIDFromCert(pTestCert.Leaf)
<<<<<<< HEAD
	ctx.StakingCertLeaf = pTestCert.Leaf
	ctx.StakingLeafSigner = &tlsSigner
=======
>>>>>>> e38a148b
	ctx.ValidatorState = valState

	dummyDBManager := manager.NewMemDB(version.Semantic1_0_0)
	// make sure that DBs are compressed correctly
	dummyDBManager = dummyDBManager.NewPrefixDBManager([]byte{})
	err = proVM.Initialize(
		context.Background(),
		ctx,
		dummyDBManager,
		initialState,
		nil,
		nil,
		nil,
		nil,
		nil,
	)
	require.NoError(err)

	// Initialize shouldn't be called again
	coreVM.InitializeF = nil

	err = proVM.SetState(context.Background(), snow.NormalOp)
	require.NoError(err)

	err = proVM.SetPreference(context.Background(), coreGenBlk.IDV)
	require.NoError(err)

	ctx.Lock.Lock()
	for proVM.VerifyHeightIndex(context.Background()) != nil {
		ctx.Lock.Unlock()
		time.Sleep(time.Millisecond)
		ctx.Lock.Lock()
	}
	ctx.Lock.Unlock()

	xBlockID := ids.GenerateTestID()
	xBlock := &TestOptionsBlock{
		TestBlock: snowman.TestBlock{
			TestDecidable: choices.TestDecidable{
				IDV:     xBlockID,
				StatusV: choices.Processing,
			},
			BytesV:     []byte{1},
			ParentV:    coreGenBlk.ID(),
			TimestampV: coreGenBlk.Timestamp(),
		},
		opts: [2]snowman.Block{
			&snowman.TestBlock{
				TestDecidable: choices.TestDecidable{
					IDV:     ids.GenerateTestID(),
					StatusV: choices.Processing,
				},
				BytesV:     []byte{2},
				ParentV:    xBlockID,
				TimestampV: coreGenBlk.Timestamp(),
			},
			&snowman.TestBlock{
				TestDecidable: choices.TestDecidable{
					IDV:     ids.GenerateTestID(),
					StatusV: choices.Processing,
				},
				BytesV:     []byte{3},
				ParentV:    xBlockID,
				TimestampV: coreGenBlk.Timestamp(),
			},
		},
	}

	coreVM.BuildBlockF = func(context.Context) (snowman.Block, error) {
		return xBlock, nil
	}
	aBlockIntf, err := proVM.BuildBlock(context.Background())
	require.NoError(err)

	aBlock, ok := aBlockIntf.(*postForkBlock)
	require.True(ok)

	opts, err := aBlock.Options(context.Background())
	require.NoError(err)

	err = aBlock.Verify(context.Background())
	require.NoError(err)

	bBlock := opts[0]
	err = bBlock.Verify(context.Background())
	require.NoError(err)

	cBlock := opts[1]
	err = cBlock.Verify(context.Background())
	require.NoError(err)

	// accept A
	err = aBlock.Accept(context.Background())
	require.NoError(err)
	coreHeights = append(coreHeights, xBlock.ID())

	blkID, err := proVM.GetBlockIDAtHeight(context.Background(), aBlock.Height())
	require.NoError(err)
	require.Equal(aBlock.ID(), blkID)

	// accept B
	err = bBlock.Accept(context.Background())
	require.NoError(err)
	coreHeights = append(coreHeights, xBlock.opts[0].ID())

	blkID, err = proVM.GetBlockIDAtHeight(context.Background(), bBlock.Height())
	require.NoError(err)
	require.Equal(bBlock.ID(), blkID)

	// reject C
	err = cBlock.Reject(context.Background())
	require.NoError(err)

	blkID, err = proVM.GetBlockIDAtHeight(context.Background(), cBlock.Height())
	require.NoError(err)
	require.Equal(bBlock.ID(), blkID)
}

func TestVMInnerBlkCache(t *testing.T) {
	require := require.New(t)
	ctrl := gomock.NewController(t)
	defer ctrl.Finish()

	// Create a VM
	innerVM := mocks.NewMockChainVM(ctrl)
	vm := New(
		innerVM,
		time.Time{}, // fork is active
		0,           // minimum P-Chain height
		DefaultMinBlockDelay,
<<<<<<< HEAD
		time.Time{}, // bls signing allowed
=======
		pTestCert.PrivateKey.(crypto.Signer),
		pTestCert.Leaf,
>>>>>>> e38a148b
	)

	dummyDBManager := manager.NewMemDB(version.Semantic1_0_0)
	// make sure that DBs are compressed correctly
	dummyDBManager = dummyDBManager.NewPrefixDBManager([]byte{})

	innerVM.EXPECT().Initialize(
		gomock.Any(),
		gomock.Any(),
		gomock.Any(),
		gomock.Any(),
		gomock.Any(),
		gomock.Any(),
		gomock.Any(),
		gomock.Any(),
		gomock.Any(),
	).Return(nil)

	tlsSigner, err := signer.NewTLSSigner(pTestCert)
	if err != nil {
		t.Fatalf("failed to initialize proposerVM with %s", err)
	}

	ctx := snow.DefaultContextTest()
	ctx.NodeID = ids.NodeIDFromCert(pTestCert.Leaf)
<<<<<<< HEAD
	ctx.StakingCertLeaf = pTestCert.Leaf
	ctx.StakingLeafSigner = &tlsSigner
=======
>>>>>>> e38a148b

	err = vm.Initialize(
		context.Background(),
		ctx,
		dummyDBManager,
		nil,
		nil,
		nil,
		nil,
		nil,
		nil,
	)
	require.NoError(err)
	state := state.NewMockState(ctrl) // mock state
	vm.State = state

	// Create a block near the tip (0).
	blkNearTipInnerBytes := []byte{1}
<<<<<<< HEAD
	blkNearTip, err := statelessblock.BuildCertSigned(
		ids.GenerateTestID(),     // parent
		time.Time{},              // timestamp
		1,                        // pChainHeight,
		vm.ctx.StakingCertLeaf,   // cert
		blkNearTipInnerBytes,     // inner blk bytes
		vm.ctx.ChainID,           // chain ID
		vm.ctx.StakingLeafSigner, // key
=======
	blkNearTip, err := statelessblock.Build(
		ids.GenerateTestID(), // parent
		time.Time{},          // timestamp
		1,                    // pChainHeight,
		vm.stakingCertLeaf,   // cert
		blkNearTipInnerBytes, // inner blk bytes
		vm.ctx.ChainID,       // chain ID
		vm.stakingLeafSigner, // key
>>>>>>> e38a148b
	)
	require.NoError(err)

	// Parse a block.
	// Not in the VM's state so need to parse it.
	state.EXPECT().GetBlock(blkNearTip.ID()).Return(blkNearTip, choices.Accepted, nil).Times(2)
	// We will ask the inner VM to parse.
	mockInnerBlkNearTip := snowman.NewMockBlock(ctrl)
	mockInnerBlkNearTip.EXPECT().Height().Return(uint64(1)).Times(2)
	innerVM.EXPECT().ParseBlock(gomock.Any(), blkNearTipInnerBytes).Return(mockInnerBlkNearTip, nil).Times(2)
	_, err = vm.ParseBlock(context.Background(), blkNearTip.Bytes())
	require.NoError(err)

	// Block should now be in cache because it's a post-fork block
	// and close to the tip.
	gotBlk, ok := vm.innerBlkCache.Get(blkNearTip.ID())
	require.True(ok)
	require.Equal(mockInnerBlkNearTip, gotBlk)
	require.EqualValues(0, vm.lastAcceptedHeight)

	// Clear the cache
	vm.innerBlkCache.Flush()

	// Advance the tip height
	vm.lastAcceptedHeight = innerBlkCacheSize + 1

	// Parse the block again. This time it shouldn't be cached
	// because it's not close to the tip.
	_, err = vm.ParseBlock(context.Background(), blkNearTip.Bytes())
	require.NoError(err)

	_, ok = vm.innerBlkCache.Get(blkNearTip.ID())
	require.False(ok)
}

func TestVMInnerBlkCacheDeduplicationRegression(t *testing.T) {
	require := require.New(t)
	forkTime := time.Unix(0, 0)
	coreVM, _, proVM, gBlock, _ := initTestProposerVM(t, forkTime, 0)

	// create pre-fork block X and post-fork block A
	xBlock := &snowman.TestBlock{
		TestDecidable: choices.TestDecidable{
			IDV:     ids.GenerateTestID(),
			StatusV: choices.Processing,
		},
		BytesV:     []byte{1},
		ParentV:    gBlock.ID(),
		HeightV:    gBlock.Height() + 1,
		TimestampV: gBlock.Timestamp(),
	}

	coreVM.BuildBlockF = func(context.Context) (snowman.Block, error) {
		return xBlock, nil
	}
	aBlock, err := proVM.BuildBlock(context.Background())
	require.NoError(err)
	coreVM.BuildBlockF = nil

	bStatelessBlock, err := statelessblock.BuildUnsigned(
		gBlock.ID(),
		gBlock.Timestamp(),
		defaultPChainHeight,
		xBlock.Bytes(),
	)
	require.NoError(err)

	xBlockCopy := &snowman.TestBlock{
		TestDecidable: choices.TestDecidable{
			IDV:     xBlock.IDV,
			StatusV: choices.Processing,
		},
		BytesV:     []byte{1},
		ParentV:    gBlock.ID(),
		HeightV:    gBlock.Height() + 1,
		TimestampV: gBlock.Timestamp(),
	}
	coreVM.ParseBlockF = func(context.Context, []byte) (snowman.Block, error) {
		return xBlockCopy, nil
	}

	bBlockBytes := bStatelessBlock.Bytes()
	bBlock, err := proVM.ParseBlock(context.Background(), bBlockBytes)
	require.NoError(err)

	err = aBlock.Verify(context.Background())
	require.NoError(err)

	err = bBlock.Verify(context.Background())
	require.NoError(err)

	err = aBlock.Accept(context.Background())
	require.NoError(err)

	err = bBlock.Reject(context.Background())
	require.NoError(err)

	require.Equal(
		choices.Accepted,
		aBlock.(*postForkBlock).innerBlk.Status(),
	)

	require.Equal(
		choices.Accepted,
		bBlock.(*postForkBlock).innerBlk.Status(),
	)

	xBlockIntf, ok := proVM.innerBlkCache.Get(bBlock.ID())
	require.True(ok)
	cachedXBlock := xBlockIntf.(snowman.Block)
	require.Equal(
		choices.Accepted,
		cachedXBlock.Status(),
	)
}

type blockWithVerifyContext struct {
	*snowman.MockBlock
	*mocks.MockWithVerifyContext
}

// Ensures that we call [VerifyWithContext] rather than [Verify] on blocks that
// implement [block.WithVerifyContext] and that returns true for
// [ShouldVerifyWithContext].
func TestVM_VerifyBlockWithContext(t *testing.T) {
	require := require.New(t)
	ctrl := gomock.NewController(t)
	defer ctrl.Finish()

	// Create a VM
	innerVM := mocks.NewMockChainVM(ctrl)
	vm := New(
		innerVM,
		time.Time{}, // fork is active
		0,           // minimum P-Chain height
		DefaultMinBlockDelay,
<<<<<<< HEAD
		mockable.MaxTime, // bls signing allowed
=======
		pTestCert.PrivateKey.(crypto.Signer),
		pTestCert.Leaf,
>>>>>>> e38a148b
	)

	dummyDBManager := manager.NewMemDB(version.Semantic1_0_0)
	// make sure that DBs are compressed correctly
	dummyDBManager = dummyDBManager.NewPrefixDBManager([]byte{})

	innerVM.EXPECT().Initialize(
		gomock.Any(),
		gomock.Any(),
		gomock.Any(),
		gomock.Any(),
		gomock.Any(),
		gomock.Any(),
		gomock.Any(),
		gomock.Any(),
		gomock.Any(),
	).Return(nil)

	tlsSigner, err := signer.NewTLSSigner(pTestCert)
	if err != nil {
		t.Fatalf("failed to initialize proposerVM with %s", err)
	}

	snowCtx := snow.DefaultContextTest()
	snowCtx.NodeID = ids.NodeIDFromCert(pTestCert.Leaf)
<<<<<<< HEAD
	snowCtx.StakingCertLeaf = pTestCert.Leaf
	snowCtx.StakingLeafSigner = &tlsSigner
=======
>>>>>>> e38a148b

	err = vm.Initialize(
		context.Background(),
		snowCtx,
		dummyDBManager,
		nil,
		nil,
		nil,
		nil,
		nil,
		nil,
	)
	require.NoError(err)

	{
		pChainHeight := uint64(0)
		innerBlk := blockWithVerifyContext{
			MockBlock:             snowman.NewMockBlock(ctrl),
			MockWithVerifyContext: mocks.NewMockWithVerifyContext(ctrl),
		}
		innerBlk.MockWithVerifyContext.EXPECT().ShouldVerifyWithContext(gomock.Any()).Return(true, nil).Times(2)
		innerBlk.MockWithVerifyContext.EXPECT().VerifyWithContext(context.Background(),
			&block.Context{
				PChainHeight: pChainHeight,
			},
		).Return(nil)
		innerBlk.MockBlock.EXPECT().Parent().Return(ids.GenerateTestID()).AnyTimes()
		innerBlk.MockBlock.EXPECT().ID().Return(ids.GenerateTestID()).AnyTimes()

		blk := NewMockPostForkBlock(ctrl)
		blk.EXPECT().getInnerBlk().Return(innerBlk).AnyTimes()
		blkID := ids.GenerateTestID()
		blk.EXPECT().ID().Return(blkID).AnyTimes()

		err = vm.verifyAndRecordInnerBlk(
			context.Background(),
			&block.Context{
				PChainHeight: pChainHeight,
			},
			blk,
		)
		require.NoError(err)

		// Call VerifyWithContext again but with a different P-Chain height
		blk.EXPECT().setInnerBlk(innerBlk).AnyTimes()
		pChainHeight++
		innerBlk.MockWithVerifyContext.EXPECT().VerifyWithContext(context.Background(),
			&block.Context{
				PChainHeight: pChainHeight,
			},
		).Return(nil)

		err = vm.verifyAndRecordInnerBlk(
			context.Background(),
			&block.Context{
				PChainHeight: pChainHeight,
			},
			blk,
		)
		require.NoError(err)
	}

	{
		// Ensure we call Verify on a block that returns
		// false for ShouldVerifyWithContext
		innerBlk := blockWithVerifyContext{
			MockBlock:             snowman.NewMockBlock(ctrl),
			MockWithVerifyContext: mocks.NewMockWithVerifyContext(ctrl),
		}
		innerBlk.MockWithVerifyContext.EXPECT().ShouldVerifyWithContext(gomock.Any()).Return(false, nil)
		innerBlk.MockBlock.EXPECT().Verify(gomock.Any()).Return(nil)
		innerBlk.MockBlock.EXPECT().Parent().Return(ids.GenerateTestID()).AnyTimes()
		innerBlk.MockBlock.EXPECT().ID().Return(ids.GenerateTestID()).AnyTimes()
		blk := NewMockPostForkBlock(ctrl)
		blk.EXPECT().getInnerBlk().Return(innerBlk).AnyTimes()
		blkID := ids.GenerateTestID()
		blk.EXPECT().ID().Return(blkID).AnyTimes()
		err = vm.verifyAndRecordInnerBlk(
			context.Background(),
			&block.Context{
				PChainHeight: 1,
			},
			blk,
		)
		require.NoError(err)
	}

	{
		// Ensure we call Verify on a block that doesn't have a valid context
		innerBlk := blockWithVerifyContext{
			MockBlock:             snowman.NewMockBlock(ctrl),
			MockWithVerifyContext: mocks.NewMockWithVerifyContext(ctrl),
		}
		innerBlk.MockBlock.EXPECT().Verify(gomock.Any()).Return(nil)
		innerBlk.MockBlock.EXPECT().Parent().Return(ids.GenerateTestID()).AnyTimes()
		innerBlk.MockBlock.EXPECT().ID().Return(ids.GenerateTestID()).AnyTimes()
		blk := NewMockPostForkBlock(ctrl)
		blk.EXPECT().getInnerBlk().Return(innerBlk).AnyTimes()
		blkID := ids.GenerateTestID()
		blk.EXPECT().ID().Return(blkID).AnyTimes()
		err = vm.verifyAndRecordInnerBlk(context.Background(), nil, blk)
		require.NoError(err)
	}
}<|MERGE_RESOLUTION|>--- conflicted
+++ resolved
@@ -26,6 +26,7 @@
 	"github.com/ava-labs/avalanchego/snow/engine/snowman/block/mocks"
 	"github.com/ava-labs/avalanchego/snow/validators"
 	"github.com/ava-labs/avalanchego/staking"
+	"github.com/ava-labs/avalanchego/utils/crypto/bls"
 	"github.com/ava-labs/avalanchego/utils/timer/mockable"
 	"github.com/ava-labs/avalanchego/version"
 	"github.com/ava-labs/avalanchego/vms/proposervm/proposer"
@@ -130,18 +131,21 @@
 		}
 	}
 
-<<<<<<< HEAD
-	proVM := New(coreVM, proBlkStartTime, minPChainHeight, DefaultMinBlockDelay, proBlkStartTime)
-=======
+	tlsSigner, err := signer.NewTLSSigner(pTestCert)
+	if err != nil {
+		t.Fatalf("failed to initialize proposerVM with %s", err)
+	}
+
 	proVM := New(
 		coreVM,
-		proBlkStartTime,
-		minPChainHeight,
+		proBlkStartTime, // fork activation time
+		minPChainHeight, // minimum P-Chain height
 		DefaultMinBlockDelay,
-		pTestCert.PrivateKey.(crypto.Signer),
+		proBlkStartTime, // bls signing activation time
 		pTestCert.Leaf,
-	)
->>>>>>> e38a148b
+		&tlsSigner,
+		nil, // TODO ABENEGIA: make signer.NewBLSSigner(sk)
+	)
 
 	valState := &validators.TestState{
 		T: t,
@@ -173,18 +177,8 @@
 		}, nil
 	}
 
-	tlsSigner, err := signer.NewTLSSigner(pTestCert)
-	if err != nil {
-		t.Fatalf("failed to initialize proposerVM with %s", err)
-	}
-
 	ctx := snow.DefaultContextTest()
 	ctx.NodeID = ids.NodeIDFromCert(pTestCert.Leaf)
-<<<<<<< HEAD
-	ctx.StakingCertLeaf = pTestCert.Leaf
-	ctx.StakingLeafSigner = &tlsSigner
-=======
->>>>>>> e38a148b
 	ctx.ValidatorState = valState
 
 	dummyDBManager := manager.NewMemDB(version.Semantic1_0_0)
@@ -553,7 +547,7 @@
 		proVM.stakingCertLeaf,
 		innerBlk.Bytes(),
 		proVM.ctx.ChainID,
-		proVM.stakingLeafSigner,
+		proVM.tlsSigner,
 	)
 	if err != nil {
 		t.Fatal("could not build stateless block")
@@ -598,7 +592,7 @@
 		proVM.stakingCertLeaf,
 		innerBlk.Bytes(),
 		proVM.ctx.ChainID,
-		proVM.stakingLeafSigner,
+		proVM.tlsSigner,
 	)
 	if err != nil {
 		t.Fatal("could not build stateless block")
@@ -619,7 +613,7 @@
 		proVM.stakingCertLeaf,
 		innerBlk.Bytes(),
 		proVM.ctx.ChainID,
-		proVM.stakingLeafSigner,
+		proVM.tlsSigner,
 	)
 	if err != nil {
 		t.Fatal("could not build stateless block")
@@ -945,20 +939,25 @@
 		}
 	}
 
+	tlsSigner, err := signer.NewTLSSigner(pTestCert)
+	if err != nil {
+		t.Fatalf("failed to initialize proposerVM with %s", err)
+	}
+	sk, err := bls.NewSecretKey()
+	if err != nil {
+		t.Fatalf("failed to create bls private key with %s", err)
+	}
+	blsSigner := signer.NewBLSSigner(sk)
+
 	proVM := New(
 		coreVM,
-<<<<<<< HEAD
 		time.Time{}, // fork is active
 		0,           // minimum P-Chain height
 		DefaultMinBlockDelay,
 		time.Time{}, // bls signing allowed
-=======
-		time.Time{},
-		0,
-		DefaultMinBlockDelay,
-		pTestCert.PrivateKey.(crypto.Signer),
 		pTestCert.Leaf,
->>>>>>> e38a148b
+		&tlsSigner,
+		&blsSigner,
 	)
 
 	valState := &validators.TestState{
@@ -979,18 +978,8 @@
 		}, nil
 	}
 
-	tlsSigner, err := signer.NewTLSSigner(pTestCert)
-	if err != nil {
-		t.Fatalf("failed to initialize proposerVM with %s", err)
-	}
-
 	ctx := snow.DefaultContextTest()
 	ctx.NodeID = ids.NodeIDFromCert(pTestCert.Leaf)
-<<<<<<< HEAD
-	ctx.StakingCertLeaf = pTestCert.Leaf
-	ctx.StakingLeafSigner = &tlsSigner
-=======
->>>>>>> e38a148b
 	ctx.ValidatorState = valState
 
 	dbManager := manager.NewMemDB(version.Semantic1_0_0)
@@ -1302,18 +1291,8 @@
 		}
 	}
 
-	tlsSigner, err := signer.NewTLSSigner(pTestCert)
-	if err != nil {
-		t.Fatalf("failed to initialize proposerVM with %s", err)
-	}
-
 	ctx := snow.DefaultContextTest()
 	ctx.NodeID = ids.NodeIDFromCert(pTestCert.Leaf)
-<<<<<<< HEAD
-	ctx.StakingCertLeaf = pTestCert.Leaf
-	ctx.StakingLeafSigner = &tlsSigner
-=======
->>>>>>> e38a148b
 	ctx.ValidatorState = valState
 
 	coreVM.InitializeF = func(
@@ -1332,20 +1311,25 @@
 
 	dbManager := manager.NewMemDB(version.Semantic1_0_0)
 
+	tlsSigner, err := signer.NewTLSSigner(pTestCert)
+	if err != nil {
+		t.Fatalf("failed to initialize proposerVM with %s", err)
+	}
+	sk, err := bls.NewSecretKey()
+	if err != nil {
+		t.Fatalf("failed to create bls private key with %s", err)
+	}
+	blsSigner := signer.NewBLSSigner(sk)
+
 	proVM := New(
 		coreVM,
-<<<<<<< HEAD
 		time.Time{}, // fork is active
 		0,           // minimum P-Chain height
 		DefaultMinBlockDelay,
 		time.Time{}, // bls signing allowed
-=======
-		time.Time{},
-		0,
-		DefaultMinBlockDelay,
-		pTestCert.PrivateKey.(crypto.Signer),
 		pTestCert.Leaf,
->>>>>>> e38a148b
+		&tlsSigner,
+		&blsSigner,
 	)
 
 	err = proVM.Initialize(
@@ -1450,18 +1434,13 @@
 
 	proVM = New(
 		coreVM,
-<<<<<<< HEAD
 		time.Time{}, // fork is active
 		0,           // minimum P-Chain height
 		DefaultMinBlockDelay,
 		time.Time{}, // bls signing allowed
-=======
-		time.Time{},
-		0,
-		DefaultMinBlockDelay,
-		pTestCert.PrivateKey.(crypto.Signer),
 		pTestCert.Leaf,
->>>>>>> e38a148b
+		&tlsSigner,
+		&blsSigner,
 	)
 
 	err = proVM.Initialize(
@@ -2016,20 +1995,25 @@
 		}
 	}
 
+	tlsSigner, err := signer.NewTLSSigner(pTestCert)
+	if err != nil {
+		t.Fatalf("failed to initialize proposerVM with %s", err)
+	}
+	sk, err := bls.NewSecretKey()
+	if err != nil {
+		t.Fatalf("failed to create bls private key with %s", err)
+	}
+	blsSigner := signer.NewBLSSigner(sk)
+
 	proVM := New(
 		coreVM,
-<<<<<<< HEAD
 		time.Time{}, // fork is active
 		0,           // minimum P-Chain height
 		DefaultMinBlockDelay,
 		time.Time{}, // bls signing allowed
-=======
-		time.Time{},
-		0,
-		DefaultMinBlockDelay,
-		pTestCert.PrivateKey.(crypto.Signer),
 		pTestCert.Leaf,
->>>>>>> e38a148b
+		&tlsSigner,
+		&blsSigner,
 	)
 
 	valState := &validators.TestState{
@@ -2062,18 +2046,8 @@
 		}, nil
 	}
 
-	tlsSigner, err := signer.NewTLSSigner(pTestCert)
-	if err != nil {
-		t.Fatalf("failed to initialize proposerVM with %s", err)
-	}
-
 	ctx := snow.DefaultContextTest()
 	ctx.NodeID = ids.NodeIDFromCert(pTestCert.Leaf)
-<<<<<<< HEAD
-	ctx.StakingCertLeaf = pTestCert.Leaf
-	ctx.StakingLeafSigner = &tlsSigner
-=======
->>>>>>> e38a148b
 	ctx.ValidatorState = valState
 
 	dummyDBManager := manager.NewMemDB(version.Semantic1_0_0)
@@ -2248,20 +2222,25 @@
 		}
 	}
 
+	tlsSigner, err := signer.NewTLSSigner(pTestCert)
+	if err != nil {
+		t.Fatalf("failed to initialize proposerVM with %s", err)
+	}
+	sk, err := bls.NewSecretKey()
+	if err != nil {
+		t.Fatalf("failed to create bls private key with %s", err)
+	}
+	blsSigner := signer.NewBLSSigner(sk)
+
 	proVM := New(
 		coreVM,
-<<<<<<< HEAD
 		time.Time{}, // fork is active
 		0,           // minimum P-Chain height
 		DefaultMinBlockDelay,
 		time.Time{}, // bls signing allowed
-=======
-		time.Time{},
-		0,
-		DefaultMinBlockDelay,
-		pTestCert.PrivateKey.(crypto.Signer),
 		pTestCert.Leaf,
->>>>>>> e38a148b
+		&tlsSigner,
+		&blsSigner,
 	)
 
 	valState := &validators.TestState{
@@ -2294,18 +2273,8 @@
 		}, nil
 	}
 
-	tlsSigner, err := signer.NewTLSSigner(pTestCert)
-	if err != nil {
-		t.Fatalf("failed to initialize proposerVM with %s", err)
-	}
-
 	ctx := snow.DefaultContextTest()
 	ctx.NodeID = ids.NodeIDFromCert(pTestCert.Leaf)
-<<<<<<< HEAD
-	ctx.StakingCertLeaf = pTestCert.Leaf
-	ctx.StakingLeafSigner = &tlsSigner
-=======
->>>>>>> e38a148b
 	ctx.ValidatorState = valState
 
 	dummyDBManager := manager.NewMemDB(version.Semantic1_0_0)
@@ -2431,17 +2400,26 @@
 
 	// Create a VM
 	innerVM := mocks.NewMockChainVM(ctrl)
+
+	tlsSigner, err := signer.NewTLSSigner(pTestCert)
+	if err != nil {
+		t.Fatalf("failed to initialize proposerVM with %s", err)
+	}
+	sk, err := bls.NewSecretKey()
+	if err != nil {
+		t.Fatalf("failed to create bls private key with %s", err)
+	}
+	blsSigner := signer.NewBLSSigner(sk)
+
 	vm := New(
 		innerVM,
 		time.Time{}, // fork is active
 		0,           // minimum P-Chain height
 		DefaultMinBlockDelay,
-<<<<<<< HEAD
 		time.Time{}, // bls signing allowed
-=======
-		pTestCert.PrivateKey.(crypto.Signer),
 		pTestCert.Leaf,
->>>>>>> e38a148b
+		&tlsSigner,
+		&blsSigner,
 	)
 
 	dummyDBManager := manager.NewMemDB(version.Semantic1_0_0)
@@ -2460,18 +2438,8 @@
 		gomock.Any(),
 	).Return(nil)
 
-	tlsSigner, err := signer.NewTLSSigner(pTestCert)
-	if err != nil {
-		t.Fatalf("failed to initialize proposerVM with %s", err)
-	}
-
 	ctx := snow.DefaultContextTest()
 	ctx.NodeID = ids.NodeIDFromCert(pTestCert.Leaf)
-<<<<<<< HEAD
-	ctx.StakingCertLeaf = pTestCert.Leaf
-	ctx.StakingLeafSigner = &tlsSigner
-=======
->>>>>>> e38a148b
 
 	err = vm.Initialize(
 		context.Background(),
@@ -2490,25 +2458,14 @@
 
 	// Create a block near the tip (0).
 	blkNearTipInnerBytes := []byte{1}
-<<<<<<< HEAD
 	blkNearTip, err := statelessblock.BuildCertSigned(
-		ids.GenerateTestID(),     // parent
-		time.Time{},              // timestamp
-		1,                        // pChainHeight,
-		vm.ctx.StakingCertLeaf,   // cert
-		blkNearTipInnerBytes,     // inner blk bytes
-		vm.ctx.ChainID,           // chain ID
-		vm.ctx.StakingLeafSigner, // key
-=======
-	blkNearTip, err := statelessblock.Build(
 		ids.GenerateTestID(), // parent
 		time.Time{},          // timestamp
 		1,                    // pChainHeight,
 		vm.stakingCertLeaf,   // cert
 		blkNearTipInnerBytes, // inner blk bytes
 		vm.ctx.ChainID,       // chain ID
-		vm.stakingLeafSigner, // key
->>>>>>> e38a148b
+		vm.tlsSigner,         // key
 	)
 	require.NoError(err)
 
@@ -2640,17 +2597,26 @@
 
 	// Create a VM
 	innerVM := mocks.NewMockChainVM(ctrl)
+
+	tlsSigner, err := signer.NewTLSSigner(pTestCert)
+	if err != nil {
+		t.Fatalf("failed to initialize proposerVM with %s", err)
+	}
+	sk, err := bls.NewSecretKey()
+	if err != nil {
+		t.Fatalf("failed to create bls private key with %s", err)
+	}
+	blsSigner := signer.NewBLSSigner(sk)
+
 	vm := New(
 		innerVM,
 		time.Time{}, // fork is active
 		0,           // minimum P-Chain height
 		DefaultMinBlockDelay,
-<<<<<<< HEAD
-		mockable.MaxTime, // bls signing allowed
-=======
-		pTestCert.PrivateKey.(crypto.Signer),
+		time.Time{}, // bls signing allowed
 		pTestCert.Leaf,
->>>>>>> e38a148b
+		&tlsSigner,
+		&blsSigner,
 	)
 
 	dummyDBManager := manager.NewMemDB(version.Semantic1_0_0)
@@ -2669,18 +2635,8 @@
 		gomock.Any(),
 	).Return(nil)
 
-	tlsSigner, err := signer.NewTLSSigner(pTestCert)
-	if err != nil {
-		t.Fatalf("failed to initialize proposerVM with %s", err)
-	}
-
 	snowCtx := snow.DefaultContextTest()
 	snowCtx.NodeID = ids.NodeIDFromCert(pTestCert.Leaf)
-<<<<<<< HEAD
-	snowCtx.StakingCertLeaf = pTestCert.Leaf
-	snowCtx.StakingLeafSigner = &tlsSigner
-=======
->>>>>>> e38a148b
 
 	err = vm.Initialize(
 		context.Background(),
