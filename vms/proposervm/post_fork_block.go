// (c) 2021, Ava Labs, Inc. All rights reserved.
// See the file LICENSE for licensing terms.

package proposervm

import (
	"time"

	"github.com/ava-labs/avalanchego/snow/choices"
	"github.com/ava-labs/avalanchego/snow/consensus/snowman"
	"github.com/ava-labs/avalanchego/vms/components/missing"
	"github.com/ava-labs/avalanchego/vms/proposervm/block"
	"github.com/ava-labs/avalanchego/vms/proposervm/option"
)

var _ Block = &postForkBlock{}

// postForkBlock implements proposervm.Block
type postForkBlock struct {
	block.Block
	postForkCommonComponents
}

func (b *postForkBlock) Accept() error {
	b.status = choices.Accepted
	blkID := b.ID()
	if err := b.vm.State.SetLastAccepted(blkID); err != nil {
		return err
	}
	// Persist this block with its status
	if err := b.vm.storePostForkBlock(b); err != nil {
		return err
	}

	// mark the inner block as accepted and all conflicting inner blocks as rejected
	if err := b.vm.Tree.Accept(b.innerBlk); err != nil {
		return err
	}

	delete(b.vm.verifiedBlocks, blkID)
	return nil
}

func (b *postForkBlock) Reject() error {
	// We do not reject the inner block here because it
	// may be accepted later
	b.status = choices.Rejected
	// Persist this block with its status
	if err := b.vm.storePostForkBlock(b); err != nil {
		return err
	}

	delete(b.vm.verifiedBlocks, b.ID())
	return nil
}

func (b *postForkBlock) Status() choices.Status { return b.status }

// Return this block's parent, or a *missing.Block if
// we don't have the parent.
func (b *postForkBlock) Parent() snowman.Block {
	parentID := b.ParentID()
	res, err := b.vm.getBlock(parentID)
	if err != nil {
		return &missing.Block{BlkID: parentID}
	}
	return res
}

// If Verify() returns nil, Accept() or Reject() will eventually be called
// on [b] and [b.innerBlk]
func (b *postForkBlock) Verify() error {
	b.vm.ctx.Log.Debug("Snowman++ calling verify on %s", b.ID())

	parent, err := b.vm.getBlock(b.ParentID())
	if err != nil {
		return err
	}
	return parent.verifyPostForkChild(b)
}

// Return the two options for the block that follows [b]
func (b *postForkBlock) Options() ([2]snowman.Block, error) {
	innerOracleBlk, ok := b.innerBlk.(snowman.OracleBlock)
	if !ok {
		// [b]'s innerBlk isn't an oracle block
		return [2]snowman.Block{}, snowman.ErrNotOracle
	}

	// The inner block's child options
	innerOptions, err := innerOracleBlk.Options()
	if err != nil {
		return [2]snowman.Block{}, err
	}

	parentID := b.ID()
	outerOptions := [2]snowman.Block{}
	for i, innerOption := range innerOptions {
		// Wrap the inner block's child option
		statelessOuterOption, err := option.Build(
			parentID,
			innerOption.Bytes(),
		)
		if err != nil {
			return [2]snowman.Block{}, err
		}

		outerOption := &postForkOption{
			Option: statelessOuterOption,
			postForkCommonComponents: postForkCommonComponents{
				vm:       b.vm,
				innerBlk: innerOption,
				status:   innerOption.Status(),
			},
		}
		// Persist the wrapped child options
		if err := b.vm.storePostForkOption(outerOption); err != nil {
			return [2]snowman.Block{}, err
		}

		outerOptions[i] = outerOption
	}
	return outerOptions, nil
}

// A post-fork block can never have a pre-fork child
func (b *postForkBlock) verifyPreForkChild(child *preForkBlock) error {
	return errUnsignedChild
}

func (b *postForkBlock) verifyPostForkChild(child *postForkBlock) error {
	parentTimestamp := b.Timestamp()
	parentPChainHeight := b.PChainHeight()
	return b.postForkCommonComponents.Verify(
		parentTimestamp,
		parentPChainHeight,
		child,
	)
}

func (b *postForkBlock) verifyPostForkOption(child *postForkOption) error {
	if _, ok := b.innerBlk.(snowman.OracleBlock); !ok {
		b.vm.ctx.Log.Debug("post-fork option block's parent does not have an oracle parent")
		return errUnexpectedBlockType
	}

	// Make sure [b]'s inner block is the parent of [child]'s inner block
	expectedInnerParentID := b.innerBlk.ID()
	innerParent := child.innerBlk.Parent()
	innerParentID := innerParent.ID()
	if innerParentID != expectedInnerParentID {
		return errInnerParentMismatch
	}

	return child.innerBlk.Verify()
}

// Return the child (a *postForkBlock) of this block
func (b *postForkBlock) buildChild(innerBlock snowman.Block) (Block, error) {
	parentID := b.ID()
	parentTimestamp := b.Timestamp()
	// Child's timestamp is the later of now and this block's timestamp
	newTimestamp := b.vm.Time().Truncate(time.Second)
	if newTimestamp.Before(parentTimestamp) {
		newTimestamp = parentTimestamp
	}

	// The following [minTimestamp] check should be able to be removed, but this
	// is left here as a sanity check
	childHeight := innerBlock.Height()
	parentPChainHeight := b.PChainHeight()
	proposerID := b.vm.ctx.NodeID
	minDelay, err := b.vm.Windower.Delay(childHeight, parentPChainHeight, proposerID)
	if err != nil {
		return nil, err
	}

	minTimestamp := parentTimestamp.Add(minDelay)
	if newTimestamp.Before(minTimestamp) {
		// It's not our turn to propose a block yet
		b.vm.ctx.Log.Debug("Snowman++ build post-fork block - parent timestamp %s, expected delay %s, block timestamp %s. Dropping block, build called too early.",
			parentTimestamp.Format("15:04:05"), minDelay, newTimestamp.Format("15:04:05"))
		return nil, errProposerWindowNotStarted
	}

<<<<<<< HEAD
	// The child's P-Chain height is the P-Chain's height when it
	// was proposed (i.e. now)
	pChainHeight, err := b.vm.ctx.ValidatorVM.GetCurrentHeight()
=======
	pChainHeight, err := b.vm.PChainHeight()
>>>>>>> f272c0d6
	if err != nil {
		return nil, err
	}

	// Build the child
	statelessChild, err := block.Build(
		parentID,
		newTimestamp,
		pChainHeight,
		b.vm.ctx.StakingCertLeaf,
		innerBlock.Bytes(),
		b.vm.ctx.StakingLeafSigner,
	)
	if err != nil {
		return nil, err
	}

	child := &postForkBlock{
		Block: statelessChild,
		postForkCommonComponents: postForkCommonComponents{
			vm:       b.vm,
			innerBlk: innerBlock,
			status:   choices.Processing,
		},
	}

	b.vm.ctx.Log.Debug("Snowman++ build post-fork block %s - parent timestamp %v, expected delay %v, block timestamp %v.",
		child.ID(), parentTimestamp.Format("15:04:05"), minDelay, newTimestamp.Format("15:04:05"))
	// Persist the child
	return child, b.vm.storePostForkBlock(child)
}

func (b *postForkBlock) pChainHeight() (uint64, error) {
	return b.PChainHeight(), nil
}<|MERGE_RESOLUTION|>--- conflicted
+++ resolved
@@ -183,13 +183,9 @@
 		return nil, errProposerWindowNotStarted
 	}
 
-<<<<<<< HEAD
 	// The child's P-Chain height is the P-Chain's height when it
 	// was proposed (i.e. now)
-	pChainHeight, err := b.vm.ctx.ValidatorVM.GetCurrentHeight()
-=======
 	pChainHeight, err := b.vm.PChainHeight()
->>>>>>> f272c0d6
 	if err != nil {
 		return nil, err
 	}
