--- conflicted
+++ resolved
@@ -51,18 +51,8 @@
 
 	addedTxs map[ids.ID]*txAndStatus
 
-<<<<<<< HEAD
-	// If the *utxoModification is nil, it has been removed
-	modifiedUTXOs map[ids.ID]*utxoModification
-}
-
-type utxoModification struct {
-	utxoID ids.ID
-	utxo   *avax.UTXO
-=======
 	// map of modified UTXOID -> *UTXO if the UTXO is nil, it has been removed
 	modifiedUTXOs map[ids.ID]*avax.UTXO
->>>>>>> 643e1970
 }
 
 func NewDiff(
