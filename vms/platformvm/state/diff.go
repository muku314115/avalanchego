// Copyright (C) 2019-2021, Ava Labs, Inc. All rights reserved.
// See the file LICENSE for licensing terms.

package state

import (
	"errors"
	"time"

	"github.com/ava-labs/avalanchego/database"
	"github.com/ava-labs/avalanchego/ids"
	"github.com/ava-labs/avalanchego/vms/components/avax"
	"github.com/ava-labs/avalanchego/vms/platformvm/status"
	"github.com/ava-labs/avalanchego/vms/platformvm/txs"
)

var (
	_ Diff = &diff{}

	errMissingParentState = errors.New("missing parent state")
)

type Diff interface {
	Chain

	Apply(State)
}

type diff struct {
	parentID      ids.ID
	stateVersions Versions

	timestamp time.Time

	currentSupply uint64

<<<<<<< HEAD
	subnetSupplies map[ids.ID]uint64

	addedSubnets       []*txs.Tx
	transformedSubnets map[ids.ID]*txs.Tx
	cachedSubnets      []*txs.Tx
=======
	currentStakerDiffs diffStakers
	pendingStakerDiffs diffStakers

	addedSubnets  []*txs.Tx
	cachedSubnets []*txs.Tx
>>>>>>> f110a037

	addedChains  map[ids.ID][]*txs.Tx
	cachedChains map[ids.ID][]*txs.Tx

	// map of txID -> []*UTXO
	addedRewardUTXOs map[ids.ID][]*avax.UTXO

	// map of txID -> {*txs.Tx, Status}
	addedTxs map[ids.ID]*txAndStatus

	// map of modified UTXOID -> *UTXO if the UTXO is nil, it has been removed
	modifiedUTXOs map[ids.ID]*utxoModification
}

type utxoModification struct {
	utxoID ids.ID
	utxo   *avax.UTXO
}

func NewDiff(
	parentID ids.ID,
	stateVersions Versions,
) (Diff, error) {
	parentState, ok := stateVersions.GetState(parentID)
	if !ok {
		return nil, errMissingParentState
	}
	return &diff{
		parentID:      parentID,
		stateVersions: stateVersions,
		timestamp:     parentState.GetTimestamp(),
		currentSupply: parentState.GetCurrentSupply(),
	}, nil
}

func (d *diff) GetTimestamp() time.Time {
	return d.timestamp
}

func (d *diff) SetTimestamp(timestamp time.Time) {
	d.timestamp = timestamp
}

func (d *diff) GetCurrentSupply() uint64 {
	return d.currentSupply
}

func (d *diff) SetCurrentSupply(currentSupply uint64) {
	d.currentSupply = currentSupply
}

<<<<<<< HEAD
func (d *diff) GetCurrentSubnetSupply(subnetID ids.ID) (uint64, error) {
	supply, ok := d.subnetSupplies[subnetID]
	if !ok {
		return d.parentState.GetCurrentSubnetSupply(subnetID)
	}
	return supply, nil
}

func (d *diff) SetCurrentSubnetSupply(subnetID ids.ID, currentSupply uint64) {
	if d.subnetSupplies == nil {
		d.subnetSupplies = map[ids.ID]uint64{
			subnetID: currentSupply,
		}
	} else {
		d.subnetSupplies[subnetID] = currentSupply
	}
=======
func (d *diff) GetCurrentValidator(subnetID ids.ID, nodeID ids.NodeID) (*Staker, error) {
	// If the validator was modified in this diff, return the modified
	// validator.
	newValidator, ok := d.currentStakerDiffs.GetValidator(subnetID, nodeID)
	if ok {
		if newValidator == nil {
			return nil, database.ErrNotFound
		}
		return newValidator, nil
	}

	// If the validator wasn't modified in this diff, ask the parent state.
	parentState, ok := d.stateVersions.GetState(d.parentID)
	if !ok {
		return nil, errMissingParentState
	}
	return parentState.GetCurrentValidator(subnetID, nodeID)
}

func (d *diff) PutCurrentValidator(staker *Staker) {
	d.currentStakerDiffs.PutValidator(staker)
}

func (d *diff) DeleteCurrentValidator(staker *Staker) {
	d.currentStakerDiffs.DeleteValidator(staker)
}

func (d *diff) GetCurrentDelegatorIterator(subnetID ids.ID, nodeID ids.NodeID) (StakerIterator, error) {
	parentState, ok := d.stateVersions.GetState(d.parentID)
	if !ok {
		return nil, errMissingParentState
	}

	parentIterator, err := parentState.GetCurrentDelegatorIterator(subnetID, nodeID)
	if err != nil {
		return nil, err
	}

	return d.currentStakerDiffs.GetDelegatorIterator(parentIterator, subnetID, nodeID), nil
}

func (d *diff) PutCurrentDelegator(staker *Staker) {
	d.currentStakerDiffs.PutDelegator(staker)
}

func (d *diff) DeleteCurrentDelegator(staker *Staker) {
	d.currentStakerDiffs.DeleteDelegator(staker)
}

func (d *diff) GetCurrentStakerIterator() (StakerIterator, error) {
	parentState, ok := d.stateVersions.GetState(d.parentID)
	if !ok {
		return nil, errMissingParentState
	}

	parentIterator, err := parentState.GetCurrentStakerIterator()
	if err != nil {
		return nil, err
	}

	return d.currentStakerDiffs.GetStakerIterator(parentIterator), nil
}

func (d *diff) GetPendingValidator(subnetID ids.ID, nodeID ids.NodeID) (*Staker, error) {
	// If the validator was modified in this diff, return the modified
	// validator.
	newValidator, ok := d.pendingStakerDiffs.GetValidator(subnetID, nodeID)
	if ok {
		if newValidator == nil {
			return nil, database.ErrNotFound
		}
		return newValidator, nil
	}

	// If the validator wasn't modified in this diff, ask the parent state.
	parentState, ok := d.stateVersions.GetState(d.parentID)
	if !ok {
		return nil, errMissingParentState
	}
	return parentState.GetPendingValidator(subnetID, nodeID)
}

func (d *diff) PutPendingValidator(staker *Staker) {
	d.pendingStakerDiffs.PutValidator(staker)
}

func (d *diff) DeletePendingValidator(staker *Staker) {
	d.pendingStakerDiffs.DeleteValidator(staker)
}

func (d *diff) GetPendingDelegatorIterator(subnetID ids.ID, nodeID ids.NodeID) (StakerIterator, error) {
	parentState, ok := d.stateVersions.GetState(d.parentID)
	if !ok {
		return nil, errMissingParentState
	}

	parentIterator, err := parentState.GetPendingDelegatorIterator(subnetID, nodeID)
	if err != nil {
		return nil, err
	}

	return d.pendingStakerDiffs.GetDelegatorIterator(parentIterator, subnetID, nodeID), nil
}

func (d *diff) PutPendingDelegator(staker *Staker) {
	d.pendingStakerDiffs.PutDelegator(staker)
}

func (d *diff) DeletePendingDelegator(staker *Staker) {
	d.pendingStakerDiffs.DeleteDelegator(staker)
}

func (d *diff) GetPendingStakerIterator() (StakerIterator, error) {
	parentState, ok := d.stateVersions.GetState(d.parentID)
	if !ok {
		return nil, errMissingParentState
	}

	parentIterator, err := parentState.GetPendingStakerIterator()
	if err != nil {
		return nil, err
	}

	return d.pendingStakerDiffs.GetStakerIterator(parentIterator), nil
>>>>>>> f110a037
}

func (d *diff) GetSubnets() ([]*txs.Tx, error) {
	if len(d.addedSubnets) == 0 {
		parentState, ok := d.stateVersions.GetState(d.parentID)
		if !ok {
			return nil, errMissingParentState
		}
		return parentState.GetSubnets()
	}

	if len(d.cachedSubnets) != 0 {
		return d.cachedSubnets, nil
	}

	parentState, ok := d.stateVersions.GetState(d.parentID)
	if !ok {
		return nil, errMissingParentState
	}
	subnets, err := parentState.GetSubnets()
	if err != nil {
		return nil, err
	}
	newSubnets := make([]*txs.Tx, len(subnets)+len(d.addedSubnets))
	copy(newSubnets, subnets)
	for i, subnet := range d.addedSubnets {
		newSubnets[i+len(subnets)] = subnet
	}
	d.cachedSubnets = newSubnets
	return newSubnets, nil
}

func (d *diff) AddSubnet(createSubnetTx *txs.Tx) {
	d.addedSubnets = append(d.addedSubnets, createSubnetTx)
	if d.cachedSubnets != nil {
		d.cachedSubnets = append(d.cachedSubnets, createSubnetTx)
	}
}

func (d *diff) GetSubnetTransformation(subnetID ids.ID) (*txs.Tx, error) {
	tx, exists := d.transformedSubnets[subnetID]
	if !exists {
		return d.parentState.GetSubnetTransformation(subnetID)
	}
	return tx, nil
}

func (d *diff) AddSubnetTransformation(transformSubnetTxIntf *txs.Tx) {
	transformSubnetTx := transformSubnetTxIntf.Unsigned.(*txs.TransformSubnetTx)
	if d.transformedSubnets == nil {
		d.transformedSubnets = map[ids.ID]*txs.Tx{
			transformSubnetTx.SubnetID: transformSubnetTxIntf,
		}
	} else {
		d.transformedSubnets[transformSubnetTx.SubnetID] = transformSubnetTxIntf
	}
}

func (d *diff) GetChains(subnetID ids.ID) ([]*txs.Tx, error) {
	addedChains := d.addedChains[subnetID]
	if len(addedChains) == 0 {
		// No chains have been added to this subnet
		parentState, ok := d.stateVersions.GetState(d.parentID)
		if !ok {
			return nil, errMissingParentState
		}
		return parentState.GetChains(subnetID)
	}

	// There have been chains added to the requested subnet

	if d.cachedChains == nil {
		// This is the first time we are going to be caching the subnet chains
		d.cachedChains = make(map[ids.ID][]*txs.Tx)
	}

	cachedChains, cached := d.cachedChains[subnetID]
	if cached {
		return cachedChains, nil
	}

	// This chain wasn't cached yet
	parentState, ok := d.stateVersions.GetState(d.parentID)
	if !ok {
		return nil, errMissingParentState
	}
	chains, err := parentState.GetChains(subnetID)
	if err != nil {
		return nil, err
	}

	newChains := make([]*txs.Tx, len(chains)+len(addedChains))
	copy(newChains, chains)
	for i, chain := range addedChains {
		newChains[i+len(chains)] = chain
	}
	d.cachedChains[subnetID] = newChains
	return newChains, nil
}

func (d *diff) AddChain(createChainTx *txs.Tx) {
	tx := createChainTx.Unsigned.(*txs.CreateChainTx)
	if d.addedChains == nil {
		d.addedChains = map[ids.ID][]*txs.Tx{
			tx.SubnetID: {createChainTx},
		}
	} else {
		d.addedChains[tx.SubnetID] = append(d.addedChains[tx.SubnetID], createChainTx)
	}

	cachedChains, cached := d.cachedChains[tx.SubnetID]
	if !cached {
		return
	}
	d.cachedChains[tx.SubnetID] = append(cachedChains, createChainTx)
}

func (d *diff) GetTx(txID ids.ID) (*txs.Tx, status.Status, error) {
	if tx, exists := d.addedTxs[txID]; exists {
		return tx.tx, tx.status, nil
	}

	parentState, ok := d.stateVersions.GetState(d.parentID)
	if !ok {
		return nil, status.Unknown, errMissingParentState
	}
	return parentState.GetTx(txID)
}

func (d *diff) AddTx(tx *txs.Tx, status status.Status) {
	txID := tx.ID()
	txStatus := &txAndStatus{
		tx:     tx,
		status: status,
	}
	if d.addedTxs == nil {
		d.addedTxs = map[ids.ID]*txAndStatus{
			txID: txStatus,
		}
	} else {
		d.addedTxs[txID] = txStatus
	}
}

func (d *diff) GetRewardUTXOs(txID ids.ID) ([]*avax.UTXO, error) {
	if utxos, exists := d.addedRewardUTXOs[txID]; exists {
		return utxos, nil
	}

	parentState, ok := d.stateVersions.GetState(d.parentID)
	if !ok {
		return nil, errMissingParentState
	}
	return parentState.GetRewardUTXOs(txID)
}

func (d *diff) AddRewardUTXO(txID ids.ID, utxo *avax.UTXO) {
	if d.addedRewardUTXOs == nil {
		d.addedRewardUTXOs = make(map[ids.ID][]*avax.UTXO)
	}
	d.addedRewardUTXOs[txID] = append(d.addedRewardUTXOs[txID], utxo)
}

func (d *diff) GetUTXO(utxoID ids.ID) (*avax.UTXO, error) {
	utxo, modified := d.modifiedUTXOs[utxoID]
	if !modified {
		parentState, ok := d.stateVersions.GetState(d.parentID)
		if !ok {
			return nil, errMissingParentState
		}
		return parentState.GetUTXO(utxoID)
	}
	if utxo.utxo == nil {
		return nil, database.ErrNotFound
	}
	return utxo.utxo, nil
}

func (d *diff) AddUTXO(utxo *avax.UTXO) {
	newUTXO := &utxoModification{
		utxoID: utxo.InputID(),
		utxo:   utxo,
	}
	if d.modifiedUTXOs == nil {
		d.modifiedUTXOs = map[ids.ID]*utxoModification{
			utxo.InputID(): newUTXO,
		}
	} else {
		d.modifiedUTXOs[utxo.InputID()] = newUTXO
	}
}

func (d *diff) DeleteUTXO(utxoID ids.ID) {
	newUTXO := &utxoModification{
		utxoID: utxoID,
	}
	if d.modifiedUTXOs == nil {
		d.modifiedUTXOs = map[ids.ID]*utxoModification{
			utxoID: newUTXO,
		}
	} else {
		d.modifiedUTXOs[utxoID] = newUTXO
	}
}

func (d *diff) Apply(baseState State) {
	baseState.SetTimestamp(d.timestamp)
	baseState.SetCurrentSupply(d.currentSupply)
<<<<<<< HEAD
	for subnetID, supply := range d.subnetSupplies {
		baseState.SetCurrentSubnetSupply(subnetID, supply)
=======
	for _, subnetValidatorDiffs := range d.currentStakerDiffs.validatorDiffs {
		for _, validatorDiff := range subnetValidatorDiffs {
			if validatorDiff.validatorModified {
				if validatorDiff.validatorDeleted {
					baseState.DeleteCurrentValidator(validatorDiff.validator)
				} else {
					baseState.PutCurrentValidator(validatorDiff.validator)
				}
			}

			addedDelegatorIterator := NewTreeIterator(validatorDiff.addedDelegators)
			for addedDelegatorIterator.Next() {
				baseState.PutCurrentDelegator(addedDelegatorIterator.Value())
			}
			addedDelegatorIterator.Release()

			for _, delegator := range validatorDiff.deletedDelegators {
				baseState.DeleteCurrentDelegator(delegator)
			}
		}
	}
	for _, subnetValidatorDiffs := range d.pendingStakerDiffs.validatorDiffs {
		for _, validatorDiff := range subnetValidatorDiffs {
			if validatorDiff.validatorModified {
				if validatorDiff.validatorDeleted {
					baseState.DeletePendingValidator(validatorDiff.validator)
				} else {
					baseState.PutPendingValidator(validatorDiff.validator)
				}
			}

			addedDelegatorIterator := NewTreeIterator(validatorDiff.addedDelegators)
			for addedDelegatorIterator.Next() {
				baseState.PutPendingDelegator(addedDelegatorIterator.Value())
			}
			addedDelegatorIterator.Release()

			for _, delegator := range validatorDiff.deletedDelegators {
				baseState.DeletePendingDelegator(delegator)
			}
		}
>>>>>>> f110a037
	}
	for _, subnet := range d.addedSubnets {
		baseState.AddSubnet(subnet)
	}
	for _, tx := range d.transformedSubnets {
		baseState.AddSubnetTransformation(tx)
	}
	for _, chains := range d.addedChains {
		for _, chain := range chains {
			baseState.AddChain(chain)
		}
	}
	for _, tx := range d.addedTxs {
		baseState.AddTx(tx.tx, tx.status)
	}
	for txID, utxos := range d.addedRewardUTXOs {
		for _, utxo := range utxos {
			baseState.AddRewardUTXO(txID, utxo)
		}
	}
	for _, utxo := range d.modifiedUTXOs {
		if utxo.utxo != nil {
			baseState.AddUTXO(utxo.utxo)
		} else {
			baseState.DeleteUTXO(utxo.utxoID)
		}
	}
}<|MERGE_RESOLUTION|>--- conflicted
+++ resolved
@@ -32,21 +32,15 @@
 
 	timestamp time.Time
 
-	currentSupply uint64
-
-<<<<<<< HEAD
+	currentSupply  uint64
 	subnetSupplies map[ids.ID]uint64
+
+	currentStakerDiffs diffStakers
+	pendingStakerDiffs diffStakers
 
 	addedSubnets       []*txs.Tx
 	transformedSubnets map[ids.ID]*txs.Tx
 	cachedSubnets      []*txs.Tx
-=======
-	currentStakerDiffs diffStakers
-	pendingStakerDiffs diffStakers
-
-	addedSubnets  []*txs.Tx
-	cachedSubnets []*txs.Tx
->>>>>>> f110a037
 
 	addedChains  map[ids.ID][]*txs.Tx
 	cachedChains map[ids.ID][]*txs.Tx
@@ -98,13 +92,18 @@
 	d.currentSupply = currentSupply
 }
 
-<<<<<<< HEAD
 func (d *diff) GetCurrentSubnetSupply(subnetID ids.ID) (uint64, error) {
 	supply, ok := d.subnetSupplies[subnetID]
-	if !ok {
-		return d.parentState.GetCurrentSubnetSupply(subnetID)
-	}
-	return supply, nil
+	if ok {
+		return supply, nil
+	}
+
+	// If the subnet supply wasn't modified in this diff, ask the parent state.
+	parentState, ok := d.stateVersions.GetState(d.parentID)
+	if !ok {
+		return 0, errMissingParentState
+	}
+	return parentState.GetCurrentSubnetSupply(subnetID)
 }
 
 func (d *diff) SetCurrentSubnetSupply(subnetID ids.ID, currentSupply uint64) {
@@ -115,7 +114,8 @@
 	} else {
 		d.subnetSupplies[subnetID] = currentSupply
 	}
-=======
+}
+
 func (d *diff) GetCurrentValidator(subnetID ids.ID, nodeID ids.NodeID) (*Staker, error) {
 	// If the validator was modified in this diff, return the modified
 	// validator.
@@ -240,7 +240,6 @@
 	}
 
 	return d.pendingStakerDiffs.GetStakerIterator(parentIterator), nil
->>>>>>> f110a037
 }
 
 func (d *diff) GetSubnets() ([]*txs.Tx, error) {
@@ -282,10 +281,16 @@
 
 func (d *diff) GetSubnetTransformation(subnetID ids.ID) (*txs.Tx, error) {
 	tx, exists := d.transformedSubnets[subnetID]
-	if !exists {
-		return d.parentState.GetSubnetTransformation(subnetID)
-	}
-	return tx, nil
+	if exists {
+		return tx, nil
+	}
+
+	// If the subnet wasn't transformed in this diff, ask the parent state.
+	parentState, ok := d.stateVersions.GetState(d.parentID)
+	if !ok {
+		return nil, errMissingParentState
+	}
+	return parentState.GetSubnetTransformation(subnetID)
 }
 
 func (d *diff) AddSubnetTransformation(transformSubnetTxIntf *txs.Tx) {
@@ -449,10 +454,9 @@
 func (d *diff) Apply(baseState State) {
 	baseState.SetTimestamp(d.timestamp)
 	baseState.SetCurrentSupply(d.currentSupply)
-<<<<<<< HEAD
 	for subnetID, supply := range d.subnetSupplies {
 		baseState.SetCurrentSubnetSupply(subnetID, supply)
-=======
+	}
 	for _, subnetValidatorDiffs := range d.currentStakerDiffs.validatorDiffs {
 		for _, validatorDiff := range subnetValidatorDiffs {
 			if validatorDiff.validatorModified {
@@ -494,7 +498,6 @@
 				baseState.DeletePendingDelegator(delegator)
 			}
 		}
->>>>>>> f110a037
 	}
 	for _, subnet := range d.addedSubnets {
 		baseState.AddSubnet(subnet)
