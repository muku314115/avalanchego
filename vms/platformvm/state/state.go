// Copyright (C) 2019-2021, Ava Labs, Inc. All rights reserved.
// See the file LICENSE for licensing terms.

package state

import (
	"fmt"

	"github.com/ava-labs/avalanchego/database"
	"github.com/ava-labs/avalanchego/database/versiondb"
	"github.com/ava-labs/avalanchego/snow"
<<<<<<< HEAD
	"github.com/ava-labs/avalanchego/utils/wrappers"
=======
>>>>>>> a1eb2dd8
	"github.com/ava-labs/avalanchego/vms/platformvm/config"
	"github.com/ava-labs/avalanchego/vms/platformvm/genesis"
	"github.com/ava-labs/avalanchego/vms/platformvm/reward"
	"github.com/ava-labs/avalanchego/vms/platformvm/state/blocks"
	"github.com/ava-labs/avalanchego/vms/platformvm/state/metadata"
	"github.com/ava-labs/avalanchego/vms/platformvm/state/transactions"
	"github.com/prometheus/client_golang/prometheus"

	p_genesis "github.com/ava-labs/avalanchego/vms/platformvm/genesis"
)

var _ State = &state{}

// Mutable interface collects all methods updating
// metadata and transactions state upon blocks execution
type Mutable interface {
	transactions.Mutable
	metadata.Mutable
}

// Content interface collects all methods to query and mutate
// all metadata and transactions state. Note this Content
// is a superset of Mutable
type Content interface {
	blocks.Content
	transactions.Content
	metadata.Content
}

// State interface collects Content along with all methods
// used to initialize metadata and transactions state db
// upon vm initialization, along with methods to
// persist updated state.
type State interface {
	Content

<<<<<<< HEAD
	Sync(genesisBytes []byte) error
=======
	// Upon vm initialization, SyncGenesis loads
	// information from genesis block as marshalled from bytes
	SyncGenesis(
		genesisBlkID ids.ID,
		genesisState *genesis.State,
	) error

	// Upon vm initialization, Load pulls
	// information previously stored on disk
>>>>>>> a1eb2dd8
	Load() error

	Write() error

	Abort()
	Commit() error
	CommitBatch() (database.Batch, error)
	Close() error
}

func New(
	db database.Database,
	cfg *config.Config,
	ctx *snow.Context,
	localStake prometheus.Gauge,
	totalStake prometheus.Gauge,
	rewards reward.Calculator,
	genesisBytes []byte,
) (State, error) {
	baseDB := versiondb.New(db)

	metadata := metadata.NewState(baseDB)
	txState := transactions.NewState(baseDB, metadata, cfg, ctx,
		localStake, totalStake, rewards,
	)
	blkState := blocks.NewState(baseDB)

	globalState := &state{
		baseDB:    baseDB,
		DataState: metadata,
		TxState:   txState,
		BlkState:  blkState,
	}

	// Finally create and load genesis block, once txs and blocks
	// creators and verifiers are instantiated
	if err := globalState.Sync(genesisBytes); err != nil {
		// Drop any errors on close to return the first error
		_ = globalState.Close()
		return globalState, err
	}

	return globalState, nil
}

func NewMetered(
	db database.Database,
	metrics prometheus.Registerer,
	cfg *config.Config,
	ctx *snow.Context,
	localStake prometheus.Gauge,
	totalStake prometheus.Gauge,
	rewards reward.Calculator,
	genesisBytes []byte,
) (State, error) {
	baseDB := versiondb.New(db)

	metadata := metadata.NewState(baseDB)
	txState, err := transactions.NewMeteredTransactionsState(
		baseDB, metadata, metrics, cfg, ctx,
		localStake, totalStake, rewards)
	if err != nil {
		// Drop any errors on close to return the first error
		_ = txState.CloseTxs()

		return nil, err
	}
	blkState, err := blocks.NewMeteredState(baseDB, metrics)
	if err != nil {
		// Drop any errors on close to return the first error
		_ = blkState.CloseBlocks()

		return nil, err
	}

	globalState := &state{
		baseDB:    baseDB,
		DataState: metadata,
		TxState:   txState,
		BlkState:  blkState,
	}

	// Finally create and load genesis block, once txs and blocks
	// creators and verifiers are instantiated
	if err := globalState.Sync(genesisBytes); err != nil {
		// Drop any errors on close to return the first error
		_ = globalState.Close()
		return globalState, err
	}

	return globalState, nil
}

type state struct {
	baseDB *versiondb.Database

	metadata.DataState
	transactions.TxState
	blocks.BlkState
}

<<<<<<< HEAD
func (s *state) Sync(genesisBytes []byte) error {
	shouldInit, err := s.ShouldInit()
=======
func (s *state) SyncGenesis(
	genesisBlkID ids.ID,
	genesisState *genesis.State,
) error {
	err := s.DataState.SyncGenesis(genesisBlkID, genesisState.Timestamp, genesisState.InitialSupply)
>>>>>>> a1eb2dd8
	if err != nil {
		return fmt.Errorf(
			"failed to check if the database is initialized: %w",
			err,
		)
	}

	// If the database is empty, create the platform chain anew using the
	// provided genesis state
	if shouldInit {
		if err := s.syncGenesis(genesisBytes); err != nil {
			return fmt.Errorf("failed to initialize the database: %w", err)
		}

		if err := s.DoneInit(); err != nil {
			return fmt.Errorf("failed to initialize the database: %w", err)
		}

		if err := s.Commit(); err != nil {
			return fmt.Errorf("failed to initialize the database: %w", err)
		}
	}

	if err := s.Load(); err != nil {
		return fmt.Errorf(
			"failed to load the database state: %w",
			err,
		)
	}

	return nil
}

func (s *state) syncGenesis(genesisBytes []byte) error {
	genesisBlkID, err := s.BlkState.SyncGenesis(genesisBytes)
	if err != nil {
		return err
	}

	utxos, timestamp, initialSupply,
		validators, chains, err := p_genesis.ExtractGenesisContent(genesisBytes)
	if err != nil {
		return err
	}

	if err := s.DataState.SyncGenesis(genesisBlkID, timestamp, initialSupply); err != nil {
		return err
	}

<<<<<<< HEAD
	return s.TxState.SyncGenesis(utxos, validators, chains)
=======
	return s.TxState.SyncGenesis(genesisState.UTXOs, genesisState.Validators, genesisState.Chains)
>>>>>>> a1eb2dd8
}

func (s *state) Load() error {
	// TxState depends on Metadata, hence we load metadata first
	if err := s.LoadMetadata(); err != nil {
		return err
	}

	return s.LoadTxs() // Nothing to load for blocks
}

func (s *state) Write() error {
	if err := s.WriteMetadata(); err != nil {
		return err
	}

	if err := s.WriteTxs(); err != nil {
		return err
	}

	return s.WriteBlocks()
}

func (s *state) Close() error {
	// TxState depends on Metadata, hence we close metadata last
	// Blocks first for simmetry
	errs := wrappers.Errs{}
	errs.Add(
		s.CloseBlocks(),
		s.CloseTxs(),
		s.CloseMetadata(),
		s.baseDB.Close(),
	)
	return errs.Err
}

func (s *state) Abort() { s.baseDB.Abort() }

func (s *state) CommitBatch() (database.Batch, error) {
	if err := s.Write(); err != nil {
		return nil, err
	}

	return s.baseDB.CommitBatch()
}

func (s *state) Commit() error {
	defer s.Abort()
	batch, err := s.CommitBatch()
	if err != nil {
		return err
	}
	return batch.Write()
}<|MERGE_RESOLUTION|>--- conflicted
+++ resolved
@@ -9,12 +9,8 @@
 	"github.com/ava-labs/avalanchego/database"
 	"github.com/ava-labs/avalanchego/database/versiondb"
 	"github.com/ava-labs/avalanchego/snow"
-<<<<<<< HEAD
 	"github.com/ava-labs/avalanchego/utils/wrappers"
-=======
->>>>>>> a1eb2dd8
 	"github.com/ava-labs/avalanchego/vms/platformvm/config"
-	"github.com/ava-labs/avalanchego/vms/platformvm/genesis"
 	"github.com/ava-labs/avalanchego/vms/platformvm/reward"
 	"github.com/ava-labs/avalanchego/vms/platformvm/state/blocks"
 	"github.com/ava-labs/avalanchego/vms/platformvm/state/metadata"
@@ -49,19 +45,9 @@
 type State interface {
 	Content
 
-<<<<<<< HEAD
-	Sync(genesisBytes []byte) error
-=======
 	// Upon vm initialization, SyncGenesis loads
 	// information from genesis block as marshalled from bytes
-	SyncGenesis(
-		genesisBlkID ids.ID,
-		genesisState *genesis.State,
-	) error
-
-	// Upon vm initialization, Load pulls
-	// information previously stored on disk
->>>>>>> a1eb2dd8
+	Sync(genesisBytes []byte) error
 	Load() error
 
 	Write() error
@@ -163,16 +149,8 @@
 	blocks.BlkState
 }
 
-<<<<<<< HEAD
 func (s *state) Sync(genesisBytes []byte) error {
 	shouldInit, err := s.ShouldInit()
-=======
-func (s *state) SyncGenesis(
-	genesisBlkID ids.ID,
-	genesisState *genesis.State,
-) error {
-	err := s.DataState.SyncGenesis(genesisBlkID, genesisState.Timestamp, genesisState.InitialSupply)
->>>>>>> a1eb2dd8
 	if err != nil {
 		return fmt.Errorf(
 			"failed to check if the database is initialized: %w",
@@ -212,21 +190,24 @@
 		return err
 	}
 
-	utxos, timestamp, initialSupply,
-		validators, chains, err := p_genesis.ExtractGenesisContent(genesisBytes)
-	if err != nil {
-		return err
-	}
-
-	if err := s.DataState.SyncGenesis(genesisBlkID, timestamp, initialSupply); err != nil {
-		return err
-	}
-
-<<<<<<< HEAD
-	return s.TxState.SyncGenesis(utxos, validators, chains)
-=======
-	return s.TxState.SyncGenesis(genesisState.UTXOs, genesisState.Validators, genesisState.Chains)
->>>>>>> a1eb2dd8
+	genesisState, err := p_genesis.Parse(genesisBytes)
+	if err != nil {
+		return err
+	}
+
+	if err := s.DataState.SyncGenesis(
+		genesisBlkID,
+		genesisState.Timestamp,
+		genesisState.InitialSupply,
+	); err != nil {
+		return err
+	}
+
+	return s.TxState.SyncGenesis(
+		genesisState.UTXOs,
+		genesisState.Validators,
+		genesisState.Chains,
+	)
 }
 
 func (s *state) Load() error {
