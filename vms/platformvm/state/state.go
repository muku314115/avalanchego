// Copyright (C) 2019-2023, Ava Labs, Inc. All rights reserved.
// See the file LICENSE for licensing terms.

package state

import (
	"context"
	"errors"
	"fmt"
	"math"
	"sync"
	"time"

	"github.com/google/btree"

	"go.uber.org/zap"

	"github.com/prometheus/client_golang/prometheus"

	"github.com/ava-labs/avalanchego/cache"
	"github.com/ava-labs/avalanchego/cache/metercacher"
	"github.com/ava-labs/avalanchego/database"
	"github.com/ava-labs/avalanchego/database/linkeddb"
	"github.com/ava-labs/avalanchego/database/prefixdb"
	"github.com/ava-labs/avalanchego/database/versiondb"
	"github.com/ava-labs/avalanchego/ids"
	"github.com/ava-labs/avalanchego/snow"
	"github.com/ava-labs/avalanchego/snow/choices"
	"github.com/ava-labs/avalanchego/snow/uptime"
	"github.com/ava-labs/avalanchego/snow/validators"
	"github.com/ava-labs/avalanchego/utils"
	"github.com/ava-labs/avalanchego/utils/constants"
	"github.com/ava-labs/avalanchego/utils/crypto/bls"
	"github.com/ava-labs/avalanchego/utils/hashing"
	"github.com/ava-labs/avalanchego/utils/logging"
	"github.com/ava-labs/avalanchego/utils/timer"
	"github.com/ava-labs/avalanchego/utils/wrappers"
	"github.com/ava-labs/avalanchego/vms/components/avax"
	"github.com/ava-labs/avalanchego/vms/platformvm/block"
	"github.com/ava-labs/avalanchego/vms/platformvm/config"
	"github.com/ava-labs/avalanchego/vms/platformvm/fx"
	"github.com/ava-labs/avalanchego/vms/platformvm/genesis"
	"github.com/ava-labs/avalanchego/vms/platformvm/metrics"
	"github.com/ava-labs/avalanchego/vms/platformvm/reward"
	"github.com/ava-labs/avalanchego/vms/platformvm/status"
	"github.com/ava-labs/avalanchego/vms/platformvm/txs"

	safemath "github.com/ava-labs/avalanchego/utils/math"
)

const (
	pruneCommitLimit           = 1024
	pruneCommitSleepMultiplier = 5
	pruneCommitSleepCap        = 10 * time.Second
	pruneUpdateFrequency       = 30 * time.Second
)

var (
	_ State = (*state)(nil)

	errValidatorSetAlreadyPopulated = errors.New("validator set already populated")
	errIsNotSubnet                  = errors.New("is not a subnet")

	blockIDPrefix                       = []byte("blockID")
	blockPrefix                         = []byte("block")
	validatorsPrefix                    = []byte("validators")
	currentPrefix                       = []byte("current")
	pendingPrefix                       = []byte("pending")
	validatorPrefix                     = []byte("validator")
	delegatorPrefix                     = []byte("delegator")
	subnetValidatorPrefix               = []byte("subnetValidator")
	subnetDelegatorPrefix               = []byte("subnetDelegator")
	nestedValidatorWeightDiffsPrefix    = []byte("validatorDiffs")
	nestedValidatorPublicKeyDiffsPrefix = []byte("publicKeyDiffs")
	flatValidatorWeightDiffsPrefix      = []byte("flatValidatorDiffs")
	flatValidatorPublicKeyDiffsPrefix   = []byte("flatPublicKeyDiffs")
	txPrefix                            = []byte("tx")
	rewardUTXOsPrefix                   = []byte("rewardUTXOs")
	utxoPrefix                          = []byte("utxo")
	subnetPrefix                        = []byte("subnet")
	subnetOwnerPrefix                   = []byte("subnetOwner")
	transformedSubnetPrefix             = []byte("transformedSubnet")
	supplyPrefix                        = []byte("supply")
	chainPrefix                         = []byte("chain")
	singletonPrefix                     = []byte("singleton")

	timestampKey      = []byte("timestamp")
	currentSupplyKey  = []byte("current supply")
	lastAcceptedKey   = []byte("last accepted")
	heightsIndexedKey = []byte("heights indexed")
	initializedKey    = []byte("initialized")
	prunedKey         = []byte("pruned")
)

// Chain collects all methods to manage the state of the chain for block
// execution.
type Chain interface {
	Stakers
	avax.UTXOAdder
	avax.UTXOGetter
	avax.UTXODeleter

	GetTimestamp() time.Time
	SetTimestamp(tm time.Time)

	GetCurrentSupply(subnetID ids.ID) (uint64, error)
	SetCurrentSupply(subnetID ids.ID, cs uint64)

	GetRewardUTXOs(txID ids.ID) ([]*avax.UTXO, error)
	AddRewardUTXO(txID ids.ID, utxo *avax.UTXO)

	GetSubnets() ([]*txs.Tx, error)
	AddSubnet(createSubnetTx *txs.Tx)

	GetSubnetOwner(subnetID ids.ID) (fx.Owner, error)
	SetSubnetOwner(subnetID ids.ID, owner fx.Owner)

	GetSubnetTransformation(subnetID ids.ID) (*txs.Tx, error)
	AddSubnetTransformation(transformSubnetTx *txs.Tx)

	GetChains(subnetID ids.ID) ([]*txs.Tx, error)
	AddChain(createChainTx *txs.Tx)

	GetTx(txID ids.ID) (*txs.Tx, status.Status, error)
	AddTx(tx *txs.Tx, status status.Status)
}

type State interface {
	Chain
	uptime.State
	avax.UTXOReader

	GetLastAccepted() ids.ID
	SetLastAccepted(blkID ids.ID)

	GetStatelessBlock(blockID ids.ID) (block.Block, error)

	// Invariant: [block] is an accepted block.
	AddStatelessBlock(block block.Block)

	GetBlockIDAtHeight(height uint64) (ids.ID, error)

	// ApplyCurrentValidators adds all the current validators and delegators of
	// [subnetID] into [vdrs].
	ApplyCurrentValidators(subnetID ids.ID, vdrs validators.Manager) error

	// ApplyValidatorWeightDiffs iterates from [startHeight] towards the genesis
	// block until it has applied all of the diffs up to and including
	// [endHeight]. Applying the diffs modifies [validators].
	//
	// Invariant: If attempting to generate the validator set for
	// [endHeight - 1], [validators] must initially contain the validator
	// weights for [startHeight].
	//
	// Note: Because this function iterates towards the genesis, [startHeight]
	// will typically be greater than or equal to [endHeight]. If [startHeight]
	// is less than [endHeight], no diffs will be applied.
	ApplyValidatorWeightDiffs(
		ctx context.Context,
		validators map[ids.NodeID]*validators.GetValidatorOutput,
		startHeight uint64,
		endHeight uint64,
		subnetID ids.ID,
	) error

	// ApplyValidatorPublicKeyDiffs iterates from [startHeight] towards the
	// genesis block until it has applied all of the diffs up to and including
	// [endHeight]. Applying the diffs modifies [validators].
	//
	// Invariant: If attempting to generate the validator set for
	// [endHeight - 1], [validators] must initially contain the validator
	// weights for [startHeight].
	//
	// Note: Because this function iterates towards the genesis, [startHeight]
	// will typically be greater than or equal to [endHeight]. If [startHeight]
	// is less than [endHeight], no diffs will be applied.
	ApplyValidatorPublicKeyDiffs(
		ctx context.Context,
		validators map[ids.NodeID]*validators.GetValidatorOutput,
		startHeight uint64,
		endHeight uint64,
	) error

	SetHeight(height uint64)

	// Discard uncommitted changes to the database.
	Abort()

	// Returns if the state should be pruned and indexed to remove rejected
	// blocks and generate the block height index.
	//
	// TODO: Remove after v1.11.x is activated
	ShouldPrune() (bool, error)

	// Removes rejected blocks from disk and indexes accepted blocks by height. This
	// function supports being (and is recommended to be) called asynchronously.
	//
	// TODO: Remove after v1.11.x is activated
	PruneAndIndex(sync.Locker, logging.Logger) error

	// Commit changes to the base database.
	Commit() error

	// Returns a batch of unwritten changes that, when written, will commit all
	// pending changes to the base database.
	CommitBatch() (database.Batch, error)

	Checksum() ids.ID

	Close() error
}

// TODO: Remove after v1.11.x is activated
type stateBlk struct {
	Blk    block.Block
	Bytes  []byte         `serialize:"true"`
	Status choices.Status `serialize:"true"`
}

/*
 * VMDB
 * |-. validators
 * | |-. current
 * | | |-. validator
 * | | | '-. list
 * | | |   '-- txID -> uptime + potential reward + potential delegatee reward
 * | | |-. delegator
 * | | | '-. list
 * | | |   '-- txID -> potential reward
 * | | |-. subnetValidator
 * | | | '-. list
 * | | |   '-- txID -> uptime + potential reward + potential delegatee reward
 * | | '-. subnetDelegator
 * | |   '-. list
 * | |     '-- txID -> potential reward
 * | |-. pending
 * | | |-. validator
 * | | | '-. list
 * | | |   '-- txID -> nil
 * | | |-. delegator
 * | | | '-. list
 * | | |   '-- txID -> nil
 * | | |-. subnetValidator
 * | | | '-. list
 * | | |   '-- txID -> nil
 * | | '-. subnetDelegator
 * | |   '-. list
 * | |     '-- txID -> nil
 * | |-. nested weight diffs TODO: Remove once only the flat db is needed
 * | | '-. height+subnet
 * | |   '-. list
 * | |     '-- nodeID -> weightChange
 * | |-. nested pub key diffs TODO: Remove once only the flat db is needed
 * | | '-. height
 * | |   '-. list
 * | |     '-- nodeID -> compressed public key
 * | |-. flat weight diffs
 * | | '-- subnet+height+nodeID -> weightChange
 * | '-. flat pub key diffs
 * |   '-- subnet+height+nodeID -> uncompressed public key or nil
 * |-. blockIDs
 * | '-- height -> blockID
 * |-. blocks
 * | '-- blockID -> block bytes
 * |-. txs
 * | '-- txID -> tx bytes + tx status
 * |- rewardUTXOs
 * | '-. txID
 * |   '-. list
 * |     '-- utxoID -> utxo bytes
 * |- utxos
 * | '-- utxoDB
 * |-. subnets
 * | '-. list
 * |   '-- txID -> nil
 * |-. subnetOwners
 * | '-. subnetID -> owner
 * |-. chains
 * | '-. subnetID
 * |   '-. list
 * |     '-- txID -> nil
 * '-. singletons
 *   |-- initializedKey -> nil
 *   |-- prunedKey -> nil
 *   |-- timestampKey -> timestamp
 *   |-- currentSupplyKey -> currentSupply
 *   |-- lastAcceptedKey -> lastAccepted
 *   '-- heightsIndexKey -> startIndexHeight + endIndexHeight
 */
type state struct {
	validatorState

	cfg          *config.Config
	ctx          *snow.Context
	metrics      metrics.Metrics
	rewards      reward.Calculator
	bootstrapped *utils.Atomic[bool]

	baseDB *versiondb.Database

	currentStakers *baseStakers
	pendingStakers *baseStakers

	currentHeight uint64

	addedBlockIDs map[uint64]ids.ID            // map of height -> blockID
	blockIDCache  cache.Cacher[uint64, ids.ID] // cache of height -> blockID. If the entry is ids.Empty, it is not in the database
	blockIDDB     database.Database

	addedBlocks map[ids.ID]block.Block            // map of blockID -> Block
	blockCache  cache.Cacher[ids.ID, block.Block] // cache of blockID -> Block. If the entry is nil, it is not in the database
	blockDB     database.Database

	validatorsDB                 database.Database
	currentValidatorsDB          database.Database
	currentValidatorBaseDB       database.Database
	currentValidatorList         linkeddb.LinkedDB
	currentDelegatorBaseDB       database.Database
	currentDelegatorList         linkeddb.LinkedDB
	currentSubnetValidatorBaseDB database.Database
	currentSubnetValidatorList   linkeddb.LinkedDB
	currentSubnetDelegatorBaseDB database.Database
	currentSubnetDelegatorList   linkeddb.LinkedDB
	pendingValidatorsDB          database.Database
	pendingValidatorBaseDB       database.Database
	pendingValidatorList         linkeddb.LinkedDB
	pendingDelegatorBaseDB       database.Database
	pendingDelegatorList         linkeddb.LinkedDB
	pendingSubnetValidatorBaseDB database.Database
	pendingSubnetValidatorList   linkeddb.LinkedDB
	pendingSubnetDelegatorBaseDB database.Database
	pendingSubnetDelegatorList   linkeddb.LinkedDB

	nestedValidatorWeightDiffsDB    database.Database
	nestedValidatorPublicKeyDiffsDB database.Database
	flatValidatorWeightDiffsDB      database.Database
	flatValidatorPublicKeyDiffsDB   database.Database

	addedTxs map[ids.ID]*txAndStatus            // map of txID -> {*txs.Tx, Status}
	txCache  cache.Cacher[ids.ID, *txAndStatus] // txID -> {*txs.Tx, Status}. If the entry is nil, it isn't in the database
	txDB     database.Database

	addedRewardUTXOs map[ids.ID][]*avax.UTXO            // map of txID -> []*UTXO
	rewardUTXOsCache cache.Cacher[ids.ID, []*avax.UTXO] // txID -> []*UTXO
	rewardUTXODB     database.Database

	modifiedUTXOs map[ids.ID]*avax.UTXO // map of modified UTXOID -> *UTXO if the UTXO is nil, it has been removed
	utxoDB        database.Database
	utxoState     avax.UTXOState

	cachedSubnets []*txs.Tx // nil if the subnets haven't been loaded
	addedSubnets  []*txs.Tx
	subnetBaseDB  database.Database
	subnetDB      linkeddb.LinkedDB

	// Subnet ID --> Owner of the subnet
	subnetOwners     map[ids.ID]fx.Owner
	subnetOwnerCache cache.Cacher[ids.ID, fxOwnerAndSize] // cache of subnetID -> owner if the entry is nil, it is not in the database
	subnetOwnerDB    database.Database

	transformedSubnets     map[ids.ID]*txs.Tx            // map of subnetID -> transformSubnetTx
	transformedSubnetCache cache.Cacher[ids.ID, *txs.Tx] // cache of subnetID -> transformSubnetTx if the entry is nil, it is not in the database
	transformedSubnetDB    database.Database

	modifiedSupplies map[ids.ID]uint64             // map of subnetID -> current supply
	supplyCache      cache.Cacher[ids.ID, *uint64] // cache of subnetID -> current supply if the entry is nil, it is not in the database
	supplyDB         database.Database

	addedChains  map[ids.ID][]*txs.Tx                    // maps subnetID -> the newly added chains to the subnet
	chainCache   cache.Cacher[ids.ID, []*txs.Tx]         // cache of subnetID -> the chains after all local modifications []*txs.Tx
	chainDBCache cache.Cacher[ids.ID, linkeddb.LinkedDB] // cache of subnetID -> linkedDB
	chainDB      database.Database

	// The persisted fields represent the current database value
	timestamp, persistedTimestamp         time.Time
	currentSupply, persistedCurrentSupply uint64
	// [lastAccepted] is the most recently accepted block.
	lastAccepted, persistedLastAccepted ids.ID
	indexedHeights                      *heightRange
	singletonDB                         database.Database
}

// heightRange is used to track which heights are safe to use the native DB
// iterator for querying validator diffs.
//
// TODO: Remove once we are guaranteed nodes can not rollback to not support the
// new indexing mechanism.
type heightRange struct {
	LowerBound uint64 `serialize:"true"`
	UpperBound uint64 `serialize:"true"`
}

type ValidatorWeightDiff struct {
	Decrease bool   `serialize:"true"`
	Amount   uint64 `serialize:"true"`
}

func (v *ValidatorWeightDiff) Add(negative bool, amount uint64) error {
	if v.Decrease == negative {
		var err error
		v.Amount, err = safemath.Add64(v.Amount, amount)
		return err
	}

	if v.Amount > amount {
		v.Amount -= amount
	} else {
		v.Amount = safemath.AbsDiff(v.Amount, amount)
		v.Decrease = negative
	}
	return nil
}

type heightWithSubnet struct {
	Height   uint64 `serialize:"true"`
	SubnetID ids.ID `serialize:"true"`
}

type txBytesAndStatus struct {
	Tx     []byte        `serialize:"true"`
	Status status.Status `serialize:"true"`
}

type txAndStatus struct {
	tx     *txs.Tx
	status status.Status
}

type fxOwnerAndSize struct {
	owner fx.Owner
	size  int
}

func txSize(_ ids.ID, tx *txs.Tx) int {
	if tx == nil {
		return ids.IDLen + constants.PointerOverhead
	}
	return ids.IDLen + len(tx.Bytes()) + constants.PointerOverhead
}

func txAndStatusSize(_ ids.ID, t *txAndStatus) int {
	if t == nil {
		return ids.IDLen + constants.PointerOverhead
	}
	return ids.IDLen + len(t.tx.Bytes()) + wrappers.IntLen + 2*constants.PointerOverhead
}

func blockSize(_ ids.ID, blk block.Block) int {
	if blk == nil {
		return ids.IDLen + constants.PointerOverhead
	}
	return ids.IDLen + len(blk.Bytes()) + constants.PointerOverhead
}

func New(
	db database.Database,
	genesisBytes []byte,
	metricsReg prometheus.Registerer,
	cfg *config.Config,
	execCfg *config.ExecutionConfig,
	ctx *snow.Context,
	metrics metrics.Metrics,
	rewards reward.Calculator,
	bootstrapped *utils.Atomic[bool],
) (State, error) {
	s, err := newState(
		db,
		metrics,
		cfg,
		execCfg,
		ctx,
		metricsReg,
		rewards,
		bootstrapped,
	)
	if err != nil {
		return nil, err
	}

	if err := s.sync(genesisBytes); err != nil {
		// Drop any errors on close to return the first error
		_ = s.Close()

		return nil, err
	}

	// Before we start accepting new blocks, we check if the pruning process needs
	// to be run.
	//
	// TODO: Cleanup after v1.11.x is activated
	shouldPrune, err := s.ShouldPrune()
	if err != nil {
		return nil, err
	}
	if shouldPrune {
		// If the pruned key is on disk, we must delete it to ensure our disk
		// can't get into a partially pruned state if the node restarts mid-way
		// through pruning.
		if err := s.singletonDB.Delete(prunedKey); err != nil {
			return nil, fmt.Errorf("failed to remove prunedKey from singletonDB: %w", err)
		}

		if err := s.Commit(); err != nil {
			return nil, fmt.Errorf("failed to commit to baseDB: %w", err)
		}
	}

	return s, nil
}

func newState(
	db database.Database,
	metrics metrics.Metrics,
	cfg *config.Config,
	execCfg *config.ExecutionConfig,
	ctx *snow.Context,
	metricsReg prometheus.Registerer,
	rewards reward.Calculator,
	bootstrapped *utils.Atomic[bool],
) (*state, error) {
	blockIDCache, err := metercacher.New[uint64, ids.ID](
		"block_id_cache",
		metricsReg,
		&cache.LRU[uint64, ids.ID]{Size: execCfg.BlockIDCacheSize},
	)
	if err != nil {
		return nil, err
	}

	blockCache, err := metercacher.New[ids.ID, block.Block](
		"block_cache",
		metricsReg,
		cache.NewSizedLRU[ids.ID, block.Block](execCfg.BlockCacheSize, blockSize),
	)
	if err != nil {
		return nil, err
	}

	baseDB := versiondb.New(db)

	validatorsDB := prefixdb.New(validatorsPrefix, baseDB)

	currentValidatorsDB := prefixdb.New(currentPrefix, validatorsDB)
	currentValidatorBaseDB := prefixdb.New(validatorPrefix, currentValidatorsDB)
	currentDelegatorBaseDB := prefixdb.New(delegatorPrefix, currentValidatorsDB)
	currentSubnetValidatorBaseDB := prefixdb.New(subnetValidatorPrefix, currentValidatorsDB)
	currentSubnetDelegatorBaseDB := prefixdb.New(subnetDelegatorPrefix, currentValidatorsDB)

	pendingValidatorsDB := prefixdb.New(pendingPrefix, validatorsDB)
	pendingValidatorBaseDB := prefixdb.New(validatorPrefix, pendingValidatorsDB)
	pendingDelegatorBaseDB := prefixdb.New(delegatorPrefix, pendingValidatorsDB)
	pendingSubnetValidatorBaseDB := prefixdb.New(subnetValidatorPrefix, pendingValidatorsDB)
	pendingSubnetDelegatorBaseDB := prefixdb.New(subnetDelegatorPrefix, pendingValidatorsDB)

	nestedValidatorWeightDiffsDB := prefixdb.New(nestedValidatorWeightDiffsPrefix, validatorsDB)
	nestedValidatorPublicKeyDiffsDB := prefixdb.New(nestedValidatorPublicKeyDiffsPrefix, validatorsDB)
	flatValidatorWeightDiffsDB := prefixdb.New(flatValidatorWeightDiffsPrefix, validatorsDB)
	flatValidatorPublicKeyDiffsDB := prefixdb.New(flatValidatorPublicKeyDiffsPrefix, validatorsDB)

	txCache, err := metercacher.New(
		"tx_cache",
		metricsReg,
		cache.NewSizedLRU[ids.ID, *txAndStatus](execCfg.TxCacheSize, txAndStatusSize),
	)
	if err != nil {
		return nil, err
	}

	rewardUTXODB := prefixdb.New(rewardUTXOsPrefix, baseDB)
	rewardUTXOsCache, err := metercacher.New[ids.ID, []*avax.UTXO](
		"reward_utxos_cache",
		metricsReg,
		&cache.LRU[ids.ID, []*avax.UTXO]{Size: execCfg.RewardUTXOsCacheSize},
	)
	if err != nil {
		return nil, err
	}

	utxoDB := prefixdb.New(utxoPrefix, baseDB)
	utxoState, err := avax.NewMeteredUTXOState(utxoDB, txs.GenesisCodec, metricsReg, execCfg.ChecksumsEnabled)
	if err != nil {
		return nil, err
	}

	subnetBaseDB := prefixdb.New(subnetPrefix, baseDB)

	subnetOwnerDB := prefixdb.New(subnetOwnerPrefix, baseDB)
	subnetOwnerCache, err := metercacher.New[ids.ID, fxOwnerAndSize](
		"subnet_owner_cache",
		metricsReg,
		cache.NewSizedLRU[ids.ID, fxOwnerAndSize](execCfg.FxOwnerCacheSize, func(_ ids.ID, f fxOwnerAndSize) int {
			return ids.IDLen + f.size
		}),
	)
	if err != nil {
		return nil, err
	}

	transformedSubnetCache, err := metercacher.New(
		"transformed_subnet_cache",
		metricsReg,
		cache.NewSizedLRU[ids.ID, *txs.Tx](execCfg.TransformedSubnetTxCacheSize, txSize),
	)
	if err != nil {
		return nil, err
	}

	supplyCache, err := metercacher.New[ids.ID, *uint64](
		"supply_cache",
		metricsReg,
		&cache.LRU[ids.ID, *uint64]{Size: execCfg.ChainCacheSize},
	)
	if err != nil {
		return nil, err
	}

	chainCache, err := metercacher.New[ids.ID, []*txs.Tx](
		"chain_cache",
		metricsReg,
		&cache.LRU[ids.ID, []*txs.Tx]{Size: execCfg.ChainCacheSize},
	)
	if err != nil {
		return nil, err
	}

	chainDBCache, err := metercacher.New[ids.ID, linkeddb.LinkedDB](
		"chain_db_cache",
		metricsReg,
		&cache.LRU[ids.ID, linkeddb.LinkedDB]{Size: execCfg.ChainDBCacheSize},
	)
	if err != nil {
		return nil, err
	}

	return &state{
		validatorState: newValidatorState(),

		cfg:          cfg,
		ctx:          ctx,
		metrics:      metrics,
		rewards:      rewards,
		bootstrapped: bootstrapped,
		baseDB:       baseDB,

		addedBlockIDs: make(map[uint64]ids.ID),
		blockIDCache:  blockIDCache,
		blockIDDB:     prefixdb.New(blockIDPrefix, baseDB),

		addedBlocks: make(map[ids.ID]block.Block),
		blockCache:  blockCache,
		blockDB:     prefixdb.New(blockPrefix, baseDB),

		currentStakers: newBaseStakers(),
		pendingStakers: newBaseStakers(),

		validatorsDB:                    validatorsDB,
		currentValidatorsDB:             currentValidatorsDB,
		currentValidatorBaseDB:          currentValidatorBaseDB,
		currentValidatorList:            linkeddb.NewDefault(currentValidatorBaseDB),
		currentDelegatorBaseDB:          currentDelegatorBaseDB,
		currentDelegatorList:            linkeddb.NewDefault(currentDelegatorBaseDB),
		currentSubnetValidatorBaseDB:    currentSubnetValidatorBaseDB,
		currentSubnetValidatorList:      linkeddb.NewDefault(currentSubnetValidatorBaseDB),
		currentSubnetDelegatorBaseDB:    currentSubnetDelegatorBaseDB,
		currentSubnetDelegatorList:      linkeddb.NewDefault(currentSubnetDelegatorBaseDB),
		pendingValidatorsDB:             pendingValidatorsDB,
		pendingValidatorBaseDB:          pendingValidatorBaseDB,
		pendingValidatorList:            linkeddb.NewDefault(pendingValidatorBaseDB),
		pendingDelegatorBaseDB:          pendingDelegatorBaseDB,
		pendingDelegatorList:            linkeddb.NewDefault(pendingDelegatorBaseDB),
		pendingSubnetValidatorBaseDB:    pendingSubnetValidatorBaseDB,
		pendingSubnetValidatorList:      linkeddb.NewDefault(pendingSubnetValidatorBaseDB),
		pendingSubnetDelegatorBaseDB:    pendingSubnetDelegatorBaseDB,
		pendingSubnetDelegatorList:      linkeddb.NewDefault(pendingSubnetDelegatorBaseDB),
		nestedValidatorWeightDiffsDB:    nestedValidatorWeightDiffsDB,
		nestedValidatorPublicKeyDiffsDB: nestedValidatorPublicKeyDiffsDB,
		flatValidatorWeightDiffsDB:      flatValidatorWeightDiffsDB,
		flatValidatorPublicKeyDiffsDB:   flatValidatorPublicKeyDiffsDB,

		addedTxs: make(map[ids.ID]*txAndStatus),
		txDB:     prefixdb.New(txPrefix, baseDB),
		txCache:  txCache,

		addedRewardUTXOs: make(map[ids.ID][]*avax.UTXO),
		rewardUTXODB:     rewardUTXODB,
		rewardUTXOsCache: rewardUTXOsCache,

		modifiedUTXOs: make(map[ids.ID]*avax.UTXO),
		utxoDB:        utxoDB,
		utxoState:     utxoState,

		subnetBaseDB: subnetBaseDB,
		subnetDB:     linkeddb.NewDefault(subnetBaseDB),

		subnetOwners:     make(map[ids.ID]fx.Owner),
		subnetOwnerDB:    subnetOwnerDB,
		subnetOwnerCache: subnetOwnerCache,

		transformedSubnets:     make(map[ids.ID]*txs.Tx),
		transformedSubnetCache: transformedSubnetCache,
		transformedSubnetDB:    prefixdb.New(transformedSubnetPrefix, baseDB),

		modifiedSupplies: make(map[ids.ID]uint64),
		supplyCache:      supplyCache,
		supplyDB:         prefixdb.New(supplyPrefix, baseDB),

		addedChains:  make(map[ids.ID][]*txs.Tx),
		chainDB:      prefixdb.New(chainPrefix, baseDB),
		chainCache:   chainCache,
		chainDBCache: chainDBCache,

		singletonDB: prefixdb.New(singletonPrefix, baseDB),
	}, nil
}

func (s *state) GetCurrentValidator(subnetID ids.ID, nodeID ids.NodeID) (*Staker, error) {
	return s.currentStakers.GetValidator(subnetID, nodeID)
}

func (s *state) PutCurrentValidator(staker *Staker) {
	s.currentStakers.PutValidator(staker)
}

func (s *state) DeleteCurrentValidator(staker *Staker) {
	s.currentStakers.DeleteValidator(staker)
}

func (s *state) GetCurrentDelegatorIterator(subnetID ids.ID, nodeID ids.NodeID) (StakerIterator, error) {
	return s.currentStakers.GetDelegatorIterator(subnetID, nodeID), nil
}

func (s *state) PutCurrentDelegator(staker *Staker) {
	s.currentStakers.PutDelegator(staker)
}

func (s *state) DeleteCurrentDelegator(staker *Staker) {
	s.currentStakers.DeleteDelegator(staker)
}

func (s *state) GetCurrentStakerIterator() (StakerIterator, error) {
	return s.currentStakers.GetStakerIterator(), nil
}

func (s *state) GetPendingValidator(subnetID ids.ID, nodeID ids.NodeID) (*Staker, error) {
	return s.pendingStakers.GetValidator(subnetID, nodeID)
}

func (s *state) PutPendingValidator(staker *Staker) {
	s.pendingStakers.PutValidator(staker)
}

func (s *state) DeletePendingValidator(staker *Staker) {
	s.pendingStakers.DeleteValidator(staker)
}

func (s *state) GetPendingDelegatorIterator(subnetID ids.ID, nodeID ids.NodeID) (StakerIterator, error) {
	return s.pendingStakers.GetDelegatorIterator(subnetID, nodeID), nil
}

func (s *state) PutPendingDelegator(staker *Staker) {
	s.pendingStakers.PutDelegator(staker)
}

func (s *state) DeletePendingDelegator(staker *Staker) {
	s.pendingStakers.DeleteDelegator(staker)
}

func (s *state) GetPendingStakerIterator() (StakerIterator, error) {
	return s.pendingStakers.GetStakerIterator(), nil
}

func (s *state) shouldInit() (bool, error) {
	has, err := s.singletonDB.Has(initializedKey)
	return !has, err
}

func (s *state) doneInit() error {
	return s.singletonDB.Put(initializedKey, nil)
}

func (s *state) ShouldPrune() (bool, error) {
	has, err := s.singletonDB.Has(prunedKey)
	if err != nil {
		return true, err
	}

	// If [prunedKey] is not in [singletonDB], [PruneAndIndex()] did not finish
	// execution.
	if !has {
		return true, nil
	}

	// To ensure the db was not modified since we last ran [PruneAndIndex()], we
	// must verify that [s.lastAccepted] is height indexed.
	blk, err := s.GetStatelessBlock(s.lastAccepted)
	if err != nil {
		return true, err
	}

	_, err = s.GetBlockIDAtHeight(blk.Height())
	if err == database.ErrNotFound {
		return true, nil
	}

	return false, err
}

func (s *state) donePrune() error {
	return s.singletonDB.Put(prunedKey, nil)
}

func (s *state) GetSubnets() ([]*txs.Tx, error) {
	if s.cachedSubnets != nil {
		return s.cachedSubnets, nil
	}

	subnetDBIt := s.subnetDB.NewIterator()
	defer subnetDBIt.Release()

	txs := []*txs.Tx(nil)
	for subnetDBIt.Next() {
		subnetIDBytes := subnetDBIt.Key()
		subnetID, err := ids.ToID(subnetIDBytes)
		if err != nil {
			return nil, err
		}
		subnetTx, _, err := s.GetTx(subnetID)
		if err != nil {
			return nil, err
		}
		txs = append(txs, subnetTx)
	}
	if err := subnetDBIt.Error(); err != nil {
		return nil, err
	}
	txs = append(txs, s.addedSubnets...)
	s.cachedSubnets = txs
	return txs, nil
}

func (s *state) AddSubnet(createSubnetTx *txs.Tx) {
	s.addedSubnets = append(s.addedSubnets, createSubnetTx)
	if s.cachedSubnets != nil {
		s.cachedSubnets = append(s.cachedSubnets, createSubnetTx)
	}
}

func (s *state) GetSubnetOwner(subnetID ids.ID) (fx.Owner, error) {
	if owner, exists := s.subnetOwners[subnetID]; exists {
		return owner, nil
	}

	if ownerAndSize, cached := s.subnetOwnerCache.Get(subnetID); cached {
		if ownerAndSize.owner == nil {
			return nil, database.ErrNotFound
		}
		return ownerAndSize.owner, nil
	}

	ownerBytes, err := s.subnetOwnerDB.Get(subnetID[:])
	if err == nil {
		var owner fx.Owner
		if _, err := block.GenesisCodec.Unmarshal(ownerBytes, &owner); err != nil {
			return nil, err
		}
		s.subnetOwnerCache.Put(subnetID, fxOwnerAndSize{
			owner: owner,
			size:  len(ownerBytes),
		})
		return owner, nil
	}
	if err != database.ErrNotFound {
		return nil, err
	}

	subnetIntf, _, err := s.GetTx(subnetID)
	if err != nil {
		if err == database.ErrNotFound {
			s.subnetOwnerCache.Put(subnetID, fxOwnerAndSize{})
		}
		return nil, err
	}

	subnet, ok := subnetIntf.Unsigned.(*txs.CreateSubnetTx)
	if !ok {
		return nil, fmt.Errorf("%q %w", subnetID, errIsNotSubnet)
	}

	s.SetSubnetOwner(subnetID, subnet.Owner)
	return subnet.Owner, nil
}

func (s *state) SetSubnetOwner(subnetID ids.ID, owner fx.Owner) {
	s.subnetOwners[subnetID] = owner
}

func (s *state) GetSubnetTransformation(subnetID ids.ID) (*txs.Tx, error) {
	if tx, exists := s.transformedSubnets[subnetID]; exists {
		return tx, nil
	}

	if tx, cached := s.transformedSubnetCache.Get(subnetID); cached {
		if tx == nil {
			return nil, database.ErrNotFound
		}
		return tx, nil
	}

	transformSubnetTxID, err := database.GetID(s.transformedSubnetDB, subnetID[:])
	if err == database.ErrNotFound {
		s.transformedSubnetCache.Put(subnetID, nil)
		return nil, database.ErrNotFound
	}
	if err != nil {
		return nil, err
	}

	transformSubnetTx, _, err := s.GetTx(transformSubnetTxID)
	if err != nil {
		return nil, err
	}
	s.transformedSubnetCache.Put(subnetID, transformSubnetTx)
	return transformSubnetTx, nil
}

func (s *state) AddSubnetTransformation(transformSubnetTxIntf *txs.Tx) {
	transformSubnetTx := transformSubnetTxIntf.Unsigned.(*txs.TransformSubnetTx)
	s.transformedSubnets[transformSubnetTx.Subnet] = transformSubnetTxIntf
}

func (s *state) GetChains(subnetID ids.ID) ([]*txs.Tx, error) {
	if chains, cached := s.chainCache.Get(subnetID); cached {
		return chains, nil
	}
	chainDB := s.getChainDB(subnetID)
	chainDBIt := chainDB.NewIterator()
	defer chainDBIt.Release()

	txs := []*txs.Tx(nil)
	for chainDBIt.Next() {
		chainIDBytes := chainDBIt.Key()
		chainID, err := ids.ToID(chainIDBytes)
		if err != nil {
			return nil, err
		}
		chainTx, _, err := s.GetTx(chainID)
		if err != nil {
			return nil, err
		}
		txs = append(txs, chainTx)
	}
	if err := chainDBIt.Error(); err != nil {
		return nil, err
	}
	txs = append(txs, s.addedChains[subnetID]...)
	s.chainCache.Put(subnetID, txs)
	return txs, nil
}

func (s *state) AddChain(createChainTxIntf *txs.Tx) {
	createChainTx := createChainTxIntf.Unsigned.(*txs.CreateChainTx)
	subnetID := createChainTx.SubnetID
	s.addedChains[subnetID] = append(s.addedChains[subnetID], createChainTxIntf)
	if chains, cached := s.chainCache.Get(subnetID); cached {
		chains = append(chains, createChainTxIntf)
		s.chainCache.Put(subnetID, chains)
	}
}

func (s *state) getChainDB(subnetID ids.ID) linkeddb.LinkedDB {
	if chainDB, cached := s.chainDBCache.Get(subnetID); cached {
		return chainDB
	}
	rawChainDB := prefixdb.New(subnetID[:], s.chainDB)
	chainDB := linkeddb.NewDefault(rawChainDB)
	s.chainDBCache.Put(subnetID, chainDB)
	return chainDB
}

func (s *state) GetTx(txID ids.ID) (*txs.Tx, status.Status, error) {
	if tx, exists := s.addedTxs[txID]; exists {
		return tx.tx, tx.status, nil
	}
	if tx, cached := s.txCache.Get(txID); cached {
		if tx == nil {
			return nil, status.Unknown, database.ErrNotFound
		}
		return tx.tx, tx.status, nil
	}
	txBytes, err := s.txDB.Get(txID[:])
	if err == database.ErrNotFound {
		s.txCache.Put(txID, nil)
		return nil, status.Unknown, database.ErrNotFound
	} else if err != nil {
		return nil, status.Unknown, err
	}

	stx := txBytesAndStatus{}
	if _, err := txs.GenesisCodec.Unmarshal(txBytes, &stx); err != nil {
		return nil, status.Unknown, err
	}

	tx, err := txs.Parse(txs.GenesisCodec, stx.Tx)
	if err != nil {
		return nil, status.Unknown, err
	}

	ptx := &txAndStatus{
		tx:     tx,
		status: stx.Status,
	}

	s.txCache.Put(txID, ptx)
	return ptx.tx, ptx.status, nil
}

func (s *state) AddTx(tx *txs.Tx, status status.Status) {
	s.addedTxs[tx.ID()] = &txAndStatus{
		tx:     tx,
		status: status,
	}
}

func (s *state) GetRewardUTXOs(txID ids.ID) ([]*avax.UTXO, error) {
	if utxos, exists := s.addedRewardUTXOs[txID]; exists {
		return utxos, nil
	}
	if utxos, exists := s.rewardUTXOsCache.Get(txID); exists {
		return utxos, nil
	}

	rawTxDB := prefixdb.New(txID[:], s.rewardUTXODB)
	txDB := linkeddb.NewDefault(rawTxDB)
	it := txDB.NewIterator()
	defer it.Release()

	utxos := []*avax.UTXO(nil)
	for it.Next() {
		utxo := &avax.UTXO{}
		if _, err := txs.Codec.Unmarshal(it.Value(), utxo); err != nil {
			return nil, err
		}
		utxos = append(utxos, utxo)
	}
	if err := it.Error(); err != nil {
		return nil, err
	}

	s.rewardUTXOsCache.Put(txID, utxos)
	return utxos, nil
}

func (s *state) AddRewardUTXO(txID ids.ID, utxo *avax.UTXO) {
	s.addedRewardUTXOs[txID] = append(s.addedRewardUTXOs[txID], utxo)
}

func (s *state) GetUTXO(utxoID ids.ID) (*avax.UTXO, error) {
	if utxo, exists := s.modifiedUTXOs[utxoID]; exists {
		if utxo == nil {
			return nil, database.ErrNotFound
		}
		return utxo, nil
	}
	return s.utxoState.GetUTXO(utxoID)
}

func (s *state) UTXOIDs(addr []byte, start ids.ID, limit int) ([]ids.ID, error) {
	return s.utxoState.UTXOIDs(addr, start, limit)
}

func (s *state) AddUTXO(utxo *avax.UTXO) {
	s.modifiedUTXOs[utxo.InputID()] = utxo
}

func (s *state) DeleteUTXO(utxoID ids.ID) {
	s.modifiedUTXOs[utxoID] = nil
}

func (s *state) GetStartTime(nodeID ids.NodeID, subnetID ids.ID) (time.Time, error) {
	staker, err := s.currentStakers.GetValidator(subnetID, nodeID)
	if err != nil {
		return time.Time{}, err
	}
	return staker.StartTime, nil
}

func (s *state) GetTimestamp() time.Time {
	return s.timestamp
}

func (s *state) SetTimestamp(tm time.Time) {
	s.timestamp = tm
}

func (s *state) GetLastAccepted() ids.ID {
	return s.lastAccepted
}

func (s *state) SetLastAccepted(lastAccepted ids.ID) {
	s.lastAccepted = lastAccepted
}

func (s *state) GetCurrentSupply(subnetID ids.ID) (uint64, error) {
	if subnetID == constants.PrimaryNetworkID {
		return s.currentSupply, nil
	}

	supply, ok := s.modifiedSupplies[subnetID]
	if ok {
		return supply, nil
	}

	cachedSupply, ok := s.supplyCache.Get(subnetID)
	if ok {
		if cachedSupply == nil {
			return 0, database.ErrNotFound
		}
		return *cachedSupply, nil
	}

	supply, err := database.GetUInt64(s.supplyDB, subnetID[:])
	if err == database.ErrNotFound {
		s.supplyCache.Put(subnetID, nil)
		return 0, database.ErrNotFound
	}
	if err != nil {
		return 0, err
	}

	s.supplyCache.Put(subnetID, &supply)
	return supply, nil
}

func (s *state) SetCurrentSupply(subnetID ids.ID, cs uint64) {
	if subnetID == constants.PrimaryNetworkID {
		s.currentSupply = cs
	} else {
		s.modifiedSupplies[subnetID] = cs
	}
}

func (s *state) ApplyCurrentValidators(subnetID ids.ID, vdrs validators.Manager) error {
	for nodeID, validator := range s.currentStakers.validators[subnetID] {
		staker := validator.validator
		if err := vdrs.AddStaker(subnetID, nodeID, staker.PublicKey, staker.TxID, staker.Weight); err != nil {
			return err
		}

		delegatorIterator := NewTreeIterator(validator.delegators)
		for delegatorIterator.Next() {
			staker := delegatorIterator.Value()
			if err := vdrs.AddWeight(subnetID, nodeID, staker.Weight); err != nil {
				delegatorIterator.Release()
				return err
			}
		}
		delegatorIterator.Release()
	}
	return nil
}

func (s *state) ApplyValidatorWeightDiffs(
	ctx context.Context,
	validators map[ids.NodeID]*validators.GetValidatorOutput,
	startHeight uint64,
	endHeight uint64,
	subnetID ids.ID,
) error {
	diffIter := s.flatValidatorWeightDiffsDB.NewIteratorWithStartAndPrefix(
		marshalStartDiffKey(subnetID, startHeight),
		subnetID[:],
	)
	defer diffIter.Release()

	prevHeight := startHeight + 1
	// TODO: Remove the index continuity checks once we are guaranteed nodes can
	// not rollback to not support the new indexing mechanism.
	for diffIter.Next() && s.indexedHeights != nil && s.indexedHeights.LowerBound <= endHeight {
		if err := ctx.Err(); err != nil {
			return err
		}

		_, parsedHeight, nodeID, err := unmarshalDiffKey(diffIter.Key())
		if err != nil {
			return err
		}
		// If the parsedHeight is less than our target endHeight, then we have
		// fully processed the diffs from startHeight through endHeight.
		if parsedHeight < endHeight {
			return diffIter.Error()
		}

		prevHeight = parsedHeight

		weightDiff, err := unmarshalWeightDiff(diffIter.Value())
		if err != nil {
			return err
		}

		if err := applyWeightDiff(validators, nodeID, weightDiff); err != nil {
			return err
		}
	}
	if err := diffIter.Error(); err != nil {
		return err
	}

	// TODO: Remove this once it is assumed that all subnet validators have
	// adopted the new indexing.
	for height := prevHeight - 1; height >= endHeight; height-- {
		if err := ctx.Err(); err != nil {
			return err
		}

		prefixStruct := heightWithSubnet{
			Height:   height,
			SubnetID: subnetID,
		}
		prefixBytes, err := block.GenesisCodec.Marshal(block.Version, prefixStruct)
		if err != nil {
			return err
		}

		rawDiffDB := prefixdb.New(prefixBytes, s.nestedValidatorWeightDiffsDB)
		diffDB := linkeddb.NewDefault(rawDiffDB)
		diffIter := diffDB.NewIterator()
		defer diffIter.Release()

		for diffIter.Next() {
			nodeID, err := ids.ToNodeID(diffIter.Key())
			if err != nil {
				return err
			}

			weightDiff := ValidatorWeightDiff{}
			_, err = block.GenesisCodec.Unmarshal(diffIter.Value(), &weightDiff)
			if err != nil {
				return err
			}

			if err := applyWeightDiff(validators, nodeID, &weightDiff); err != nil {
				return err
			}
		}
	}

	return nil
}

func applyWeightDiff(
	vdrs map[ids.NodeID]*validators.GetValidatorOutput,
	nodeID ids.NodeID,
	weightDiff *ValidatorWeightDiff,
) error {
	vdr, ok := vdrs[nodeID]
	if !ok {
		// This node isn't in the current validator set.
		vdr = &validators.GetValidatorOutput{
			NodeID: nodeID,
		}
		vdrs[nodeID] = vdr
	}

	// The weight of this node changed at this block.
	var err error
	if weightDiff.Decrease {
		// The validator's weight was decreased at this block, so in the
		// prior block it was higher.
		vdr.Weight, err = safemath.Add64(vdr.Weight, weightDiff.Amount)
	} else {
		// The validator's weight was increased at this block, so in the
		// prior block it was lower.
		vdr.Weight, err = safemath.Sub(vdr.Weight, weightDiff.Amount)
	}
	if err != nil {
		return err
	}

	if vdr.Weight == 0 {
		// The validator's weight was 0 before this block so they weren't in the
		// validator set.
		delete(vdrs, nodeID)
	}
	return nil
}

func (s *state) ApplyValidatorPublicKeyDiffs(
	ctx context.Context,
	validators map[ids.NodeID]*validators.GetValidatorOutput,
	startHeight uint64,
	endHeight uint64,
) error {
	diffIter := s.flatValidatorPublicKeyDiffsDB.NewIteratorWithStartAndPrefix(
		marshalStartDiffKey(constants.PrimaryNetworkID, startHeight),
		constants.PrimaryNetworkID[:],
	)
	defer diffIter.Release()

	for diffIter.Next() {
		if err := ctx.Err(); err != nil {
			return err
		}

		_, parsedHeight, nodeID, err := unmarshalDiffKey(diffIter.Key())
		if err != nil {
			return err
		}
		// If the parsedHeight is less than our target endHeight, then we have
		// fully processed the diffs from startHeight through endHeight.
		if parsedHeight < endHeight {
			break
		}

		vdr, ok := validators[nodeID]
		if !ok {
			continue
		}

		pkBytes := diffIter.Value()
		if len(pkBytes) == 0 {
			vdr.PublicKey = nil
			continue
		}

		vdr.PublicKey = bls.DeserializePublicKey(pkBytes)
	}

	// Note: this does not fallback to the linkeddb index because the linkeddb
	// index does not contain entries for when to remove the public key.
	//
	// Nodes may see inconsistent public keys for heights before the new public
	// key index was populated.
	return diffIter.Error()
}

func (s *state) syncGenesis(genesisBlk block.Block, genesis *genesis.Genesis) error {
	genesisBlkID := genesisBlk.ID()
	s.SetLastAccepted(genesisBlkID)
	s.SetTimestamp(time.Unix(int64(genesis.Timestamp), 0))
	s.SetCurrentSupply(constants.PrimaryNetworkID, genesis.InitialSupply)
	s.AddStatelessBlock(genesisBlk)

	// Persist UTXOs that exist at genesis
	for _, utxo := range genesis.UTXOs {
		avaxUTXO := utxo.UTXO
		s.AddUTXO(&avaxUTXO)
	}

	// Persist primary network validator set at genesis
	for _, vdrTx := range genesis.Validators {
		tx, ok := vdrTx.Unsigned.(*txs.AddValidatorTx)
		if !ok {
			return fmt.Errorf("expected tx type *txs.AddValidatorTx but got %T", vdrTx.Unsigned)
		}

		stakeAmount := tx.Validator.Wght
		stakeDuration := tx.Validator.Duration()
		currentSupply, err := s.GetCurrentSupply(constants.PrimaryNetworkID)
		if err != nil {
			return err
		}

		potentialReward := s.rewards.Calculate(
			stakeDuration,
			stakeAmount,
			currentSupply,
		)
		newCurrentSupply, err := safemath.Add64(currentSupply, potentialReward)
		if err != nil {
			return err
		}

		staker, err := NewCurrentStaker(vdrTx.ID(), tx, potentialReward)
		if err != nil {
			return err
		}

		s.PutCurrentValidator(staker)
		s.AddTx(vdrTx, status.Committed)
		s.SetCurrentSupply(constants.PrimaryNetworkID, newCurrentSupply)
	}

	for _, chain := range genesis.Chains {
		unsignedChain, ok := chain.Unsigned.(*txs.CreateChainTx)
		if !ok {
			return fmt.Errorf("expected tx type *txs.CreateChainTx but got %T", chain.Unsigned)
		}

		// Ensure all chains that the genesis bytes say to create have the right
		// network ID
		if unsignedChain.NetworkID != s.ctx.NetworkID {
			return avax.ErrWrongNetworkID
		}

		s.AddChain(chain)
		s.AddTx(chain, status.Committed)
	}

	// updateValidators is set to false here to maintain the invariant that the
	// primary network's validator set is empty before the validator sets are
	// initialized.
	return s.write(false /*=updateValidators*/, 0)
}

// Load pulls data previously stored on disk that is expected to be in memory.
func (s *state) load() error {
	return utils.Err(
		s.loadMetadata(),
		s.loadCurrentValidators(),
		s.loadPendingValidators(),
		s.initValidatorSets(),
	)
}

func (s *state) loadMetadata() error {
	timestamp, err := database.GetTimestamp(s.singletonDB, timestampKey)
	if err != nil {
		return err
	}
	s.persistedTimestamp = timestamp
	s.SetTimestamp(timestamp)

	currentSupply, err := database.GetUInt64(s.singletonDB, currentSupplyKey)
	if err != nil {
		return err
	}
	s.persistedCurrentSupply = currentSupply
	s.SetCurrentSupply(constants.PrimaryNetworkID, currentSupply)

	lastAccepted, err := database.GetID(s.singletonDB, lastAcceptedKey)
	if err != nil {
		return err
	}
	s.persistedLastAccepted = lastAccepted
	s.lastAccepted = lastAccepted

	// Lookup the most recently indexed range on disk. If we haven't started
	// indexing the weights, then we keep the indexed heights as nil.
	indexedHeightsBytes, err := s.singletonDB.Get(heightsIndexedKey)
	if err == database.ErrNotFound {
		return nil
	}
	if err != nil {
		return err
	}

	indexedHeights := &heightRange{}
	_, err = block.GenesisCodec.Unmarshal(indexedHeightsBytes, indexedHeights)
	if err != nil {
		return err
	}

	// If the indexed range is not up to date, then we will act as if the range
	// doesn't exist.
	lastAcceptedBlock, err := s.GetStatelessBlock(lastAccepted)
	if err != nil {
		return err
	}
	if indexedHeights.UpperBound != lastAcceptedBlock.Height() {
		return nil
	}
	s.indexedHeights = indexedHeights
	return nil
}

func (s *state) loadCurrentValidators() error {
	s.currentStakers = newBaseStakers()

	validatorIt := s.currentValidatorList.NewIterator()
	defer validatorIt.Release()
	for validatorIt.Next() {
		txIDBytes := validatorIt.Key()
		txID, err := ids.ToID(txIDBytes)
		if err != nil {
			return err
		}
		tx, _, err := s.GetTx(txID)
		if err != nil {
			return err
		}

		metadataBytes := validatorIt.Value()
		metadata := &validatorMetadata{
			txID: txID,
			// Note: we don't provide [LastUpdated] here because we expect it to
			// always be present on disk.
		}
		if err := parseValidatorMetadata(metadataBytes, metadata); err != nil {
			return err
		}

		stakerTx, ok := tx.Unsigned.(txs.Staker)
		if !ok {
			return fmt.Errorf("expected tx type txs.Staker but got %T", tx.Unsigned)
		}

		staker, err := NewCurrentStaker(txID, stakerTx, metadata.PotentialReward)
		if err != nil {
			return err
		}

		validator := s.currentStakers.getOrCreateValidator(staker.SubnetID, staker.NodeID)
		validator.validator = staker

		s.currentStakers.stakers.ReplaceOrInsert(staker)

		s.validatorState.LoadValidatorMetadata(staker.NodeID, staker.SubnetID, metadata)
	}

	subnetValidatorIt := s.currentSubnetValidatorList.NewIterator()
	defer subnetValidatorIt.Release()
	for subnetValidatorIt.Next() {
		txIDBytes := subnetValidatorIt.Key()
		txID, err := ids.ToID(txIDBytes)
		if err != nil {
			return err
		}
		tx, _, err := s.GetTx(txID)
		if err != nil {
			return err
		}

		stakerTx, ok := tx.Unsigned.(txs.Staker)
		if !ok {
			return fmt.Errorf("expected tx type txs.Staker but got %T", tx.Unsigned)
		}

		metadataBytes := subnetValidatorIt.Value()
		metadata := &validatorMetadata{
			txID: txID,
			// use the start time as the fallback value
			// in case it's not stored in the database
			LastUpdated: uint64(stakerTx.StartTime().Unix()),
		}
		if err := parseValidatorMetadata(metadataBytes, metadata); err != nil {
			return err
		}

		staker, err := NewCurrentStaker(txID, stakerTx, metadata.PotentialReward)
		if err != nil {
			return err
		}
		validator := s.currentStakers.getOrCreateValidator(staker.SubnetID, staker.NodeID)
		validator.validator = staker

		s.currentStakers.stakers.ReplaceOrInsert(staker)

		s.validatorState.LoadValidatorMetadata(staker.NodeID, staker.SubnetID, metadata)
	}

	delegatorIt := s.currentDelegatorList.NewIterator()
	defer delegatorIt.Release()

	subnetDelegatorIt := s.currentSubnetDelegatorList.NewIterator()
	defer subnetDelegatorIt.Release()

	for _, delegatorIt := range []database.Iterator{delegatorIt, subnetDelegatorIt} {
		for delegatorIt.Next() {
			txIDBytes := delegatorIt.Key()
			txID, err := ids.ToID(txIDBytes)
			if err != nil {
				return err
			}
			tx, _, err := s.GetTx(txID)
			if err != nil {
				return err
			}

			metadata := &delegatorMetadata{
				txID: txID,
			}
			err = parseDelegatorMetadata(delegatorIt.Value(), metadata)
			if err != nil {
				return err
			}

			stakerTx, ok := tx.Unsigned.(txs.Staker)
			if !ok {
				return fmt.Errorf("expected tx type txs.Staker but got %T", tx.Unsigned)
			}

			staker, err := NewCurrentStaker(txID, stakerTx, metadata.PotentialReward)
			if err != nil {
				return err
			}

			validator := s.currentStakers.getOrCreateValidator(staker.SubnetID, staker.NodeID)
			if validator.delegators == nil {
				validator.delegators = btree.NewG(defaultTreeDegree, (*Staker).Less)
			}
			validator.delegators.ReplaceOrInsert(staker)

			s.currentStakers.stakers.ReplaceOrInsert(staker)
		}
	}

	return utils.Err(
		validatorIt.Error(),
		subnetValidatorIt.Error(),
		delegatorIt.Error(),
		subnetDelegatorIt.Error(),
	)
}

func (s *state) loadPendingValidators() error {
	s.pendingStakers = newBaseStakers()

	validatorIt := s.pendingValidatorList.NewIterator()
	defer validatorIt.Release()

	subnetValidatorIt := s.pendingSubnetValidatorList.NewIterator()
	defer subnetValidatorIt.Release()

	for _, validatorIt := range []database.Iterator{validatorIt, subnetValidatorIt} {
		for validatorIt.Next() {
			txIDBytes := validatorIt.Key()
			txID, err := ids.ToID(txIDBytes)
			if err != nil {
				return err
			}
			tx, _, err := s.GetTx(txID)
			if err != nil {
				return err
			}

			stakerTx, ok := tx.Unsigned.(txs.Staker)
			if !ok {
				return fmt.Errorf("expected tx type txs.Staker but got %T", tx.Unsigned)
			}

			staker, err := NewPendingStaker(txID, stakerTx)
			if err != nil {
				return err
			}

			validator := s.pendingStakers.getOrCreateValidator(staker.SubnetID, staker.NodeID)
			validator.validator = staker

			s.pendingStakers.stakers.ReplaceOrInsert(staker)
		}
	}

	delegatorIt := s.pendingDelegatorList.NewIterator()
	defer delegatorIt.Release()

	subnetDelegatorIt := s.pendingSubnetDelegatorList.NewIterator()
	defer subnetDelegatorIt.Release()

	for _, delegatorIt := range []database.Iterator{delegatorIt, subnetDelegatorIt} {
		for delegatorIt.Next() {
			txIDBytes := delegatorIt.Key()
			txID, err := ids.ToID(txIDBytes)
			if err != nil {
				return err
			}
			tx, _, err := s.GetTx(txID)
			if err != nil {
				return err
			}

			stakerTx, ok := tx.Unsigned.(txs.Staker)
			if !ok {
				return fmt.Errorf("expected tx type txs.Staker but got %T", tx.Unsigned)
			}

			staker, err := NewPendingStaker(txID, stakerTx)
			if err != nil {
				return err
			}

			validator := s.pendingStakers.getOrCreateValidator(staker.SubnetID, staker.NodeID)
			if validator.delegators == nil {
				validator.delegators = btree.NewG(defaultTreeDegree, (*Staker).Less)
			}
			validator.delegators.ReplaceOrInsert(staker)

			s.pendingStakers.stakers.ReplaceOrInsert(staker)
		}
	}

	return utils.Err(
		validatorIt.Error(),
		subnetValidatorIt.Error(),
		delegatorIt.Error(),
		subnetDelegatorIt.Error(),
	)
}

// Invariant: initValidatorSets requires loadCurrentValidators to have already
// been called.
func (s *state) initValidatorSets() error {
	if s.cfg.Validators.Count(constants.PrimaryNetworkID) != 0 {
		// Enforce the invariant that the validator set is empty here.
		return errValidatorSetAlreadyPopulated
	}
	err := s.ApplyCurrentValidators(constants.PrimaryNetworkID, s.cfg.Validators)
	if err != nil {
		return err
	}

	vl := validators.NewLogger(s.ctx.Log, s.bootstrapped, constants.PrimaryNetworkID, s.ctx.NodeID)
	s.cfg.Validators.RegisterCallbackListener(constants.PrimaryNetworkID, vl)

	s.metrics.SetLocalStake(s.cfg.Validators.GetWeight(constants.PrimaryNetworkID, s.ctx.NodeID))
	totalWeight, err := s.cfg.Validators.TotalWeight(constants.PrimaryNetworkID)
	if err != nil {
		return fmt.Errorf("failed to get total weight of primary network validators: %w", err)
	}
	s.metrics.SetTotalStake(totalWeight)

	for subnetID := range s.cfg.TrackedSubnets {
		if s.cfg.Validators.Count(subnetID) != 0 {
			// Enforce the invariant that the validator set is empty here.
			return errValidatorSetAlreadyPopulated
		}
		err := s.ApplyCurrentValidators(subnetID, s.cfg.Validators)
		if err != nil {
			return err
		}

		vl := validators.NewLogger(s.ctx.Log, s.bootstrapped, subnetID, s.ctx.NodeID)
		s.cfg.Validators.RegisterCallbackListener(subnetID, vl)
	}
	return nil
}

func (s *state) write(updateValidators bool, height uint64) error {
<<<<<<< HEAD
	cr, err := s.processCurrentStakers()
	if err != nil {
		return err
	}

	errs := wrappers.Errs{}
	errs.Add(
=======
	return utils.Err(
>>>>>>> 826f9415
		s.writeBlocks(),
		s.writeCurrentStakers(updateValidators),
		s.writeWeightDiffs(height, cr.weightDiffs),
		s.writeBlsKeyDiffs(height, cr.blsKeyDiffs),
		s.writePendingStakers(),
		s.WriteValidatorMetadata(s.currentValidatorList, s.currentSubnetValidatorList), // Must be called after writeCurrentStakers
		s.writeTXs(),
		s.writeRewardUTXOs(),
		s.writeUTXOs(),
		s.writeSubnets(),
		s.writeSubnetOwners(),
		s.writeTransformedSubnets(),
		s.writeSubnetSupplies(),
		s.writeChains(),
		s.writeMetadata(),
	)
}

func (s *state) writeWeightDiffs(height uint64, weightDiffs map[subnetNodePair]*ValidatorWeightDiff) error {
	for k, weightDiff := range weightDiffs {
		if weightDiff.Amount == 0 {
			continue
		}

		err := s.flatValidatorWeightDiffsDB.Put(
			marshalDiffKey(k.subnetID, height, k.nodeID),
			marshalWeightDiff(weightDiff),
		)
		if err != nil {
			return err
		}

		// TODO: Remove this once we no longer support version rollbacks.
		prefixStruct := heightWithSubnet{
			Height:   height,
			SubnetID: k.subnetID,
		}
		prefixBytes, err := block.GenesisCodec.Marshal(block.Version, prefixStruct)
		if err != nil {
			return fmt.Errorf("failed to create prefix bytes: %w", err)
		}
		rawNestedWeightDiffDB := prefixdb.New(prefixBytes, s.nestedValidatorWeightDiffsDB)
		nestedWeightDiffDB := linkeddb.NewDefault(rawNestedWeightDiffDB)

		weightDiffBytes, err := block.GenesisCodec.Marshal(block.Version, weightDiff)
		if err != nil {
			return fmt.Errorf("failed to serialize validator weight diff: %w", err)
		}
		if err := nestedWeightDiffDB.Put(k.nodeID[:], weightDiffBytes); err != nil {
			return err
		}
	}
	return nil
}

func (s *state) writeBlsKeyDiffs(height uint64, blsKeyDiffs map[ids.NodeID]*bls.PublicKey) error {
	for nodeID, blsKey := range blsKeyDiffs {
		key := marshalDiffKey(constants.PrimaryNetworkID, height, nodeID)
		blsKeyBytes := []byte{}
		if blsKey != nil {
			// Note: in flatValidatorPublicKeyDiffsDB we store the
			// uncompressed public key here as it is
			// significantly more efficient to parse when applying diffs.
			blsKeyBytes = blsKey.Serialize()
		}
		if err := s.flatValidatorPublicKeyDiffsDB.Put(key, blsKeyBytes); err != nil {
			return fmt.Errorf("failed to add bls key diffs: %w", err)
		}

		// TODO: Remove this once we no longer support version rollbacks.
		if blsKey != nil {
			heightBytes := database.PackUInt64(height)
			rawNestedPublicKeyDiffDB := prefixdb.New(heightBytes, s.nestedValidatorPublicKeyDiffsDB)
			nestedPKDiffDB := linkeddb.NewDefault(rawNestedPublicKeyDiffDB)

			// Note: We store the compressed public key here.
			pkBytes := bls.PublicKeyToBytes(blsKey)
			if err := nestedPKDiffDB.Put(nodeID[:], pkBytes); err != nil {
				return err
			}
		}
	}
	return nil
}

type subnetNodePair struct {
	subnetID ids.ID
	nodeID   ids.NodeID
}

type results struct {
	weightDiffs map[subnetNodePair]*ValidatorWeightDiff
	blsKeyDiffs map[ids.NodeID]*bls.PublicKey
}

func (s *state) processCurrentStakers() (results, error) {
	var (
		outputWeights = make(map[subnetNodePair]*ValidatorWeightDiff)
		outputBlsKey  = make(map[ids.NodeID]*bls.PublicKey)
	)

	for subnetID, subnetValidatorDiffs := range s.currentStakers.validatorDiffs {
		// for now, let writeCurrentStakers consume s.currentStakers.validatorDiffs
		for nodeID, validatorDiff := range subnetValidatorDiffs {
			// Note: validatorDiff.validator is not guaranteed to be non-nil here.
			// Access it only if validatorDiff.validatorStatus is added or deleted

			weightKey := subnetNodePair{
				subnetID: subnetID,
				nodeID:   nodeID,
			}

			// make sure there is an entry for delegators even in case
			// there are no validators modified.
			outputWeights[weightKey] = &ValidatorWeightDiff{
				Decrease: validatorDiff.validatorStatus == deleted,
			}

			switch validatorDiff.validatorStatus {
			case added:
				var (
					weight = validatorDiff.validator.Weight
					blkKey = validatorDiff.validator.PublicKey
				)

				outputWeights[weightKey].Amount = weight

				if blkKey != nil {
					// Record that the public key for the validator is being
					// added. This means the prior value for the public key was
					// nil.
					outputBlsKey[nodeID] = nil
				}

			case deleted:
				var (
					weight = validatorDiff.validator.Weight
					blkKey = validatorDiff.validator.PublicKey
				)
				outputWeights[weightKey].Amount = weight
				if blkKey != nil {
					// Record that the public key for the validator is being
					// removed. This means we must record the prior value of the
					// public key.
					outputBlsKey[nodeID] = blkKey
				}

			default:
				// nothing to do
			}

			addedDelegatorIterator := NewTreeIterator(validatorDiff.addedDelegators)
			// We don't defer iterator.Release here to avoid pinning every iterator in
			// memory till the outer loop is done.
			for addedDelegatorIterator.Next() {
				staker := addedDelegatorIterator.Value()
				if err := outputWeights[weightKey].Add(false, staker.Weight); err != nil {
					addedDelegatorIterator.Release()
					return results{}, fmt.Errorf("failed to increase node weight diff: %w", err)
				}
			}
			addedDelegatorIterator.Release()

			for _, staker := range validatorDiff.deletedDelegators {
				if err := outputWeights[weightKey].Add(true, staker.Weight); err != nil {
					return results{}, fmt.Errorf("failed to decrease node weight diff: %w", err)
				}
			}
		}
	}

	return results{
		weightDiffs: outputWeights,
		blsKeyDiffs: outputBlsKey,
	}, nil
}

func (s *state) Close() error {
	return utils.Err(
		s.pendingSubnetValidatorBaseDB.Close(),
		s.pendingSubnetDelegatorBaseDB.Close(),
		s.pendingDelegatorBaseDB.Close(),
		s.pendingValidatorBaseDB.Close(),
		s.pendingValidatorsDB.Close(),
		s.currentSubnetValidatorBaseDB.Close(),
		s.currentSubnetDelegatorBaseDB.Close(),
		s.currentDelegatorBaseDB.Close(),
		s.currentValidatorBaseDB.Close(),
		s.currentValidatorsDB.Close(),
		s.validatorsDB.Close(),
		s.txDB.Close(),
		s.rewardUTXODB.Close(),
		s.utxoDB.Close(),
		s.subnetBaseDB.Close(),
		s.transformedSubnetDB.Close(),
		s.supplyDB.Close(),
		s.chainDB.Close(),
		s.singletonDB.Close(),
		s.blockDB.Close(),
		s.blockIDDB.Close(),
	)
}

func (s *state) sync(genesis []byte) error {
	shouldInit, err := s.shouldInit()
	if err != nil {
		return fmt.Errorf(
			"failed to check if the database is initialized: %w",
			err,
		)
	}

	// If the database is empty, create the platform chain anew using the
	// provided genesis state
	if shouldInit {
		if err := s.init(genesis); err != nil {
			return fmt.Errorf(
				"failed to initialize the database: %w",
				err,
			)
		}
	}

	if err := s.load(); err != nil {
		return fmt.Errorf(
			"failed to load the database state: %w",
			err,
		)
	}
	return nil
}

func (s *state) init(genesisBytes []byte) error {
	// Create the genesis block and save it as being accepted (We don't do
	// genesisBlock.Accept() because then it'd look for genesisBlock's
	// non-existent parent)
	genesisID := hashing.ComputeHash256Array(genesisBytes)
	genesisBlock, err := block.NewApricotCommitBlock(genesisID, 0 /*height*/)
	if err != nil {
		return err
	}

	genesis, err := genesis.Parse(genesisBytes)
	if err != nil {
		return err
	}
	if err := s.syncGenesis(genesisBlock, genesis); err != nil {
		return err
	}

	if err := s.doneInit(); err != nil {
		return err
	}

	return s.Commit()
}

func (s *state) AddStatelessBlock(block block.Block) {
	blkID := block.ID()
	s.addedBlockIDs[block.Height()] = blkID
	s.addedBlocks[blkID] = block
}

func (s *state) SetHeight(height uint64) {
	if s.indexedHeights == nil {
		// If indexedHeights hasn't been created yet, then we are newly tracking
		// the range. This means we should initialize the LowerBound to the
		// current height.
		s.indexedHeights = &heightRange{
			LowerBound: height,
		}
	}

	s.indexedHeights.UpperBound = height
	s.currentHeight = height
}

func (s *state) Commit() error {
	defer s.Abort()
	batch, err := s.CommitBatch()
	if err != nil {
		return err
	}
	return batch.Write()
}

func (s *state) Abort() {
	s.baseDB.Abort()
}

func (s *state) Checksum() ids.ID {
	return s.utxoState.Checksum()
}

func (s *state) CommitBatch() (database.Batch, error) {
	// updateValidators is set to true here so that the validator manager is
	// kept up to date with the last accepted state.
	if err := s.write(true /*=updateValidators*/, s.currentHeight); err != nil {
		return nil, err
	}
	return s.baseDB.CommitBatch()
}

func (s *state) writeBlocks() error {
	for blkID, blk := range s.addedBlocks {
		blkID := blkID
		blkBytes := blk.Bytes()
		blkHeight := blk.Height()
		heightKey := database.PackUInt64(blkHeight)

		delete(s.addedBlockIDs, blkHeight)
		s.blockIDCache.Put(blkHeight, blkID)
		if err := database.PutID(s.blockIDDB, heightKey, blkID); err != nil {
			return fmt.Errorf("failed to add blockID: %w", err)
		}

		delete(s.addedBlocks, blkID)
		// Note: Evict is used rather than Put here because blk may end up
		// referencing additional data (because of shared byte slices) that
		// would not be properly accounted for in the cache sizing.
		s.blockCache.Evict(blkID)
		if err := s.blockDB.Put(blkID[:], blkBytes); err != nil {
			return fmt.Errorf("failed to write block %s: %w", blkID, err)
		}
	}
	return nil
}

func (s *state) GetStatelessBlock(blockID ids.ID) (block.Block, error) {
	if blk, exists := s.addedBlocks[blockID]; exists {
		return blk, nil
	}
	if blk, cached := s.blockCache.Get(blockID); cached {
		if blk == nil {
			return nil, database.ErrNotFound
		}

		return blk, nil
	}

	blkBytes, err := s.blockDB.Get(blockID[:])
	if err == database.ErrNotFound {
		s.blockCache.Put(blockID, nil)
		return nil, database.ErrNotFound
	}
	if err != nil {
		return nil, err
	}

	blk, status, _, err := parseStoredBlock(blkBytes)
	if err != nil {
		return nil, err
	}

	if status != choices.Accepted {
		s.blockCache.Put(blockID, nil)
		return nil, database.ErrNotFound
	}

	s.blockCache.Put(blockID, blk)
	return blk, nil
}

func (s *state) GetBlockIDAtHeight(height uint64) (ids.ID, error) {
	if blkID, exists := s.addedBlockIDs[height]; exists {
		return blkID, nil
	}
	if blkID, cached := s.blockIDCache.Get(height); cached {
		if blkID == ids.Empty {
			return ids.Empty, database.ErrNotFound
		}

		return blkID, nil
	}

	heightKey := database.PackUInt64(height)

	blkID, err := database.GetID(s.blockIDDB, heightKey)
	if err == database.ErrNotFound {
		s.blockIDCache.Put(height, ids.Empty)
		return ids.Empty, database.ErrNotFound
	}
	if err != nil {
		return ids.Empty, err
	}

	s.blockIDCache.Put(height, blkID)
	return blkID, nil
}

func (s *state) writeCurrentStakers(updateValidators bool) error {
	for subnetID, validatorDiffs := range s.currentStakers.validatorDiffs {
		delete(s.currentStakers.validatorDiffs, subnetID)

		// Select db to write to
		validatorDB := s.currentSubnetValidatorList
		delegatorDB := s.currentSubnetDelegatorList
		if subnetID == constants.PrimaryNetworkID {
			validatorDB = s.currentValidatorList
			delegatorDB = s.currentDelegatorList
		}

		// Record the change in weight and/or public key for each validator.
		for nodeID, validatorDiff := range validatorDiffs {
			// Copy [nodeID] so it doesn't get overwritten next iteration.
			nodeID := nodeID

			weightDiff := &ValidatorWeightDiff{
				Decrease: validatorDiff.validatorStatus == deleted,
			}
			switch validatorDiff.validatorStatus {
			case added:
				staker := validatorDiff.validator
				weightDiff.Amount = staker.Weight

				// The validator is being added.
				//
				// Invariant: It's impossible for a delegator to have been
				// rewarded in the same block that the validator was added.
				metadata := &validatorMetadata{
					txID:        staker.TxID,
					lastUpdated: staker.StartTime,

					UpDuration:               0,
					LastUpdated:              uint64(staker.StartTime.Unix()),
					PotentialReward:          staker.PotentialReward,
					PotentialDelegateeReward: 0,
				}

				metadataBytes, err := metadataCodec.Marshal(v0, metadata)
				if err != nil {
					return fmt.Errorf("failed to serialize current validator: %w", err)
				}

				if err = validatorDB.Put(staker.TxID[:], metadataBytes); err != nil {
					return fmt.Errorf("failed to write current validator to list: %w", err)
				}

				s.validatorState.LoadValidatorMetadata(nodeID, subnetID, metadata)
			case deleted:
				staker := validatorDiff.validator
				weightDiff.Amount = staker.Weight

<<<<<<< HEAD
=======
				// Invariant: Only the Primary Network contains non-nil public
				// keys.
				if staker.PublicKey != nil {
					// Record that the public key for the validator is being
					// removed. This means we must record the prior value of the
					// public key.
					//
					// Note: We store the uncompressed public key here as it is
					// significantly more efficient to parse when applying
					// diffs.
					err := s.flatValidatorPublicKeyDiffsDB.Put(
						marshalDiffKey(constants.PrimaryNetworkID, height, nodeID),
						bls.SerializePublicKey(staker.PublicKey),
					)
					if err != nil {
						return err
					}

					// TODO: Remove this once we no longer support version
					// rollbacks.
					//
					// Note: We store the compressed public key here.
					pkBytes := bls.PublicKeyToBytes(staker.PublicKey)
					if err := nestedPKDiffDB.Put(nodeID[:], pkBytes); err != nil {
						return err
					}
				}

>>>>>>> 826f9415
				if err := validatorDB.Delete(staker.TxID[:]); err != nil {
					return fmt.Errorf("failed to delete current staker: %w", err)
				}

				s.validatorState.DeleteValidatorMetadata(nodeID, subnetID)
			}

			err := writeCurrentDelegatorDiff(
				delegatorDB,
				weightDiff,
				validatorDiff,
			)
			if err != nil {
				return err
			}

			// TODO: Move the validator set management out of the state package
			if !updateValidators {
				continue
			}

			// We only track the current validator set of tracked subnets.
			if subnetID != constants.PrimaryNetworkID && !s.cfg.TrackedSubnets.Contains(subnetID) {
				continue
			}

			if weightDiff.Decrease {
				err = s.cfg.Validators.RemoveWeight(subnetID, nodeID, weightDiff.Amount)
			} else {
				if validatorDiff.validatorStatus == added {
					staker := validatorDiff.validator
					err = s.cfg.Validators.AddStaker(
						subnetID,
						nodeID,
						staker.PublicKey,
						staker.TxID,
						weightDiff.Amount,
					)
				} else {
					err = s.cfg.Validators.AddWeight(subnetID, nodeID, weightDiff.Amount)
				}
			}
			if err != nil {
				return fmt.Errorf("failed to update validator weight: %w", err)
			}
		}
	}

	// TODO: Move validator set management out of the state package
	//
	// Attempt to update the stake metrics
	if !updateValidators {
		return nil
	}

	totalWeight, err := s.cfg.Validators.TotalWeight(constants.PrimaryNetworkID)
	if err != nil {
		return fmt.Errorf("failed to get total weight of primary network: %w", err)
	}

	s.metrics.SetLocalStake(s.cfg.Validators.GetWeight(constants.PrimaryNetworkID, s.ctx.NodeID))
	s.metrics.SetTotalStake(totalWeight)
	return nil
}

func writeCurrentDelegatorDiff(
	currentDelegatorList linkeddb.LinkedDB,
	weightDiff *ValidatorWeightDiff,
	validatorDiff *diffValidator,
) error {
	addedDelegatorIterator := NewTreeIterator(validatorDiff.addedDelegators)
	defer addedDelegatorIterator.Release()
	for addedDelegatorIterator.Next() {
		staker := addedDelegatorIterator.Value()

		if err := weightDiff.Add(false, staker.Weight); err != nil {
			return fmt.Errorf("failed to increase node weight diff: %w", err)
		}

		metadata := &delegatorMetadata{
			txID:            staker.TxID,
			PotentialReward: staker.PotentialReward,
		}
		if err := writeDelegatorMetadata(currentDelegatorList, metadata); err != nil {
			return fmt.Errorf("failed to write current delegator to list: %w", err)
		}
	}

	for _, staker := range validatorDiff.deletedDelegators {
		if err := weightDiff.Add(true, staker.Weight); err != nil {
			return fmt.Errorf("failed to decrease node weight diff: %w", err)
		}

		if err := currentDelegatorList.Delete(staker.TxID[:]); err != nil {
			return fmt.Errorf("failed to delete current staker: %w", err)
		}
	}
	return nil
}

func (s *state) writePendingStakers() error {
	for subnetID, subnetValidatorDiffs := range s.pendingStakers.validatorDiffs {
		delete(s.pendingStakers.validatorDiffs, subnetID)

		validatorDB := s.pendingSubnetValidatorList
		delegatorDB := s.pendingSubnetDelegatorList
		if subnetID == constants.PrimaryNetworkID {
			validatorDB = s.pendingValidatorList
			delegatorDB = s.pendingDelegatorList
		}

		for _, validatorDiff := range subnetValidatorDiffs {
			err := writePendingDiff(
				validatorDB,
				delegatorDB,
				validatorDiff,
			)
			if err != nil {
				return err
			}
		}
	}
	return nil
}

func writePendingDiff(
	pendingValidatorList linkeddb.LinkedDB,
	pendingDelegatorList linkeddb.LinkedDB,
	validatorDiff *diffValidator,
) error {
	switch validatorDiff.validatorStatus {
	case added:
		err := pendingValidatorList.Put(validatorDiff.validator.TxID[:], nil)
		if err != nil {
			return fmt.Errorf("failed to add pending validator: %w", err)
		}
	case deleted:
		err := pendingValidatorList.Delete(validatorDiff.validator.TxID[:])
		if err != nil {
			return fmt.Errorf("failed to delete pending validator: %w", err)
		}
	}

	addedDelegatorIterator := NewTreeIterator(validatorDiff.addedDelegators)
	defer addedDelegatorIterator.Release()
	for addedDelegatorIterator.Next() {
		staker := addedDelegatorIterator.Value()

		if err := pendingDelegatorList.Put(staker.TxID[:], nil); err != nil {
			return fmt.Errorf("failed to write pending delegator to list: %w", err)
		}
	}

	for _, staker := range validatorDiff.deletedDelegators {
		if err := pendingDelegatorList.Delete(staker.TxID[:]); err != nil {
			return fmt.Errorf("failed to delete pending delegator: %w", err)
		}
	}
	return nil
}

func (s *state) writeTXs() error {
	for txID, txStatus := range s.addedTxs {
		txID := txID

		stx := txBytesAndStatus{
			Tx:     txStatus.tx.Bytes(),
			Status: txStatus.status,
		}

		// Note that we're serializing a [txBytesAndStatus] here, not a
		// *txs.Tx, so we don't use [txs.Codec].
		txBytes, err := txs.GenesisCodec.Marshal(txs.Version, &stx)
		if err != nil {
			return fmt.Errorf("failed to serialize tx: %w", err)
		}

		delete(s.addedTxs, txID)
		// Note: Evict is used rather than Put here because stx may end up
		// referencing additional data (because of shared byte slices) that
		// would not be properly accounted for in the cache sizing.
		s.txCache.Evict(txID)
		if err := s.txDB.Put(txID[:], txBytes); err != nil {
			return fmt.Errorf("failed to add tx: %w", err)
		}
	}
	return nil
}

func (s *state) writeRewardUTXOs() error {
	for txID, utxos := range s.addedRewardUTXOs {
		delete(s.addedRewardUTXOs, txID)
		s.rewardUTXOsCache.Put(txID, utxos)
		rawTxDB := prefixdb.New(txID[:], s.rewardUTXODB)
		txDB := linkeddb.NewDefault(rawTxDB)

		for _, utxo := range utxos {
			utxoBytes, err := txs.GenesisCodec.Marshal(txs.Version, utxo)
			if err != nil {
				return fmt.Errorf("failed to serialize reward UTXO: %w", err)
			}
			utxoID := utxo.InputID()
			if err := txDB.Put(utxoID[:], utxoBytes); err != nil {
				return fmt.Errorf("failed to add reward UTXO: %w", err)
			}
		}
	}
	return nil
}

func (s *state) writeUTXOs() error {
	for utxoID, utxo := range s.modifiedUTXOs {
		delete(s.modifiedUTXOs, utxoID)

		if utxo == nil {
			if err := s.utxoState.DeleteUTXO(utxoID); err != nil {
				return fmt.Errorf("failed to delete UTXO: %w", err)
			}
			continue
		}
		if err := s.utxoState.PutUTXO(utxo); err != nil {
			return fmt.Errorf("failed to add UTXO: %w", err)
		}
	}
	return nil
}

func (s *state) writeSubnets() error {
	for _, subnet := range s.addedSubnets {
		subnetID := subnet.ID()

		if err := s.subnetDB.Put(subnetID[:], nil); err != nil {
			return fmt.Errorf("failed to write subnet: %w", err)
		}
	}
	s.addedSubnets = nil
	return nil
}

func (s *state) writeSubnetOwners() error {
	for subnetID, owner := range s.subnetOwners {
		subnetID := subnetID
		owner := owner
		delete(s.subnetOwners, subnetID)

		ownerBytes, err := block.GenesisCodec.Marshal(block.Version, &owner)
		if err != nil {
			return fmt.Errorf("failed to marshal subnet owner: %w", err)
		}

		s.subnetOwnerCache.Put(subnetID, fxOwnerAndSize{
			owner: owner,
			size:  len(ownerBytes),
		})

		if err := s.subnetOwnerDB.Put(subnetID[:], ownerBytes); err != nil {
			return fmt.Errorf("failed to write subnet owner: %w", err)
		}
	}
	return nil
}

func (s *state) writeTransformedSubnets() error {
	for subnetID, tx := range s.transformedSubnets {
		txID := tx.ID()

		delete(s.transformedSubnets, subnetID)
		// Note: Evict is used rather than Put here because tx may end up
		// referencing additional data (because of shared byte slices) that
		// would not be properly accounted for in the cache sizing.
		s.transformedSubnetCache.Evict(subnetID)
		if err := database.PutID(s.transformedSubnetDB, subnetID[:], txID); err != nil {
			return fmt.Errorf("failed to write transformed subnet: %w", err)
		}
	}
	return nil
}

func (s *state) writeSubnetSupplies() error {
	for subnetID, supply := range s.modifiedSupplies {
		supply := supply
		delete(s.modifiedSupplies, subnetID)
		s.supplyCache.Put(subnetID, &supply)
		if err := database.PutUInt64(s.supplyDB, subnetID[:], supply); err != nil {
			return fmt.Errorf("failed to write subnet supply: %w", err)
		}
	}
	return nil
}

func (s *state) writeChains() error {
	for subnetID, chains := range s.addedChains {
		for _, chain := range chains {
			chainDB := s.getChainDB(subnetID)

			chainID := chain.ID()
			if err := chainDB.Put(chainID[:], nil); err != nil {
				return fmt.Errorf("failed to write chain: %w", err)
			}
		}
		delete(s.addedChains, subnetID)
	}
	return nil
}

func (s *state) writeMetadata() error {
	if !s.persistedTimestamp.Equal(s.timestamp) {
		if err := database.PutTimestamp(s.singletonDB, timestampKey, s.timestamp); err != nil {
			return fmt.Errorf("failed to write timestamp: %w", err)
		}
		s.persistedTimestamp = s.timestamp
	}
	if s.persistedCurrentSupply != s.currentSupply {
		if err := database.PutUInt64(s.singletonDB, currentSupplyKey, s.currentSupply); err != nil {
			return fmt.Errorf("failed to write current supply: %w", err)
		}
		s.persistedCurrentSupply = s.currentSupply
	}
	if s.persistedLastAccepted != s.lastAccepted {
		if err := database.PutID(s.singletonDB, lastAcceptedKey, s.lastAccepted); err != nil {
			return fmt.Errorf("failed to write last accepted: %w", err)
		}
		s.persistedLastAccepted = s.lastAccepted
	}

	if s.indexedHeights != nil {
		indexedHeightsBytes, err := block.GenesisCodec.Marshal(block.Version, s.indexedHeights)
		if err != nil {
			return err
		}
		if err := s.singletonDB.Put(heightsIndexedKey, indexedHeightsBytes); err != nil {
			return fmt.Errorf("failed to write indexed range: %w", err)
		}
	}

	return nil
}

// Returns the block, status of the block, and whether it is a [stateBlk].
// Invariant: blkBytes is safe to parse with blocks.GenesisCodec
//
// TODO: Remove after v1.11.x is activated
func parseStoredBlock(blkBytes []byte) (block.Block, choices.Status, bool, error) {
	// Attempt to parse as blocks.Block
	blk, err := block.Parse(block.GenesisCodec, blkBytes)
	if err == nil {
		return blk, choices.Accepted, false, nil
	}

	// Fallback to [stateBlk]
	blkState := stateBlk{}
	if _, err := block.GenesisCodec.Unmarshal(blkBytes, &blkState); err != nil {
		return nil, choices.Processing, false, err
	}

	blkState.Blk, err = block.Parse(block.GenesisCodec, blkState.Bytes)
	if err != nil {
		return nil, choices.Processing, false, err
	}

	return blkState.Blk, blkState.Status, true, nil
}

func (s *state) PruneAndIndex(lock sync.Locker, log logging.Logger) error {
	lock.Lock()
	// It is possible that new blocks are added after grabbing this iterator. New
	// blocks are guaranteed to be accepted and height-indexed, so we don't need to
	// check them.
	blockIterator := s.blockDB.NewIterator()
	// Releasing is done using a closure to ensure that updating blockIterator will
	// result in having the most recent iterator released when executing the
	// deferred function.
	defer func() {
		blockIterator.Release()
	}()

	// While we are pruning the disk, we disable caching of the data we are
	// modifying. Caching is re-enabled when pruning finishes.
	//
	// Note: If an unexpected error occurs the caches are never re-enabled.
	// That's fine as the node is going to be in an unhealthy state regardless.
	oldBlockIDCache := s.blockIDCache
	s.blockIDCache = &cache.Empty[uint64, ids.ID]{}
	lock.Unlock()

	log.Info("starting state pruning and indexing")

	var (
		startTime  = time.Now()
		lastCommit = startTime
		lastUpdate = startTime
		numPruned  = 0
		numIndexed = 0
	)

	for blockIterator.Next() {
		blkBytes := blockIterator.Value()

		blk, status, isStateBlk, err := parseStoredBlock(blkBytes)
		if err != nil {
			return err
		}

		if status != choices.Accepted {
			// Remove non-accepted blocks from disk.
			if err := s.blockDB.Delete(blockIterator.Key()); err != nil {
				return fmt.Errorf("failed to delete block: %w", err)
			}

			numPruned++

			// We don't index the height of non-accepted blocks.
			continue
		}

		blkHeight := blk.Height()
		blkID := blk.ID()

		// Populate the map of height -> blockID.
		heightKey := database.PackUInt64(blkHeight)
		if err := database.PutID(s.blockIDDB, heightKey, blkID); err != nil {
			return fmt.Errorf("failed to add blockID: %w", err)
		}

		// Since we only store accepted blocks on disk, we only need to store a map of
		// ids.ID to Block.
		if isStateBlk {
			if err := s.blockDB.Put(blkID[:], blkBytes); err != nil {
				return fmt.Errorf("failed to write block: %w", err)
			}
		}

		numIndexed++

		if numIndexed%pruneCommitLimit == 0 {
			// We must hold the lock during committing to make sure we don't
			// attempt to commit to disk while a block is concurrently being
			// accepted.
			lock.Lock()
			err := utils.Err(
				s.Commit(),
				blockIterator.Error(),
			)
			lock.Unlock()
			if err != nil {
				return err
			}

			// We release the iterator here to allow the underlying database to
			// clean up deleted state.
			blockIterator.Release()

			now := time.Now()
			if now.Sub(lastUpdate) > pruneUpdateFrequency {
				lastUpdate = now

				progress := timer.ProgressFromHash(blkID[:])
				eta := timer.EstimateETA(
					startTime,
					progress,
					math.MaxUint64,
				)

				log.Info("committing state pruning and indexing",
					zap.Int("numPruned", numPruned),
					zap.Int("numIndexed", numIndexed),
					zap.Duration("eta", eta),
				)
			}

			// We take the minimum here because it's possible that the node is
			// currently bootstrapping. This would mean that grabbing the lock
			// could take an extremely long period of time; which we should not
			// delay processing for.
			pruneDuration := now.Sub(lastCommit)
			sleepDuration := safemath.Min(
				pruneCommitSleepMultiplier*pruneDuration,
				pruneCommitSleepCap,
			)
			time.Sleep(sleepDuration)

			// Make sure not to include the sleep duration into the next prune
			// duration.
			lastCommit = time.Now()

			blockIterator = s.blockDB.NewIteratorWithStart(blkID[:])
		}
	}

	// Ensure we fully iterated over all blocks before writing that pruning has
	// finished.
	//
	// Note: This is needed because a transient read error could cause the
	// iterator to stop early.
	if err := blockIterator.Error(); err != nil {
		return err
	}

	if err := s.donePrune(); err != nil {
		return err
	}

	// We must hold the lock during committing to make sure we don't
	// attempt to commit to disk while a block is concurrently being
	// accepted.
	lock.Lock()
	defer lock.Unlock()

	// Make sure we flush the original cache before re-enabling it to prevent
	// surfacing any stale data.
	oldBlockIDCache.Flush()
	s.blockIDCache = oldBlockIDCache

	log.Info("finished state pruning and indexing",
		zap.Int("numPruned", numPruned),
		zap.Int("numIndexed", numIndexed),
		zap.Duration("duration", time.Since(startTime)),
	)

	return s.Commit()
}<|MERGE_RESOLUTION|>--- conflicted
+++ resolved
@@ -1725,17 +1725,12 @@
 }
 
 func (s *state) write(updateValidators bool, height uint64) error {
-<<<<<<< HEAD
 	cr, err := s.processCurrentStakers()
 	if err != nil {
 		return err
 	}
 
-	errs := wrappers.Errs{}
-	errs.Add(
-=======
 	return utils.Err(
->>>>>>> 826f9415
 		s.writeBlocks(),
 		s.writeCurrentStakers(updateValidators),
 		s.writeWeightDiffs(height, cr.weightDiffs),
@@ -1799,7 +1794,7 @@
 			// Note: in flatValidatorPublicKeyDiffsDB we store the
 			// uncompressed public key here as it is
 			// significantly more efficient to parse when applying diffs.
-			blsKeyBytes = blsKey.Serialize()
+			blsKeyBytes = bls.SerializePublicKey(blsKey)
 		}
 		if err := s.flatValidatorPublicKeyDiffsDB.Put(key, blsKeyBytes); err != nil {
 			return fmt.Errorf("failed to add bls key diffs: %w", err)
@@ -2179,37 +2174,6 @@
 				staker := validatorDiff.validator
 				weightDiff.Amount = staker.Weight
 
-<<<<<<< HEAD
-=======
-				// Invariant: Only the Primary Network contains non-nil public
-				// keys.
-				if staker.PublicKey != nil {
-					// Record that the public key for the validator is being
-					// removed. This means we must record the prior value of the
-					// public key.
-					//
-					// Note: We store the uncompressed public key here as it is
-					// significantly more efficient to parse when applying
-					// diffs.
-					err := s.flatValidatorPublicKeyDiffsDB.Put(
-						marshalDiffKey(constants.PrimaryNetworkID, height, nodeID),
-						bls.SerializePublicKey(staker.PublicKey),
-					)
-					if err != nil {
-						return err
-					}
-
-					// TODO: Remove this once we no longer support version
-					// rollbacks.
-					//
-					// Note: We store the compressed public key here.
-					pkBytes := bls.PublicKeyToBytes(staker.PublicKey)
-					if err := nestedPKDiffDB.Put(nodeID[:], pkBytes); err != nil {
-						return err
-					}
-				}
-
->>>>>>> 826f9415
 				if err := validatorDB.Delete(staker.TxID[:]); err != nil {
 					return fmt.Errorf("failed to delete current staker: %w", err)
 				}
