--- conflicted
+++ resolved
@@ -4,7 +4,6 @@
 package state
 
 import (
-	"errors"
 	"fmt"
 	"time"
 
@@ -43,13 +42,6 @@
 var (
 	_ State = &state{}
 
-	ErrDelegatorSubset = errors.New("delegator's time range must be a subset of the validator's time range")
-
-<<<<<<< HEAD
-	errDSValidatorSubset = errors.New("all subnets' staking period must be a subset of the primary network")
-	errStartTimeTooEarly = errors.New("start time is before the current chain time")
-	errStartAfterEndTime = errors.New("start time is after the end time")
-
 	validatorsPrefix        = []byte("validators")
 	currentPrefix           = []byte("current")
 	pendingPrefix           = []byte("pending")
@@ -65,21 +57,6 @@
 	supplyPrefix            = []byte("supply")
 	chainPrefix             = []byte("chain")
 	singletonPrefix         = []byte("singleton")
-=======
-	validatorsPrefix      = []byte("validators")
-	currentPrefix         = []byte("current")
-	pendingPrefix         = []byte("pending")
-	validatorPrefix       = []byte("validator")
-	delegatorPrefix       = []byte("delegator")
-	subnetValidatorPrefix = []byte("subnetValidator")
-	validatorDiffsPrefix  = []byte("validatorDiffs")
-	txPrefix              = []byte("tx")
-	rewardUTXOsPrefix     = []byte("rewardUTXOs")
-	utxoPrefix            = []byte("utxo")
-	subnetPrefix          = []byte("subnet")
-	chainPrefix           = []byte("chain")
-	singletonPrefix       = []byte("singleton")
->>>>>>> f110a037
 
 	timestampKey     = []byte("timestamp")
 	currentSupplyKey = []byte("current supply")
@@ -132,15 +109,6 @@
 	GetLastAccepted() ids.ID
 	SetLastAccepted(ids.ID)
 
-<<<<<<< HEAD
-	AddCurrentStaker(tx *txs.Tx, potentialReward uint64)
-	DeleteCurrentStaker(tx *txs.Tx)
-
-	AddPendingStaker(tx *txs.Tx)
-	DeletePendingStaker(tx *txs.Tx)
-
-=======
->>>>>>> f110a037
 	GetValidatorWeightDiffs(height uint64, subnetID ids.ID) (map[ids.NodeID]*ValidatorWeightDiff, error)
 
 	// Return the current validator set of [subnetID].
@@ -736,7 +704,16 @@
 	return nil
 }
 
-<<<<<<< HEAD
+// Returns the Primary Network start time of current validator [nodeID].
+// Errors if [nodeID] isn't a current validator of the Primary Network.
+func (s *state) GetStartTime(nodeID ids.NodeID) (time.Time, error) {
+	staker, err := s.currentStakers.GetValidator(constants.PrimaryNetworkID, nodeID)
+	if err != nil {
+		return time.Time{}, err
+	}
+	return staker.StartTime, nil
+}
+
 func (s *state) GetTimestamp() time.Time             { return s.timestamp }
 func (s *state) SetTimestamp(tm time.Time)           { s.timestamp = tm }
 func (s *state) GetCurrentSupply() uint64            { return s.currentSupply }
@@ -774,25 +751,6 @@
 func (s *state) SetCurrentSubnetSupply(subnetID ids.ID, cs uint64) {
 	s.modifiedSupplies[subnetID] = cs
 }
-
-=======
-// Returns the Primary Network start time of current validator [nodeID].
-// Errors if [nodeID] isn't a current validator of the Primary Network.
->>>>>>> f110a037
-func (s *state) GetStartTime(nodeID ids.NodeID) (time.Time, error) {
-	staker, err := s.currentStakers.GetValidator(constants.PrimaryNetworkID, nodeID)
-	if err != nil {
-		return time.Time{}, err
-	}
-	return staker.StartTime, nil
-}
-
-func (s *state) GetTimestamp() time.Time             { return s.timestamp }
-func (s *state) SetTimestamp(tm time.Time)           { s.timestamp = tm }
-func (s *state) GetCurrentSupply() uint64            { return s.currentSupply }
-func (s *state) SetCurrentSupply(cs uint64)          { s.currentSupply = cs }
-func (s *state) GetLastAccepted() ids.ID             { return s.lastAccepted }
-func (s *state) SetLastAccepted(lastAccepted ids.ID) { s.lastAccepted = lastAccepted }
 
 func (s *state) GetValidatorWeightDiffs(height uint64, subnetID ids.ID) (map[ids.NodeID]*ValidatorWeightDiff, error) {
 	prefixStruct := heightWithSubnet{
