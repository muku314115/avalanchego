// Copyright (C) 2019-2021, Ava Labs, Inc. All rights reserved.
// See the file LICENSE for licensing terms.

package state

import (
	"math"
	"testing"
	"time"

	"github.com/prometheus/client_golang/prometheus"

	"github.com/stretchr/testify/assert"

	"github.com/ava-labs/avalanchego/database"
	"github.com/ava-labs/avalanchego/database/memdb"
	"github.com/ava-labs/avalanchego/ids"
	"github.com/ava-labs/avalanchego/snow"
	"github.com/ava-labs/avalanchego/snow/validators"
	"github.com/ava-labs/avalanchego/utils/constants"
	"github.com/ava-labs/avalanchego/utils/units"
	"github.com/ava-labs/avalanchego/utils/wrappers"
	"github.com/ava-labs/avalanchego/vms/components/avax"
	"github.com/ava-labs/avalanchego/vms/platformvm/blocks"
	"github.com/ava-labs/avalanchego/vms/platformvm/config"
	"github.com/ava-labs/avalanchego/vms/platformvm/genesis"
	"github.com/ava-labs/avalanchego/vms/platformvm/metrics"
	"github.com/ava-labs/avalanchego/vms/platformvm/reward"
	"github.com/ava-labs/avalanchego/vms/platformvm/txs"
	"github.com/ava-labs/avalanchego/vms/platformvm/validator"
	"github.com/ava-labs/avalanchego/vms/secp256k1fx"
)

var (
	initialTxID             = ids.GenerateTestID()
	initialNodeID           = ids.GenerateTestNodeID()
	initialTime             = time.Now().Round(time.Second)
	initialValidatorEndTime = initialTime.Add(28 * 24 * time.Hour)
)

func TestStateInitialization(t *testing.T) {
	assert := assert.New(t)
	s, db := newUninitializedState(assert)

	shouldInit, err := s.(*state).shouldInit()
	assert.NoError(err)
	assert.True(shouldInit)

	assert.NoError(s.(*state).doneInit())
	assert.NoError(s.Commit())

	s = newStateFromDB(assert, db)

	shouldInit, err = s.(*state).shouldInit()
	assert.NoError(err)
	assert.False(shouldInit)
}

func TestStateSyncGenesis(t *testing.T) {
	assert := assert.New(t)
	state, _ := newInitializedState(assert)

	staker, err := state.GetCurrentValidator(constants.PrimaryNetworkID, initialNodeID)
	assert.NoError(err)
	assert.NotNil(staker)
	assert.Equal(initialNodeID, staker.NodeID)

	delegatorIterator, err := state.GetCurrentDelegatorIterator(constants.PrimaryNetworkID, initialNodeID)
	assert.NoError(err)
	assertIteratorsEqual(t, EmptyIterator, delegatorIterator)

	stakerIterator, err := state.GetCurrentStakerIterator()
	assert.NoError(err)
	assertIteratorsEqual(t, NewSliceIterator(staker), stakerIterator)

	_, err = state.GetPendingValidator(constants.PrimaryNetworkID, initialNodeID)
	assert.ErrorIs(err, database.ErrNotFound)

	delegatorIterator, err = state.GetPendingDelegatorIterator(constants.PrimaryNetworkID, initialNodeID)
	assert.NoError(err)
	assertIteratorsEqual(t, EmptyIterator, delegatorIterator)
}

func TestGetValidatorWeightDiffs(t *testing.T) {
	assert := assert.New(t)
	stateIntf, _ := newInitializedState(assert)
	state := stateIntf.(*state)

	txID0 := ids.GenerateTestID()
	txID1 := ids.GenerateTestID()
	txID2 := ids.GenerateTestID()
	txID3 := ids.GenerateTestID()

	nodeID0 := ids.GenerateTestNodeID()

	subnetID0 := ids.GenerateTestID()

	type stakerDiff struct {
		validatorsToAdd    []*Staker
		delegatorsToAdd    []*Staker
		validatorsToRemove []*Staker
		delegatorsToRemove []*Staker

		expectedValidatorWeightDiffs map[ids.ID]map[ids.NodeID]*ValidatorWeightDiff
	}
	stakerDiffs := []*stakerDiff{
		{
			validatorsToAdd: []*Staker{
				{
					TxID:     txID0,
					NodeID:   nodeID0,
					SubnetID: constants.PrimaryNetworkID,
					Weight:   1,
				},
			},
			expectedValidatorWeightDiffs: map[ids.ID]map[ids.NodeID]*ValidatorWeightDiff{
				constants.PrimaryNetworkID: {
					nodeID0: {
						Decrease: false,
						Amount:   1,
					},
				},
			},
		},
		{
			validatorsToAdd: []*Staker{
				{
					TxID:     txID3,
					NodeID:   nodeID0,
					SubnetID: subnetID0,
					Weight:   10,
				},
			},
			delegatorsToAdd: []*Staker{
				{
					TxID:     txID1,
					NodeID:   nodeID0,
					SubnetID: constants.PrimaryNetworkID,
					Weight:   5,
				},
			},
			expectedValidatorWeightDiffs: map[ids.ID]map[ids.NodeID]*ValidatorWeightDiff{
				constants.PrimaryNetworkID: {
					nodeID0: {
						Decrease: false,
						Amount:   5,
					},
				},
				subnetID0: {
					nodeID0: {
						Decrease: false,
						Amount:   10,
					},
				},
			},
		},
		{
			delegatorsToAdd: []*Staker{
				{
					TxID:     txID2,
					NodeID:   nodeID0,
					SubnetID: constants.PrimaryNetworkID,
					Weight:   15,
				},
			},
			delegatorsToRemove: []*Staker{
				{
					TxID:     txID1,
					NodeID:   nodeID0,
					SubnetID: constants.PrimaryNetworkID,
					Weight:   5,
				},
			},
			expectedValidatorWeightDiffs: map[ids.ID]map[ids.NodeID]*ValidatorWeightDiff{
				constants.PrimaryNetworkID: {
					nodeID0: {
						Decrease: false,
						Amount:   10,
					},
				},
			},
		},
		{
			validatorsToRemove: []*Staker{
				{
					TxID:     txID0,
					NodeID:   nodeID0,
					SubnetID: constants.PrimaryNetworkID,
					Weight:   1,
				},
				{
					TxID:     txID3,
					NodeID:   nodeID0,
					SubnetID: subnetID0,
					Weight:   10,
				},
			},
			delegatorsToRemove: []*Staker{
				{
					TxID:     txID2,
					NodeID:   nodeID0,
					SubnetID: constants.PrimaryNetworkID,
					Weight:   15,
				},
			},
			expectedValidatorWeightDiffs: map[ids.ID]map[ids.NodeID]*ValidatorWeightDiff{
				constants.PrimaryNetworkID: {
					nodeID0: {
						Decrease: true,
						Amount:   16,
					},
				},
				subnetID0: {
					nodeID0: {
						Decrease: true,
						Amount:   10,
					},
				},
			},
		},
		{},
	}

	for i, stakerDiff := range stakerDiffs {
		for _, validator := range stakerDiff.validatorsToAdd {
			state.PutCurrentValidator(validator)
		}
		for _, delegator := range stakerDiff.delegatorsToAdd {
			state.PutCurrentDelegator(delegator)
		}
		for _, validator := range stakerDiff.validatorsToRemove {
			state.DeleteCurrentValidator(validator)
		}
		for _, delegator := range stakerDiff.delegatorsToRemove {
			state.DeleteCurrentDelegator(delegator)
		}
		state.SetHeight(uint64(i + 1))
		assert.NoError(state.Commit())

		// Calling write again should not change the state.
		state.SetHeight(uint64(i + 1))
		assert.NoError(state.Commit())

		for j, stakerDiff := range stakerDiffs[:i+1] {
			for subnetID, expectedValidatorWeightDiffs := range stakerDiff.expectedValidatorWeightDiffs {
				validatorWeightDiffs, err := state.GetValidatorWeightDiffs(uint64(j+1), subnetID)
				assert.NoError(err)
				assert.Equal(expectedValidatorWeightDiffs, validatorWeightDiffs)
			}

			state.validatorDiffsCache.Flush()
		}
	}
}

func newInitializedState(assert *assert.Assertions) (State, database.Database) {
	s, db := newUninitializedState(assert)

	initialValidator := &txs.AddValidatorTx{
		Validator: validator.Validator{
			NodeID: initialNodeID,
			Start:  uint64(initialTime.Unix()),
			End:    uint64(initialValidatorEndTime.Unix()),
			Wght:   units.Avax,
		},
		Stake: []*avax.TransferableOutput{
			{
				Asset: avax.Asset{ID: initialTxID},
				Out: &secp256k1fx.TransferOutput{
					Amt: units.Avax,
				},
			},
		},
		RewardsOwner: &secp256k1fx.OutputOwners{},
		Shares:       reward.PercentDenominator,
	}
	initialValidatorTx := &txs.Tx{Unsigned: initialValidator}
	assert.NoError(initialValidatorTx.Sign(txs.Codec, nil))

	initialChain := &txs.CreateChainTx{
		SubnetID:   constants.PrimaryNetworkID,
		ChainName:  "x",
		VMID:       constants.AVMID,
		SubnetAuth: &secp256k1fx.Input{},
	}
	initialChainTx := &txs.Tx{Unsigned: initialChain}
	assert.NoError(initialChainTx.Sign(txs.Codec, nil))

	genesisBlkID := ids.GenerateTestID()
	genesisState := &genesis.State{
		UTXOs: []*avax.UTXO{
			{
				UTXOID: avax.UTXOID{
					TxID:        initialTxID,
					OutputIndex: 0,
				},
				Asset: avax.Asset{ID: initialTxID},
				Out: &secp256k1fx.TransferOutput{
					Amt: units.Schmeckle,
				},
			},
		},
		Validators: []*txs.Tx{
			initialValidatorTx,
		},
		Chains: []*txs.Tx{
			initialChainTx,
		},
		Timestamp:     uint64(initialTime.Unix()),
		InitialSupply: units.Schmeckle + units.Avax,
	}

<<<<<<< HEAD
	genesisBlk, err := stateless.NewCommitBlock(
		stateless.ApricotVersion,
		0, // timestamp
		genesisBlkID,
		0,
	)
=======
	genesisBlk, err := blocks.NewCommitBlock(genesisBlkID, 0)
>>>>>>> 4af12f69
	assert.NoError(err)
	assert.NoError(s.(*state).syncGenesis(genesisBlk, genesisState))

	return s, db
}

func newUninitializedState(assert *assert.Assertions) (State, database.Database) {
	db := memdb.New()
	return newStateFromDB(assert, db), db
}

func newStateFromDB(assert *assert.Assertions, db database.Database) State {
	vdrs := validators.NewManager()
	assert.NoError(vdrs.Set(constants.PrimaryNetworkID, validators.NewSet()))

	state, err := new(
		db,
		metrics.NewNoopMetrics(),
		&config.Config{
			Validators: vdrs,
		},
		&snow.Context{},
		prometheus.NewRegistry(),
		reward.NewCalculator(reward.Config{
			MaxConsumptionRate: .12 * reward.PercentDenominator,
			MinConsumptionRate: .1 * reward.PercentDenominator,
			MintingPeriod:      365 * 24 * time.Hour,
			SupplyCap:          720 * units.MegaAvax,
		}),
	)
	assert.NoError(err)
	assert.NotNil(state)
	return state
}

func TestValidatorWeightDiff(t *testing.T) {
	type test struct {
		name      string
		ops       []func(*ValidatorWeightDiff) error
		shouldErr bool
		expected  ValidatorWeightDiff
	}

	tests := []test{
		{
			name:      "no ops",
			ops:       []func(*ValidatorWeightDiff) error{},
			shouldErr: false,
			expected:  ValidatorWeightDiff{},
		},
		{
			name: "simple decrease",
			ops: []func(*ValidatorWeightDiff) error{
				func(d *ValidatorWeightDiff) error {
					return d.Add(true, 1)
				},
				func(d *ValidatorWeightDiff) error {
					return d.Add(true, 1)
				},
			},
			shouldErr: false,
			expected: ValidatorWeightDiff{
				Decrease: true,
				Amount:   2,
			},
		},
		{
			name: "decrease overflow",
			ops: []func(*ValidatorWeightDiff) error{
				func(d *ValidatorWeightDiff) error {
					return d.Add(true, math.MaxUint64)
				},
				func(d *ValidatorWeightDiff) error {
					return d.Add(true, 1)
				},
			},
			shouldErr: true,
			expected:  ValidatorWeightDiff{},
		},
		{
			name: "simple increase",
			ops: []func(*ValidatorWeightDiff) error{
				func(d *ValidatorWeightDiff) error {
					return d.Add(false, 1)
				},
				func(d *ValidatorWeightDiff) error {
					return d.Add(false, 1)
				},
			},
			shouldErr: false,
			expected: ValidatorWeightDiff{
				Decrease: false,
				Amount:   2,
			},
		},
		{
			name: "increase overflow",
			ops: []func(*ValidatorWeightDiff) error{
				func(d *ValidatorWeightDiff) error {
					return d.Add(false, math.MaxUint64)
				},
				func(d *ValidatorWeightDiff) error {
					return d.Add(false, 1)
				},
			},
			shouldErr: true,
			expected:  ValidatorWeightDiff{},
		},
		{
			name: "varied use",
			ops: []func(*ValidatorWeightDiff) error{
				// Add to 0
				func(d *ValidatorWeightDiff) error {
					return d.Add(false, 2) // Value 2
				},
				// Subtract from positive number
				func(d *ValidatorWeightDiff) error {
					return d.Add(true, 1) // Value 1
				},
				// Subtract from positive number
				// to make it negative
				func(d *ValidatorWeightDiff) error {
					return d.Add(true, 3) // Value -2
				},
				// Subtract from a negative number
				func(d *ValidatorWeightDiff) error {
					return d.Add(true, 3) // Value -5
				},
				// Add to a negative number
				func(d *ValidatorWeightDiff) error {
					return d.Add(false, 1) // Value -4
				},
				// Add to a negative number
				// to make it positive
				func(d *ValidatorWeightDiff) error {
					return d.Add(false, 5) // Value 1
				},
				// Add to a positive number
				func(d *ValidatorWeightDiff) error {
					return d.Add(false, 1) // Value 2
				},
				// Get to zero
				func(d *ValidatorWeightDiff) error {
					return d.Add(true, 2) // Value 0
				},
				// Subtract from zero
				func(d *ValidatorWeightDiff) error {
					return d.Add(true, 2) // Value -2
				},
			},
			shouldErr: false,
			expected: ValidatorWeightDiff{
				Decrease: true,
				Amount:   2,
			},
		},
	}

	for _, tt := range tests {
		t.Run(tt.name, func(t *testing.T) {
			assert := assert.New(t)
			diff := &ValidatorWeightDiff{}
			errs := wrappers.Errs{}
			for _, op := range tt.ops {
				errs.Add(op(diff))
			}
			if tt.shouldErr {
				assert.Error(errs.Err)
				return
			}
			assert.NoError(errs.Err)
			assert.Equal(tt.expected, *diff)
		})
	}
}<|MERGE_RESOLUTION|>--- conflicted
+++ resolved
@@ -310,16 +310,12 @@
 		InitialSupply: units.Schmeckle + units.Avax,
 	}
 
-<<<<<<< HEAD
-	genesisBlk, err := stateless.NewCommitBlock(
-		stateless.ApricotVersion,
+	genesisBlk, err := blocks.NewCommitBlock(
+		blocks.ApricotVersion,
 		0, // timestamp
 		genesisBlkID,
 		0,
 	)
-=======
-	genesisBlk, err := blocks.NewCommitBlock(genesisBlkID, 0)
->>>>>>> 4af12f69
 	assert.NoError(err)
 	assert.NoError(s.(*state).syncGenesis(genesisBlk, genesisState))
 
