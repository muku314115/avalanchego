--- conflicted
+++ resolved
@@ -67,11 +67,7 @@
 )
 
 func defaultService(t *testing.T) (*Service, *mutableSharedMemory) {
-<<<<<<< HEAD
-	vm, _, mutableSharedMemory := defaultVM(continuousStakingFork)
-=======
 	vm, _, mutableSharedMemory := defaultVM(latestFork)
->>>>>>> 4bdc602e
 	vm.ctx.Lock.Lock()
 	defer vm.ctx.Lock.Unlock()
 	ks := keystore.New(logging.NoLog{}, manager.NewMemDB(version.Semantic1_0_0))
@@ -513,10 +509,7 @@
 	staker, err := state.NewCurrentStaker(
 		tx.ID(),
 		addDelTx,
-<<<<<<< HEAD
 		delegatorStartTime,
-=======
->>>>>>> 4bdc602e
 		0,
 	)
 	require.NoError(err)
@@ -649,10 +642,7 @@
 	staker, err := state.NewCurrentStaker(
 		delTx.ID(),
 		addDelTx,
-<<<<<<< HEAD
 		delegatorStartTime,
-=======
->>>>>>> 4bdc602e
 		0,
 	)
 	require.NoError(err)
