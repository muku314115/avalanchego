// Copyright (C) 2019-2021, Ava Labs, Inc. All rights reserved.
// See the file LICENSE for licensing terms.

package api

import (
	"bytes"
	"errors"
	"fmt"
	"net/http"
	"sort"

	"github.com/ava-labs/avalanchego/ids"
	"github.com/ava-labs/avalanchego/utils/formatting"
	"github.com/ava-labs/avalanchego/utils/formatting/address"
	"github.com/ava-labs/avalanchego/utils/json"
	"github.com/ava-labs/avalanchego/vms/components/avax"
	"github.com/ava-labs/avalanchego/vms/platformvm/genesis"
	"github.com/ava-labs/avalanchego/vms/platformvm/stakeable"
	"github.com/ava-labs/avalanchego/vms/platformvm/transactions/signed"
	"github.com/ava-labs/avalanchego/vms/platformvm/transactions/txheap"
	"github.com/ava-labs/avalanchego/vms/platformvm/transactions/unsigned"
	"github.com/ava-labs/avalanchego/vms/secp256k1fx"

	safemath "github.com/ava-labs/avalanchego/utils/math"
<<<<<<< HEAD
	pchainvalidator "github.com/ava-labs/avalanchego/vms/platformvm/validator"
=======
	p_validator "github.com/ava-labs/avalanchego/vms/platformvm/validator"
>>>>>>> 7d343020
)

// Note that since an Avalanche network has exactly one Platform Chain,
// and the Platform Chain defines the genesis state of the network
// (who is staking, which chains exist, etc.), defining the genesis
// state of the Platform Chain is the same as defining the genesis
// state of the network.

var (
	ErrStakeOverflow        = errors.New("too many funds staked on single validator")
	errUTXOHasNoValue       = errors.New("genesis UTXO has no value")
	errValidatorAddsNoValue = errors.New("validator would have already unstaked")
)

// StaticService defines the static API methods exposed by the platform VM
type StaticService struct{}

// UTXO is a UTXO on the Platform Chain that exists at the chain's genesis.
type UTXO struct {
	Locktime json.Uint64 `json:"locktime"`
	Amount   json.Uint64 `json:"amount"`
	Address  string      `json:"address"`
	Message  string      `json:"message"`
}

// TODO: refactor APIStaker, APIValidators and merge them together for SubnetValidators + PrimaryValidators

// APIStaker is the representation of a staker sent via APIs.
// [TxID] is the txID of the transaction that added this staker.
// [Amount] is the amount of tokens being staked.
// [StartTime] is the Unix time when they start staking
// [Endtime] is the Unix time repr. of when they are done staking
// [NodeID] is the node ID of the staker
type Staker struct {
	TxID        ids.ID       `json:"txID"`
	StartTime   json.Uint64  `json:"startTime"`
	EndTime     json.Uint64  `json:"endTime"`
	Weight      *json.Uint64 `json:"weight,omitempty"`
	StakeAmount *json.Uint64 `json:"stakeAmount,omitempty"`
	NodeID      ids.NodeID   `json:"nodeID"`
}

// Owner is the repr. of a reward owner sent over APIs.
type Owner struct {
	Locktime  json.Uint64 `json:"locktime"`
	Threshold json.Uint32 `json:"threshold"`
	Addresses []string    `json:"addresses"`
}

// PrimaryValidator is the repr. of a primary network validator sent over APIs.
type PrimaryValidator struct {
	Staker
	// The owner the staking reward, if applicable, will go to
	RewardOwner        *Owner        `json:"rewardOwner,omitempty"`
	PotentialReward    *json.Uint64  `json:"potentialReward,omitempty"`
	DelegationFee      json.Float32  `json:"delegationFee"`
	ExactDelegationFee *json.Uint32  `json:"exactDelegationFee,omitempty"`
	Uptime             *json.Float32 `json:"uptime,omitempty"`
	Connected          bool          `json:"connected,omitempty"`
	Staked             []UTXO        `json:"staked,omitempty"`
	// The delegators delegating to this validator
	Delegators []PrimaryDelegator `json:"delegators"`
}

// APISubnetValidator is the repr. of a subnet validator sent over APIs.
type SubnetValidator struct {
	Staker
	// The owner the staking reward, if applicable, will go to
	Connected bool `json:"connected"`
}

// PrimaryDelegator is the repr. of a primary network delegator sent over APIs.
type PrimaryDelegator struct {
	Staker
	RewardOwner     *Owner       `json:"rewardOwner,omitempty"`
	PotentialReward *json.Uint64 `json:"potentialReward,omitempty"`
}

func (v *Staker) GetWeight() uint64 {
	switch {
	case v.Weight != nil:
		return uint64(*v.Weight)
	case v.StakeAmount != nil:
		return uint64(*v.StakeAmount)
	default:
		return 0
	}
}

// Chain defines a chain that exists
// at the network's genesis.
// [GenesisData] is the initial state of the chain.
// [VMID] is the ID of the VM this chain runs.
// [FxIDs] are the IDs of the Fxs the chain supports.
// [Name] is a human-readable, non-unique name for the chain.
// [SubnetID] is the ID of the subnet that validates the chain
type Chain struct {
	GenesisData string   `json:"genesisData"`
	VMID        ids.ID   `json:"vmID"`
	FxIDs       []ids.ID `json:"fxIDs"`
	Name        string   `json:"name"`
	SubnetID    ids.ID   `json:"subnetID"`
}

// BuildGenesisArgs are the arguments used to create
// the genesis data of the Platform Chain.
// [NetworkID] is the ID of the network
// [UTXOs] are the UTXOs on the Platform Chain that exist at genesis.
// [Validators] are the validators of the primary network at genesis.
// [Chains] are the chains that exist at genesis.
// [Time] is the Platform Chain's time at network genesis.
type BuildGenesisArgs struct {
	AvaxAssetID   ids.ID              `json:"avaxAssetID"`
	NetworkID     json.Uint32         `json:"networkID"`
	UTXOs         []UTXO              `json:"utxos"`
	Validators    []PrimaryValidator  `json:"validators"`
	Chains        []Chain             `json:"chains"`
	Time          json.Uint64         `json:"time"`
	InitialSupply json.Uint64         `json:"initialSupply"`
	Message       string              `json:"message"`
	Encoding      formatting.Encoding `json:"encoding"`
}

// BuildGenesisReply is the reply from BuildGenesis
type BuildGenesisReply struct {
	Bytes    string              `json:"bytes"`
	Encoding formatting.Encoding `json:"encoding"`
}

// beck32ToID takes bech32 address and produces a shortID
func bech32ToID(addrStr string) (ids.ShortID, error) {
	_, addrBytes, err := address.ParseBech32(addrStr)
	if err != nil {
		return ids.ShortID{}, err
	}
	return ids.ToShortID(addrBytes)
}

// BuildGenesis build the genesis state of the Platform Chain (and thereby the Avalanche network.)
func (ss *StaticService) BuildGenesis(_ *http.Request, args *BuildGenesisArgs, reply *BuildGenesisReply) error {
	// Specify the UTXOs on the Platform chain that exist at genesis.
	utxos := make([]*genesis.UTXO, 0, len(args.UTXOs))
	for i, apiUTXO := range args.UTXOs {
		if apiUTXO.Amount == 0 {
			return errUTXOHasNoValue
		}
		addrID, err := bech32ToID(apiUTXO.Address)
		if err != nil {
			return err
		}

		utxo := avax.UTXO{
			UTXOID: avax.UTXOID{
				TxID:        ids.Empty,
				OutputIndex: uint32(i),
			},
			Asset: avax.Asset{ID: args.AvaxAssetID},
			Out: &secp256k1fx.TransferOutput{
				Amt: uint64(apiUTXO.Amount),
				OutputOwners: secp256k1fx.OutputOwners{
					Locktime:  0,
					Threshold: 1,
					Addrs:     []ids.ShortID{addrID},
				},
			},
		}
		if apiUTXO.Locktime > args.Time {
			utxo.Out = &stakeable.LockOut{
				Locktime:        uint64(apiUTXO.Locktime),
				TransferableOut: utxo.Out.(avax.TransferableOut),
			}
		}
		messageBytes, err := formatting.Decode(args.Encoding, apiUTXO.Message)
		if err != nil {
			return fmt.Errorf("problem decoding UTXO message bytes: %w", err)
		}
		utxos = append(utxos, &genesis.UTXO{
			UTXO:    utxo,
			Message: messageBytes,
		})
	}

	// Specify the validators that are validating the primary network at genesis.
	vdrs := txheap.NewTxHeapByEndTime()
	for _, vdr := range args.Validators {
		weight := uint64(0)
		stake := make([]*avax.TransferableOutput, len(vdr.Staked))
		sortUTXOs(vdr.Staked)
		for i, apiUTXO := range vdr.Staked {
			addrID, err := bech32ToID(apiUTXO.Address)
			if err != nil {
				return err
			}

			utxo := &avax.TransferableOutput{
				Asset: avax.Asset{ID: args.AvaxAssetID},
				Out: &secp256k1fx.TransferOutput{
					Amt: uint64(apiUTXO.Amount),
					OutputOwners: secp256k1fx.OutputOwners{
						Locktime:  0,
						Threshold: 1,
						Addrs:     []ids.ShortID{addrID},
					},
				},
			}
			if apiUTXO.Locktime > args.Time {
				utxo.Out = &stakeable.LockOut{
					Locktime:        uint64(apiUTXO.Locktime),
					TransferableOut: utxo.Out,
				}
			}
			stake[i] = utxo

			newWeight, err := safemath.Add64(weight, uint64(apiUTXO.Amount))
			if err != nil {
				return ErrStakeOverflow
			}
			weight = newWeight
		}

		if weight == 0 {
			return errValidatorAddsNoValue
		}
		if uint64(vdr.EndTime) <= uint64(args.Time) {
			return errValidatorAddsNoValue
		}

		owner := &secp256k1fx.OutputOwners{
			Locktime:  uint64(vdr.RewardOwner.Locktime),
			Threshold: uint32(vdr.RewardOwner.Threshold),
		}
		for _, addrStr := range vdr.RewardOwner.Addresses {
			addrID, err := bech32ToID(addrStr)
			if err != nil {
				return err
			}
			owner.Addrs = append(owner.Addrs, addrID)
		}
		ids.SortShortIDs(owner.Addrs)

		delegationFee := uint32(0)
		if vdr.ExactDelegationFee != nil {
			delegationFee = uint32(*vdr.ExactDelegationFee)
		}

		tx := &signed.Tx{
			Unsigned: &unsigned.AddValidatorTx{
				BaseTx: unsigned.BaseTx{BaseTx: avax.BaseTx{
					NetworkID:    uint32(args.NetworkID),
					BlockchainID: ids.Empty,
				}},
<<<<<<< HEAD
				Validator: pchainvalidator.Validator{
=======
				Validator: p_validator.Validator{
>>>>>>> 7d343020
					NodeID: vdr.NodeID,
					Start:  uint64(args.Time),
					End:    uint64(vdr.EndTime),
					Wght:   weight,
				},
				Stake:        stake,
				RewardsOwner: owner,
				Shares:       delegationFee,
			},
		}
		if err := tx.Sign(unsigned.GenCodec, nil); err != nil {
			return err
		}

		vdrs.Add(tx)
	}

	// Specify the chains that exist at genesis.
	chains := []*signed.Tx{}
	for _, chain := range args.Chains {
		genesisBytes, err := formatting.Decode(args.Encoding, chain.GenesisData)
		if err != nil {
			return fmt.Errorf("problem decoding chain genesis data: %w", err)
		}
		tx := &signed.Tx{
			Unsigned: &unsigned.CreateChainTx{
				BaseTx: unsigned.BaseTx{BaseTx: avax.BaseTx{
					NetworkID:    uint32(args.NetworkID),
					BlockchainID: ids.Empty,
				}},
				SubnetID:    chain.SubnetID,
				ChainName:   chain.Name,
				VMID:        chain.VMID,
				FxIDs:       chain.FxIDs,
				GenesisData: genesisBytes,
				SubnetAuth:  &secp256k1fx.Input{},
			},
		}
		if err := tx.Sign(unsigned.GenCodec, nil); err != nil {
			return err
		}

		chains = append(chains, tx)
	}

	validatorTxs := vdrs.List()

	// genesis holds the genesis state
	genesis := genesis.Genesis{
		UTXOs:         utxos,
		Validators:    validatorTxs,
		Chains:        chains,
		Timestamp:     uint64(args.Time),
		InitialSupply: uint64(args.InitialSupply),
		Message:       args.Message,
	}

	// Marshal genesis to bytes
	bytes, err := unsigned.GenCodec.Marshal(unsigned.Version, genesis)
	if err != nil {
		return fmt.Errorf("couldn't marshal genesis: %w", err)
	}
	reply.Bytes, err = formatting.EncodeWithChecksum(args.Encoding, bytes)
	if err != nil {
		return fmt.Errorf("couldn't encode genesis as string: %w", err)
	}
	reply.Encoding = args.Encoding
	return nil
}

type innerSortUTXO []UTXO

func (s innerSortUTXO) Less(i, j int) bool {
	if s[i].Locktime < s[j].Locktime {
		return true
	} else if s[i].Locktime > s[j].Locktime {
		return false
	}

	if s[i].Amount < s[j].Amount {
		return true
	} else if s[i].Amount > s[j].Amount {
		return false
	}

	iAddrID, err := bech32ToID(s[i].Address)
	if err != nil {
		return false
	}

	jAddrID, err := bech32ToID(s[j].Address)
	if err != nil {
		return false
	}

	return bytes.Compare(iAddrID.Bytes(), jAddrID.Bytes()) == -1
}

func (s innerSortUTXO) Len() int      { return len(s) }
func (s innerSortUTXO) Swap(i, j int) { s[j], s[i] = s[i], s[j] }

func sortUTXOs(utxos []UTXO) { sort.Sort(innerSortUTXO(utxos)) }<|MERGE_RESOLUTION|>--- conflicted
+++ resolved
@@ -23,11 +23,7 @@
 	"github.com/ava-labs/avalanchego/vms/secp256k1fx"
 
 	safemath "github.com/ava-labs/avalanchego/utils/math"
-<<<<<<< HEAD
-	pchainvalidator "github.com/ava-labs/avalanchego/vms/platformvm/validator"
-=======
 	p_validator "github.com/ava-labs/avalanchego/vms/platformvm/validator"
->>>>>>> 7d343020
 )
 
 // Note that since an Avalanche network has exactly one Platform Chain,
@@ -279,11 +275,7 @@
 					NetworkID:    uint32(args.NetworkID),
 					BlockchainID: ids.Empty,
 				}},
-<<<<<<< HEAD
-				Validator: pchainvalidator.Validator{
-=======
 				Validator: p_validator.Validator{
->>>>>>> 7d343020
 					NodeID: vdr.NodeID,
 					Start:  uint64(args.Time),
 					End:    uint64(vdr.EndTime),
