--- conflicted
+++ resolved
@@ -20,11 +20,7 @@
 	if err != nil {
 		return nil, fmt.Errorf("couldn't get percent connected: %w", err)
 	}
-<<<<<<< HEAD
 	vm.metrics.PercentConnected.Set(primaryPercentConnected)
-=======
-	vm.Metrics.PercentConnected.Set(primaryPercentConnected)
->>>>>>> 8bae58d2
 	details := map[string]float64{
 		"primary-PercentConnected": primaryPercentConnected,
 	}
@@ -41,26 +37,20 @@
 	}
 
 	for subnetID := range vm.WhitelistedSubnets {
-		PercentConnected, err := vm.getPercentConnected(subnetID)
+		percentConnected, err := vm.getPercentConnected(subnetID)
 		if err != nil {
 			return nil, fmt.Errorf("couldn't get percent connected for %q: %w", subnetID, err)
 		}
 
 		subnetIDStr := subnetID.String()
-<<<<<<< HEAD
-		vm.metrics.SubnetPercentConnected.WithLabelValues(subnetIDStr).Set(PercentConnected)
-		key := fmt.Sprintf("%s-PercentConnected", subnetID)
-		details[key] = PercentConnected
-=======
-		vm.Metrics.SubnetPercentConnected.WithLabelValues(subnetIDStr).Set(percentConnected)
+		vm.metrics.SubnetPercentConnected.WithLabelValues(subnetIDStr).Set(percentConnected)
 		key := fmt.Sprintf("%s-percentConnected", subnetID)
 		details[key] = percentConnected
->>>>>>> 8bae58d2
 
-		if PercentConnected < MinConnectedStake {
+		if percentConnected < MinConnectedStake {
 			errorReasons = append(errorReasons,
 				fmt.Sprintf("connected to %f%% of %q weight; should be connected to at least %f%%",
-					PercentConnected*100,
+					percentConnected*100,
 					subnetIDStr,
 					MinConnectedStake*100,
 				),
