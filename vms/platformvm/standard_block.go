--- conflicted
+++ resolved
@@ -91,17 +91,10 @@
 
 	funcs := make([]func(), 0, len(sb.Txs))
 	for _, tx := range sb.Txs {
-<<<<<<< HEAD
-		executor := standardTxExecutor{
-			vm:    sb.vm,
-			state: onAcceptState,
-			tx:    tx,
-=======
 		txExecutor := executor.StandardTxExecutor{
 			Backend: &sb.vm.txExecutorBackend,
 			State:   onAcceptState,
 			Tx:      tx,
->>>>>>> 05bc3fac
 		}
 		err := tx.Unsigned.Visit(&txExecutor)
 		if err != nil {
@@ -116,13 +109,8 @@
 		sb.inputs.Union(txExecutor.Inputs)
 
 		onAcceptState.AddTx(tx, status.Committed)
-<<<<<<< HEAD
-		if executor.onAccept != nil {
-			funcs = append(funcs, executor.onAccept)
-=======
 		if txExecutor.OnAccept != nil {
 			funcs = append(funcs, txExecutor.OnAccept)
->>>>>>> 05bc3fac
 		}
 
 		for chainID, txRequests := range txExecutor.AtomicRequests {
