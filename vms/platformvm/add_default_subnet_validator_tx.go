// (c) 2019-2020, Ava Labs, Inc. All rights reserved.
// See the file LICENSE for licensing terms.

package platformvm

import (
	"errors"
	"fmt"

	"github.com/ava-labs/gecko/vms/components/ava"
	"github.com/ava-labs/gecko/vms/secp256k1fx"

	"github.com/ava-labs/gecko/database"
	"github.com/ava-labs/gecko/database/versiondb"
	"github.com/ava-labs/gecko/ids"
<<<<<<< HEAD
=======
	"github.com/ava-labs/gecko/snow/validators"
	"github.com/ava-labs/gecko/utils/constants"
>>>>>>> 99d8f914
	"github.com/ava-labs/gecko/utils/crypto"
	"github.com/ava-labs/gecko/utils/hashing"
	safemath "github.com/ava-labs/gecko/utils/math"
	"github.com/ava-labs/gecko/vms/components/verify"
)

var (
	errNilTx          = errors.New("tx is nil")
	errWrongNetworkID = errors.New("tx was issued with a different network ID")
	errWeightTooSmall = errors.New("weight of this validator is too low")
	errStakeTooShort  = errors.New("staking period is too short")
	errStakeTooLong   = errors.New("staking period is too long")
	errTooManyShares  = fmt.Errorf("a staker can only require at most %d shares from delegators", NumberOfShares)
)

// UnsignedAddDefaultSubnetValidatorTx is an unsigned addDefaultSubnetValidatorTx
type UnsignedAddDefaultSubnetValidatorTx struct {
	// Metadata, inputs and outputs
	BaseTx `serialize:"true"`
	// Describes the validator
	DurationValidator `serialize:"true"`
	// Address to send staked AVA (and possibly reward) to when staker is done staking
	Destination ids.ShortID `serialize:"true"`
	// Fee this validator charges delegators as a percentage, times 10,000
	// For example, if this validator has Shares=300,000 then they take 30% of rewards from delegators
	Shares uint32 `serialize:"true"`
}

// addDefaultSubnetValidatorTx is a transaction that, if it is in a ProposeAddValidator block that
// is accepted and followed by a Commit block, adds a validator to the pending validator set of the default subnet.
// (That is, the validator in the tx will validate at some point in the future.)
type addDefaultSubnetValidatorTx struct {
	UnsignedAddDefaultSubnetValidatorTx `serialize:"true"`

	// Credentials that authorize the inputs to spend the corresponding outputs
	Credentials []verify.Verifiable `serialize:"true"`
}

// Creds returns this transactions credentials
func (tx *addDefaultSubnetValidatorTx) Creds() []verify.Verifiable {
	return tx.Credentials
}

// initialize [tx]. Sets [tx.vm], [tx.unsignedBytes], [tx.bytes], [tx.id]
func (tx *addDefaultSubnetValidatorTx) initialize(vm *VM) error {
	if tx.vm != nil { // Already been initialized
		return nil
	}
	tx.vm = vm
	var err error
	tx.unsignedBytes, err = Codec.Marshal(interface{}(tx.UnsignedAddDefaultSubnetValidatorTx))
	if err != nil {
		return fmt.Errorf("couldn't marshal UnsignedAddDefaultSubnetValidatorTx: %w", err)
	}
	tx.bytes, err = Codec.Marshal(tx) // byte representation of the signed transaction
	if err != nil {
		return fmt.Errorf("couldn't marshal addDefaultSubnetValidatorTx: %w", err)
	}
	tx.id = ids.NewID(hashing.ComputeHash256Array(tx.bytes))
	return err
}

// SyntacticVerify that this transaction is well formed
func (tx *addDefaultSubnetValidatorTx) SyntacticVerify() error {
	switch {
	case tx == nil:
		return errNilTx
	case tx.syntacticallyVerified: // already passed syntactic verification
		return nil
	case tx.id.IsZero():
		return errInvalidID
	case tx.NetworkID != tx.vm.Ctx.NetworkID:
		return errWrongNetworkID
	case tx.NodeID.IsZero():
		return errInvalidID
	case tx.Destination.IsZero():
		return errInvalidID
	case tx.Wght < MinimumStakeAmount: // Ensure validator is staking at least the minimum amount
		return errWeightTooSmall
	case tx.Shares > NumberOfShares: // Ensure delegators shares are in the allowed amount
		return errTooManyShares
	}
	if err := tx.BaseTx.SyntacticVerify(); err != nil {
		return err
	}

	// Ensure staking length is not too short or long,
	// and that the inputs/outputs of this tx are syntactically valid
	stakingDuration := tx.Duration()
	if stakingDuration < MinimumStakingDuration {
		return errStakeTooShort
	} else if stakingDuration > MaximumStakingDuration {
		return errStakeTooLong
	} else if err := syntacticVerifySpend(tx, tx.vm.txFee, tx.vm.avaxAssetID); err != nil {
		return err
	}
	tx.syntacticallyVerified = true
	return nil
}

// SemanticVerify this transaction is valid.
func (tx *addDefaultSubnetValidatorTx) SemanticVerify(db database.Database) (*versiondb.Database, *versiondb.Database, func(), func(), TxError) {
	if err := tx.SyntacticVerify(); err != nil {
		return nil, nil, nil, nil, permError{err}
	}

	// Verify inputs/outputs and update the UTXO set
	if err := tx.vm.semanticVerifySpend(db, tx); err != nil {
		return nil, nil, nil, nil, err
	}

	// Ensure the proposed validator starts after the current time
	if currentTime, err := tx.vm.getTimestamp(db); err != nil {
		return nil, nil, nil, nil, tempError{err}
	} else if startTime := tx.StartTime(); !currentTime.Before(startTime) {
		return nil, nil, nil, nil, permError{fmt.Errorf("validator's start time (%s) at or after current timestamp (%s)",
			currentTime,
			startTime)}
	}

	// Ensure the proposed validator is not already a validator of the specified subnet
<<<<<<< HEAD
	currentValidatorHeap, err := tx.vm.getCurrentValidators(db, DefaultSubnetID)
=======
	currentEvents, err := tx.vm.getCurrentValidators(db, constants.DefaultSubnetID)
>>>>>>> 99d8f914
	if err != nil {
		return nil, nil, nil, nil, tempError{err}
	}
	for _, currentVdr := range tx.vm.getValidators(currentValidatorHeap) {
		if currentVdr.ID().Equals(tx.NodeID) {
			return nil, nil, nil, nil, permError{fmt.Errorf("validator %s already is already a Default Subnet validator",
				tx.NodeID)}
		}
	}

	// Ensure the proposed validator is not already slated to validate for the specified subnet
<<<<<<< HEAD
	pendingValidatorHeap, err := tx.vm.getPendingValidators(db, DefaultSubnetID)
=======
	pendingEvents, err := tx.vm.getPendingValidators(db, constants.DefaultSubnetID)
>>>>>>> 99d8f914
	if err != nil {
		return nil, nil, nil, nil, tempError{err}
	}
	for _, pendingVdr := range tx.vm.getValidators(pendingValidatorHeap) {
		if pendingVdr.ID().Equals(tx.NodeID) {
			return nil, nil, nil, nil, tempError{fmt.Errorf("validator %s is already a pending Default Subnet validator",
				tx.NodeID)}
		}
	}
	pendingValidatorHeap.Add(tx) // add validator to set of pending validators

	// If this proposal is committed, update the pending validator set to include the validator
	onCommitDB := versiondb.New(db)
<<<<<<< HEAD
	if err := tx.vm.putPendingValidators(onCommitDB, pendingValidatorHeap, DefaultSubnetID); err != nil {
		return nil, nil, nil, nil, tempError{err}
=======
	if err := tx.vm.putPendingValidators(onCommitDB, pendingEvents, constants.DefaultSubnetID); err != nil {
		return nil, nil, nil, nil, permError{err}
	}
	if err := tx.vm.putAccount(onCommitDB, newAccount); err != nil {
		return nil, nil, nil, nil, permError{err}
>>>>>>> 99d8f914
	}

	// If this proposal is aborted, return the AVAX (but not the tx fee)
	onAbortDB := versiondb.New(db)
	if err := tx.vm.putUTXO(onAbortDB, &ava.UTXO{
		UTXOID: ava.UTXOID{
			TxID:        tx.ID(), // Produced UTXO points to this transaction
			OutputIndex: uint32(len(tx.Outs())),
		},
		Asset: ava.Asset{ID: tx.vm.avaxAssetID},
		Out: &secp256k1fx.TransferOutput{
			Amt: tx.Validator.Wght, // Returned AVAX
			OutputOwners: secp256k1fx.OutputOwners{
				Locktime:  0,
				Threshold: 1,
				Addrs:     []ids.ShortID{tx.Destination}, // Spendable by destination address
			},
		},
	}); err != nil {
		return nil, nil, nil, nil, tempError{err}
	}
	return onCommitDB, onAbortDB, tx.vm.resetTimer, nil, nil
}

// InitiallyPrefersCommit returns true if the proposed validators start time is
// after the current wall clock time,
func (tx *addDefaultSubnetValidatorTx) InitiallyPrefersCommit() bool {
	return tx.StartTime().After(tx.vm.clock.Time())
}

// NewAddDefaultSubnetValidatorTx returns a new NewAddDefaultSubnetValidatorTx
func (vm *VM) newAddDefaultSubnetValidatorTx(
	stakeAmt uint64, // Amount being staked
	startTime uint64, // Unix time they start validating
	endTime uint64, // Unix time they stop validating
	nodeID ids.ShortID, // ID of node that will validate
	destination ids.ShortID, // Address to returned staked tokens (and maybe reward) to
	shares uint32, // 10,000 times percentage of reward taken from delegators
	keys []*crypto.PrivateKeySECP256K1R, // // Keys providing the staked tokens + fee
) (*addDefaultSubnetValidatorTx, error) {

	toSpend, err := safemath.Add64(stakeAmt, vm.txFee)
	if err != nil {
		return nil, fmt.Errorf("overflow while calculating amount to spend")
	}

	// Calculate inputs, outputs, and keys used to sign this tx
	inputs, outputs, credKeys, err := vm.spend(vm.DB, toSpend, keys)
	if err != nil {
		return nil, fmt.Errorf("couldn't generate tx inputs/outputs: %w", err)
	}

	// Create the tx
	tx := &addDefaultSubnetValidatorTx{
		UnsignedAddDefaultSubnetValidatorTx: UnsignedAddDefaultSubnetValidatorTx{
			BaseTx: BaseTx{
				NetworkID:    vm.Ctx.NetworkID,
				BlockchainID: vm.Ctx.ChainID,
				Inputs:       inputs,
				Outputs:      outputs,
			},
			DurationValidator: DurationValidator{
				Validator: Validator{
					NodeID: nodeID,
					Wght:   stakeAmt,
				},
				Start: startTime,
				End:   endTime,
			},
			Destination: destination,
			Shares:      shares,
		},
	}
	tx.unsignedBytes, err = Codec.Marshal(interface{}(tx.UnsignedAddDefaultSubnetValidatorTx))
	if err != nil {
		return nil, fmt.Errorf("couldn't marshal UnsignedAddDefaultSubnetValidatorTx: %w", err)
	}
	hash := hashing.ComputeHash256(tx.unsignedBytes)

	// Attach credentials
	for _, inputKeys := range credKeys { // [inputKeys] are the keys used to authorize spend of an input
		cred := &secp256k1fx.Credential{}
		for _, key := range inputKeys {
			sig, err := key.SignHash(hash) // Sign hash(tx.unsignedBytes)
			if err != nil {
				return nil, fmt.Errorf("problem generating credential: %w", err)
			}
			sigArr := [crypto.SECP256K1RSigLen]byte{}
			copy(sigArr[:], sig)
			cred.Sigs = append(cred.Sigs, sigArr)
		}
		tx.Credentials = append(tx.Credentials, cred) // Attach credntial to tx
	}

	return tx, tx.initialize(vm)
}<|MERGE_RESOLUTION|>--- conflicted
+++ resolved
@@ -13,11 +13,7 @@
 	"github.com/ava-labs/gecko/database"
 	"github.com/ava-labs/gecko/database/versiondb"
 	"github.com/ava-labs/gecko/ids"
-<<<<<<< HEAD
-=======
-	"github.com/ava-labs/gecko/snow/validators"
 	"github.com/ava-labs/gecko/utils/constants"
->>>>>>> 99d8f914
 	"github.com/ava-labs/gecko/utils/crypto"
 	"github.com/ava-labs/gecko/utils/hashing"
 	safemath "github.com/ava-labs/gecko/utils/math"
@@ -139,11 +135,7 @@
 	}
 
 	// Ensure the proposed validator is not already a validator of the specified subnet
-<<<<<<< HEAD
-	currentValidatorHeap, err := tx.vm.getCurrentValidators(db, DefaultSubnetID)
-=======
-	currentEvents, err := tx.vm.getCurrentValidators(db, constants.DefaultSubnetID)
->>>>>>> 99d8f914
+	currentValidatorHeap, err := tx.vm.getCurrentValidators(db, constants.DefaultSubnetID)
 	if err != nil {
 		return nil, nil, nil, nil, tempError{err}
 	}
@@ -155,11 +147,7 @@
 	}
 
 	// Ensure the proposed validator is not already slated to validate for the specified subnet
-<<<<<<< HEAD
-	pendingValidatorHeap, err := tx.vm.getPendingValidators(db, DefaultSubnetID)
-=======
-	pendingEvents, err := tx.vm.getPendingValidators(db, constants.DefaultSubnetID)
->>>>>>> 99d8f914
+	pendingValidatorHeap, err := tx.vm.getPendingValidators(db, constants.DefaultSubnetID)
 	if err != nil {
 		return nil, nil, nil, nil, tempError{err}
 	}
@@ -173,16 +161,8 @@
 
 	// If this proposal is committed, update the pending validator set to include the validator
 	onCommitDB := versiondb.New(db)
-<<<<<<< HEAD
-	if err := tx.vm.putPendingValidators(onCommitDB, pendingValidatorHeap, DefaultSubnetID); err != nil {
-		return nil, nil, nil, nil, tempError{err}
-=======
-	if err := tx.vm.putPendingValidators(onCommitDB, pendingEvents, constants.DefaultSubnetID); err != nil {
-		return nil, nil, nil, nil, permError{err}
-	}
-	if err := tx.vm.putAccount(onCommitDB, newAccount); err != nil {
-		return nil, nil, nil, nil, permError{err}
->>>>>>> 99d8f914
+	if err := tx.vm.putPendingValidators(onCommitDB, pendingValidatorHeap, constants.DefaultSubnetID); err != nil {
+		return nil, nil, nil, nil, tempError{err}
 	}
 
 	// If this proposal is aborted, return the AVAX (but not the tx fee)
