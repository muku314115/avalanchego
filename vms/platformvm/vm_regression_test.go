// Copyright (C) 2019-2023, Ava Labs, Inc. All rights reserved.
// See the file LICENSE for licensing terms.

package platformvm

import (
	"context"
	"errors"
	"testing"
	"time"

	"github.com/prometheus/client_golang/prometheus"

	"github.com/stretchr/testify/require"

	"github.com/ava-labs/avalanchego/chains"
	"github.com/ava-labs/avalanchego/chains/atomic"
	"github.com/ava-labs/avalanchego/database"
	"github.com/ava-labs/avalanchego/database/manager"
	"github.com/ava-labs/avalanchego/database/prefixdb"
	"github.com/ava-labs/avalanchego/ids"
	"github.com/ava-labs/avalanchego/snow/choices"
	"github.com/ava-labs/avalanchego/snow/consensus/snowman"
	"github.com/ava-labs/avalanchego/snow/engine/common"
	"github.com/ava-labs/avalanchego/snow/uptime"
	"github.com/ava-labs/avalanchego/snow/validators"
	"github.com/ava-labs/avalanchego/utils"
	"github.com/ava-labs/avalanchego/utils/constants"
	"github.com/ava-labs/avalanchego/utils/crypto/bls"
	"github.com/ava-labs/avalanchego/utils/crypto/secp256k1"
	"github.com/ava-labs/avalanchego/utils/timer/mockable"
	"github.com/ava-labs/avalanchego/version"
	"github.com/ava-labs/avalanchego/vms/components/avax"
	"github.com/ava-labs/avalanchego/vms/platformvm/blocks"
	"github.com/ava-labs/avalanchego/vms/platformvm/config"
	"github.com/ava-labs/avalanchego/vms/platformvm/metrics"
	"github.com/ava-labs/avalanchego/vms/platformvm/reward"
	"github.com/ava-labs/avalanchego/vms/platformvm/signer"
	"github.com/ava-labs/avalanchego/vms/platformvm/state"
	"github.com/ava-labs/avalanchego/vms/platformvm/txs"
	"github.com/ava-labs/avalanchego/vms/platformvm/txs/executor"
	"github.com/ava-labs/avalanchego/vms/platformvm/utxo"
	"github.com/ava-labs/avalanchego/vms/secp256k1fx"

	blockexecutor "github.com/ava-labs/avalanchego/vms/platformvm/blocks/executor"
)

func TestAddDelegatorTxOverDelegatedRegression(t *testing.T) {
	require := require.New(t)
<<<<<<< HEAD
	vm, _, _ := defaultVM(latestFork, false /*addSubnet*/)
=======
	vm, _, _ := defaultVM(t)
>>>>>>> 9725fe9c
	vm.ctx.Lock.Lock()
	defer func() {
		require.NoError(vm.Shutdown(context.Background()))
		vm.ctx.Lock.Unlock()
	}()

	validatorStartTime := vm.clock.Time().Add(executor.SyncBound).Add(1 * time.Second)
	validatorEndTime := validatorStartTime.Add(360 * 24 * time.Hour)

	nodeID := ids.GenerateTestNodeID()
	changeAddr := keys[0].PublicKey().Address()

	// create valid tx
	addValidatorTx, err := vm.txBuilder.NewAddValidatorTx(
		vm.MinValidatorStake,
		uint64(validatorStartTime.Unix()),
		uint64(validatorEndTime.Unix()),
		nodeID,
		changeAddr,
		reward.PercentDenominator,
		[]*secp256k1.PrivateKey{keys[0]},
		changeAddr,
	)
	require.NoError(err)

	// trigger block creation
	require.NoError(vm.Builder.AddUnverifiedTx(addValidatorTx))

	addValidatorBlock, err := vm.Builder.BuildBlock(context.Background())
	require.NoError(err)
	require.NoError(addValidatorBlock.Verify(context.Background()))
	require.NoError(addValidatorBlock.Accept(context.Background()))
	require.NoError(vm.SetPreference(context.Background(), vm.manager.LastAccepted()))

	vm.clock.Set(validatorStartTime)

	firstAdvanceTimeBlock, err := vm.Builder.BuildBlock(context.Background())
	require.NoError(err)
	require.NoError(firstAdvanceTimeBlock.Verify(context.Background()))
	require.NoError(firstAdvanceTimeBlock.Accept(context.Background()))
	require.NoError(vm.SetPreference(context.Background(), vm.manager.LastAccepted()))

	firstDelegatorStartTime := validatorStartTime.Add(executor.SyncBound).Add(1 * time.Second)
	firstDelegatorEndTime := firstDelegatorStartTime.Add(vm.MinStakeDuration)

	// create valid tx
	addFirstDelegatorTx, err := vm.txBuilder.NewAddDelegatorTx(
		4*vm.MinValidatorStake, // maximum amount of stake this delegator can provide
		uint64(firstDelegatorStartTime.Unix()),
		uint64(firstDelegatorEndTime.Unix()),
		nodeID,
		changeAddr,
		[]*secp256k1.PrivateKey{keys[0], keys[1]},
		changeAddr,
	)
	require.NoError(err)

	// trigger block creation
	require.NoError(vm.Builder.AddUnverifiedTx(addFirstDelegatorTx))

	addFirstDelegatorBlock, err := vm.Builder.BuildBlock(context.Background())
	require.NoError(err)
	require.NoError(addFirstDelegatorBlock.Verify(context.Background()))
	require.NoError(addFirstDelegatorBlock.Accept(context.Background()))
	require.NoError(vm.SetPreference(context.Background(), vm.manager.LastAccepted()))

	vm.clock.Set(firstDelegatorStartTime)

	secondAdvanceTimeBlock, err := vm.Builder.BuildBlock(context.Background())
	require.NoError(err)
	require.NoError(secondAdvanceTimeBlock.Verify(context.Background()))
	require.NoError(secondAdvanceTimeBlock.Accept(context.Background()))
	require.NoError(vm.SetPreference(context.Background(), vm.manager.LastAccepted()))

	secondDelegatorStartTime := firstDelegatorEndTime.Add(2 * time.Second)
	secondDelegatorEndTime := secondDelegatorStartTime.Add(vm.MinStakeDuration)

	vm.clock.Set(secondDelegatorStartTime.Add(-10 * executor.SyncBound))

	// create valid tx
	addSecondDelegatorTx, err := vm.txBuilder.NewAddDelegatorTx(
		vm.MinDelegatorStake,
		uint64(secondDelegatorStartTime.Unix()),
		uint64(secondDelegatorEndTime.Unix()),
		nodeID,
		changeAddr,
		[]*secp256k1.PrivateKey{keys[0], keys[1], keys[3]},
		changeAddr,
	)
	require.NoError(err)

	// trigger block creation
	require.NoError(vm.Builder.AddUnverifiedTx(addSecondDelegatorTx))

	addSecondDelegatorBlock, err := vm.Builder.BuildBlock(context.Background())
	require.NoError(err)
	require.NoError(addSecondDelegatorBlock.Verify(context.Background()))
	require.NoError(addSecondDelegatorBlock.Accept(context.Background()))
	require.NoError(vm.SetPreference(context.Background(), vm.manager.LastAccepted()))

	thirdDelegatorStartTime := firstDelegatorEndTime.Add(-time.Second)
	thirdDelegatorEndTime := thirdDelegatorStartTime.Add(vm.MinStakeDuration)

	// create valid tx
	addThirdDelegatorTx, err := vm.txBuilder.NewAddDelegatorTx(
		vm.MinDelegatorStake,
		uint64(thirdDelegatorStartTime.Unix()),
		uint64(thirdDelegatorEndTime.Unix()),
		nodeID,
		changeAddr,
		[]*secp256k1.PrivateKey{keys[0], keys[1], keys[4]},
		changeAddr,
	)
	require.NoError(err)

	// trigger block creation
	err = vm.Builder.AddUnverifiedTx(addThirdDelegatorTx)
	require.ErrorIs(err, executor.ErrOverDelegated)
}

func TestAddDelegatorTxHeapCorruption(t *testing.T) {
	validatorStartTime := latestForkTime.Add(executor.SyncBound).Add(1 * time.Second)
	validatorEndTime := validatorStartTime.Add(360 * 24 * time.Hour)
	validatorStake := defaultMaxValidatorStake / 5

	delegator1StartTime := validatorStartTime
	delegator1EndTime := delegator1StartTime.Add(3 * defaultMinStakingDuration)
	delegator1Stake := defaultMinValidatorStake

	delegator2StartTime := validatorStartTime.Add(1 * defaultMinStakingDuration)
	delegator2EndTime := delegator1StartTime.Add(6 * defaultMinStakingDuration)
	delegator2Stake := defaultMinValidatorStake

	delegator3StartTime := validatorStartTime.Add(2 * defaultMinStakingDuration)
	delegator3EndTime := delegator1StartTime.Add(4 * defaultMinStakingDuration)
	delegator3Stake := defaultMaxValidatorStake - validatorStake - 2*defaultMinValidatorStake

	delegator4StartTime := validatorStartTime.Add(5 * defaultMinStakingDuration)
	delegator4EndTime := delegator1StartTime.Add(7 * defaultMinStakingDuration)
	delegator4Stake := defaultMaxValidatorStake - validatorStake - defaultMinValidatorStake

	tests := []struct {
		name    string
		ap3Time time.Time
	}{
		{
			name:    "pre-upgrade is no longer restrictive",
			ap3Time: validatorEndTime,
		},
		{
			name:    "post-upgrade calculate max stake correctly",
			ap3Time: defaultGenesisTime,
		},
	}

	for _, test := range tests {
		t.Run(test.name, func(t *testing.T) {
			require := require.New(t)

<<<<<<< HEAD
			vm, _, _ := defaultVM(apricotPhase3, false /*addSubnet*/)
=======
			vm, _, _ := defaultVM(t)
>>>>>>> 9725fe9c
			vm.ApricotPhase3Time = test.ap3Time

			vm.ctx.Lock.Lock()
			defer func() {
				require.NoError(vm.Shutdown(context.Background()))

				vm.ctx.Lock.Unlock()
			}()

			key, err := testKeyFactory.NewPrivateKey()
			require.NoError(err)

			id := key.PublicKey().Address()
			changeAddr := keys[0].PublicKey().Address()

			// create valid tx
			addValidatorTx, err := vm.txBuilder.NewAddValidatorTx(
				validatorStake,
				uint64(validatorStartTime.Unix()),
				uint64(validatorEndTime.Unix()),
				ids.NodeID(id),
				id,
				reward.PercentDenominator,
				[]*secp256k1.PrivateKey{keys[0], keys[1]},
				changeAddr,
			)
			require.NoError(err)

			// issue the add validator tx
			require.NoError(vm.Builder.AddUnverifiedTx(addValidatorTx))

			// trigger block creation for the validator tx
			addValidatorBlock, err := vm.Builder.BuildBlock(context.Background())
			require.NoError(err)
			require.NoError(addValidatorBlock.Verify(context.Background()))
			require.NoError(addValidatorBlock.Accept(context.Background()))
			require.NoError(vm.SetPreference(context.Background(), vm.manager.LastAccepted()))

			// create valid tx
			addFirstDelegatorTx, err := vm.txBuilder.NewAddDelegatorTx(
				delegator1Stake,
				uint64(delegator1StartTime.Unix()),
				uint64(delegator1EndTime.Unix()),
				ids.NodeID(id),
				keys[0].PublicKey().Address(),
				[]*secp256k1.PrivateKey{keys[0], keys[1]},
				changeAddr,
			)
			require.NoError(err)

			// issue the first add delegator tx
			require.NoError(vm.Builder.AddUnverifiedTx(addFirstDelegatorTx))

			// trigger block creation for the first add delegator tx
			addFirstDelegatorBlock, err := vm.Builder.BuildBlock(context.Background())
			require.NoError(err)
			require.NoError(addFirstDelegatorBlock.Verify(context.Background()))
			require.NoError(addFirstDelegatorBlock.Accept(context.Background()))
			require.NoError(vm.SetPreference(context.Background(), vm.manager.LastAccepted()))

			// create valid tx
			addSecondDelegatorTx, err := vm.txBuilder.NewAddDelegatorTx(
				delegator2Stake,
				uint64(delegator2StartTime.Unix()),
				uint64(delegator2EndTime.Unix()),
				ids.NodeID(id),
				keys[0].PublicKey().Address(),
				[]*secp256k1.PrivateKey{keys[0], keys[1]},
				changeAddr,
			)
			require.NoError(err)

			// issue the second add delegator tx
			require.NoError(vm.Builder.AddUnverifiedTx(addSecondDelegatorTx))

			// trigger block creation for the second add delegator tx
			addSecondDelegatorBlock, err := vm.Builder.BuildBlock(context.Background())
			require.NoError(err)
			require.NoError(addSecondDelegatorBlock.Verify(context.Background()))
			require.NoError(addSecondDelegatorBlock.Accept(context.Background()))
			require.NoError(vm.SetPreference(context.Background(), vm.manager.LastAccepted()))

			// create valid tx
			addThirdDelegatorTx, err := vm.txBuilder.NewAddDelegatorTx(
				delegator3Stake,
				uint64(delegator3StartTime.Unix()),
				uint64(delegator3EndTime.Unix()),
				ids.NodeID(id),
				keys[0].PublicKey().Address(),
				[]*secp256k1.PrivateKey{keys[0], keys[1]},
				changeAddr,
			)
			require.NoError(err)

			// issue the third add delegator tx
			require.NoError(vm.Builder.AddUnverifiedTx(addThirdDelegatorTx))

			// trigger block creation for the third add delegator tx
			addThirdDelegatorBlock, err := vm.Builder.BuildBlock(context.Background())
			require.NoError(err)
			require.NoError(addThirdDelegatorBlock.Verify(context.Background()))
			require.NoError(addThirdDelegatorBlock.Accept(context.Background()))
			require.NoError(vm.SetPreference(context.Background(), vm.manager.LastAccepted()))

			// create valid tx
			addFourthDelegatorTx, err := vm.txBuilder.NewAddDelegatorTx(
				delegator4Stake,
				uint64(delegator4StartTime.Unix()),
				uint64(delegator4EndTime.Unix()),
				ids.NodeID(id),
				keys[0].PublicKey().Address(),
				[]*secp256k1.PrivateKey{keys[0], keys[1]},
				changeAddr,
			)
			require.NoError(err)

			// issue the fourth add delegator tx
			require.NoError(vm.Builder.AddUnverifiedTx(addFourthDelegatorTx))

			// trigger block creation for the fourth add delegator tx
			addFourthDelegatorBlock, err := vm.Builder.BuildBlock(context.Background())
			require.NoError(err)
			require.NoError(addFourthDelegatorBlock.Verify(context.Background()))
			require.NoError(addFourthDelegatorBlock.Accept(context.Background()))
			require.NoError(vm.SetPreference(context.Background(), vm.manager.LastAccepted()))
		})
	}
}

// Test that calling Verify on a block with an unverified parent doesn't cause a
// panic.
func TestUnverifiedParentPanicRegression(t *testing.T) {
	require := require.New(t)
	_, genesisBytes := defaultGenesis(t)

	baseDBManager := manager.NewMemDB(version.Semantic1_0_0)
	atomicDB := prefixdb.New([]byte{1}, baseDBManager.Current().Database)

	vdrs := validators.NewManager()
	primaryVdrs := validators.NewSet()
	_ = vdrs.Add(constants.PrimaryNetworkID, primaryVdrs)
	vm := &VM{Config: config.Config{
		Chains:                 chains.TestManager,
		Validators:             vdrs,
		UptimeLockedCalculator: uptime.NewLockedCalculator(),
		MinStakeDuration:       defaultMinStakingDuration,
		MaxStakeDuration:       defaultMaxStakingDuration,
		RewardConfig:           defaultRewardConfig,
		BanffTime:              latestForkTime,
		CortinaTime:            mockable.MaxTime,
	}}

	ctx := defaultContext(t)
	ctx.Lock.Lock()
	defer func() {
		require.NoError(vm.Shutdown(context.Background()))
		ctx.Lock.Unlock()
	}()

	msgChan := make(chan common.Message, 1)
	require.NoError(vm.Initialize(
		context.Background(),
		ctx,
		baseDBManager,
		genesisBytes,
		nil,
		nil,
		msgChan,
		nil,
		nil,
	))

	m := atomic.NewMemory(atomicDB)
	vm.ctx.SharedMemory = m.NewSharedMemory(ctx.ChainID)

	// set time to post Banff fork
	vm.clock.Set(latestForkTime.Add(time.Second))
	vm.state.SetTimestamp(latestForkTime.Add(time.Second))

	key0 := keys[0]
	key1 := keys[1]
	addr0 := key0.PublicKey().Address()
	addr1 := key1.PublicKey().Address()

	addSubnetTx0, err := vm.txBuilder.NewCreateSubnetTx(
		1,
		[]ids.ShortID{addr0},
		[]*secp256k1.PrivateKey{key0},
		addr0,
	)
	require.NoError(err)

	addSubnetTx1, err := vm.txBuilder.NewCreateSubnetTx(
		1,
		[]ids.ShortID{addr1},
		[]*secp256k1.PrivateKey{key1},
		addr1,
	)
	require.NoError(err)

	addSubnetTx2, err := vm.txBuilder.NewCreateSubnetTx(
		1,
		[]ids.ShortID{addr1},
		[]*secp256k1.PrivateKey{key1},
		addr0,
	)
	require.NoError(err)

	preferred, err := vm.Builder.Preferred()
	require.NoError(err)

	preferredChainTime := preferred.Timestamp()
	preferredID := preferred.ID()
	preferredHeight := preferred.Height()

	statelessStandardBlk, err := blocks.NewBanffStandardBlock(
		preferredChainTime,
		preferredID,
		preferredHeight+1,
		[]*txs.Tx{addSubnetTx0},
	)
	require.NoError(err)
	addSubnetBlk0 := vm.manager.NewBlock(statelessStandardBlk)

	statelessStandardBlk, err = blocks.NewBanffStandardBlock(
		preferredChainTime,
		preferredID,
		preferredHeight+1,
		[]*txs.Tx{addSubnetTx1},
	)
	require.NoError(err)
	addSubnetBlk1 := vm.manager.NewBlock(statelessStandardBlk)

	statelessStandardBlk, err = blocks.NewBanffStandardBlock(
		preferredChainTime,
		addSubnetBlk1.ID(),
		preferredHeight+2,
		[]*txs.Tx{addSubnetTx2},
	)
	require.NoError(err)
	addSubnetBlk2 := vm.manager.NewBlock(statelessStandardBlk)

	_, err = vm.ParseBlock(context.Background(), addSubnetBlk0.Bytes())
	require.NoError(err)

	_, err = vm.ParseBlock(context.Background(), addSubnetBlk1.Bytes())
	require.NoError(err)

	_, err = vm.ParseBlock(context.Background(), addSubnetBlk2.Bytes())
	require.NoError(err)

	require.NoError(addSubnetBlk0.Verify(context.Background()))
	require.NoError(addSubnetBlk0.Accept(context.Background()))

	// Doesn't matter what verify returns as long as it's not panicking.
	_ = addSubnetBlk2.Verify(context.Background())
}

func TestRejectedStateRegressionInvalidValidatorTimestamp(t *testing.T) {
	require := require.New(t)

<<<<<<< HEAD
	vm, baseDB, mutableSharedMemory := defaultVM(latestFork, false /*addSubnet*/)
=======
	vm, baseDB, mutableSharedMemory := defaultVM(t)
>>>>>>> 9725fe9c
	vm.ctx.Lock.Lock()
	defer func() {
		require.NoError(vm.Shutdown(context.Background()))

		vm.ctx.Lock.Unlock()
	}()

	newValidatorStartTime := vm.clock.Time().Add(executor.SyncBound).Add(1 * time.Second)
	newValidatorEndTime := newValidatorStartTime.Add(defaultMinStakingDuration)

	key, err := testKeyFactory.NewPrivateKey()
	require.NoError(err)

	nodeID := ids.NodeID(key.PublicKey().Address())

	// Create the tx to add a new validator
	addValidatorTx, err := vm.txBuilder.NewAddValidatorTx(
		vm.MinValidatorStake,
		uint64(newValidatorStartTime.Unix()),
		uint64(newValidatorEndTime.Unix()),
		nodeID,
		ids.ShortID(nodeID),
		reward.PercentDenominator,
		[]*secp256k1.PrivateKey{keys[0]},
		ids.ShortEmpty,
	)
	require.NoError(err)

	// Create the standard block to add the new validator
	preferred, err := vm.Builder.Preferred()
	require.NoError(err)

	preferredChainTime := preferred.Timestamp()
	preferredID := preferred.ID()
	preferredHeight := preferred.Height()

	statelessBlk, err := blocks.NewBanffStandardBlock(
		preferredChainTime,
		preferredID,
		preferredHeight+1,
		[]*txs.Tx{addValidatorTx},
	)
	require.NoError(err)

	addValidatorStandardBlk := vm.manager.NewBlock(statelessBlk)
	require.NoError(addValidatorStandardBlk.Verify(context.Background()))

	// Verify that the new validator now in pending validator set
	{
		onAccept, found := vm.manager.GetState(addValidatorStandardBlk.ID())
		require.True(found)

		_, err := onAccept.GetPendingValidator(constants.PrimaryNetworkID, nodeID)
		require.NoError(err)
	}

	// Create the UTXO that will be added to shared memory
	utxo := &avax.UTXO{
		UTXOID: avax.UTXOID{
			TxID: ids.GenerateTestID(),
		},
		Asset: avax.Asset{
			ID: vm.ctx.AVAXAssetID,
		},
		Out: &secp256k1fx.TransferOutput{
			Amt:          vm.TxFee,
			OutputOwners: secp256k1fx.OutputOwners{},
		},
	}

	// Create the import tx that will fail verification
	unsignedImportTx := &txs.ImportTx{
		BaseTx: txs.BaseTx{BaseTx: avax.BaseTx{
			NetworkID:    vm.ctx.NetworkID,
			BlockchainID: vm.ctx.ChainID,
		}},
		SourceChain: vm.ctx.XChainID,
		ImportedInputs: []*avax.TransferableInput{
			{
				UTXOID: utxo.UTXOID,
				Asset:  utxo.Asset,
				In: &secp256k1fx.TransferInput{
					Amt: vm.TxFee,
				},
			},
		},
	}
	signedImportTx := &txs.Tx{Unsigned: unsignedImportTx}
	require.NoError(signedImportTx.Sign(txs.Codec, [][]*secp256k1.PrivateKey{
		{}, // There is one input, with no required signers
	}))

	// Create the standard block that will fail verification, and then be
	// re-verified.
	preferredChainTime = addValidatorStandardBlk.Timestamp()
	preferredID = addValidatorStandardBlk.ID()
	preferredHeight = addValidatorStandardBlk.Height()

	statelessImportBlk, err := blocks.NewBanffStandardBlock(
		preferredChainTime,
		preferredID,
		preferredHeight+1,
		[]*txs.Tx{signedImportTx},
	)
	require.NoError(err)

	importBlk := vm.manager.NewBlock(statelessImportBlk)

	// Because the shared memory UTXO hasn't been populated, this block is
	// currently invalid.
	err = importBlk.Verify(context.Background())
	require.ErrorIs(err, database.ErrNotFound)

	// Because we no longer ever reject a block in verification, the status
	// should remain as processing.
	importBlkStatus := importBlk.Status()
	require.Equal(choices.Processing, importBlkStatus)

	// Populate the shared memory UTXO.
	m := atomic.NewMemory(prefixdb.New([]byte{5}, baseDB))

	mutableSharedMemory.SharedMemory = m.NewSharedMemory(vm.ctx.ChainID)
	peerSharedMemory := m.NewSharedMemory(vm.ctx.XChainID)

	utxoBytes, err := txs.Codec.Marshal(txs.Version, utxo)
	require.NoError(err)

	inputID := utxo.InputID()
	require.NoError(peerSharedMemory.Apply(
		map[ids.ID]*atomic.Requests{
			vm.ctx.ChainID: {
				PutRequests: []*atomic.Element{
					{
						Key:   inputID[:],
						Value: utxoBytes,
					},
				},
			},
		},
	))

	// Because the shared memory UTXO has now been populated, the block should
	// pass verification.
	require.NoError(importBlk.Verify(context.Background()))

	// The status shouldn't have been changed during a successful verification.
	importBlkStatus = importBlk.Status()
	require.Equal(choices.Processing, importBlkStatus)

	// Move chain time ahead to bring the new validator from the pending
	// validator set into the current validator set.
	vm.clock.Set(newValidatorStartTime)

	// Create the proposal block that should have moved the new validator from
	// the pending validator set into the current validator set.
	preferredID = importBlk.ID()
	preferredHeight = importBlk.Height()

	statelessAdvanceTimeStandardBlk, err := blocks.NewBanffStandardBlock(
		newValidatorStartTime,
		preferredID,
		preferredHeight+1,
		nil,
	)
	require.NoError(err)

	advanceTimeStandardBlk := vm.manager.NewBlock(statelessAdvanceTimeStandardBlk)
	require.NoError(advanceTimeStandardBlk.Verify(context.Background()))

	// Accept all the blocks
	allBlocks := []snowman.Block{
		addValidatorStandardBlk,
		importBlk,
		advanceTimeStandardBlk,
	}
	for _, blk := range allBlocks {
		require.NoError(blk.Accept(context.Background()))

		status := blk.Status()
		require.Equal(choices.Accepted, status)
	}

	// Force a reload of the state from the database.
	vm.Config.Validators = validators.NewManager()
	vm.Config.Validators.Add(constants.PrimaryNetworkID, validators.NewSet())
	is, err := state.New(
		vm.dbManager.Current().Database,
		nil,
		prometheus.NewRegistry(),
		&vm.Config,
		vm.ctx,
		metrics.Noop,
		reward.NewCalculator(vm.Config.RewardConfig),
		&utils.Atomic[bool]{},
	)
	require.NoError(err)
	vm.state = is

	// Verify that new validator is now in the current validator set.
	{
		_, err := vm.state.GetCurrentValidator(constants.PrimaryNetworkID, nodeID)
		require.NoError(err)

		_, err = vm.state.GetPendingValidator(constants.PrimaryNetworkID, nodeID)
		require.ErrorIs(err, database.ErrNotFound)

		currentTimestamp := vm.state.GetTimestamp()
		require.Equal(newValidatorStartTime.Unix(), currentTimestamp.Unix())
	}
}

func TestRejectedStateRegressionInvalidValidatorReward(t *testing.T) {
	require := require.New(t)

<<<<<<< HEAD
	vm, baseDB, mutableSharedMemory := defaultVM(latestFork, false /*addSubnet*/)
=======
	vm, baseDB, mutableSharedMemory := defaultVM(t)
>>>>>>> 9725fe9c
	vm.ctx.Lock.Lock()
	defer func() {
		require.NoError(vm.Shutdown(context.Background()))

		vm.ctx.Lock.Unlock()
	}()

	vm.state.SetCurrentSupply(constants.PrimaryNetworkID, defaultRewardConfig.SupplyCap/2)

	newValidatorStartTime0 := vm.clock.Time().Add(executor.SyncBound).Add(1 * time.Second)
	newValidatorEndTime0 := newValidatorStartTime0.Add(defaultMaxStakingDuration)

	nodeID0 := ids.NodeID(ids.GenerateTestShortID())

	// Create the tx to add the first new validator
	addValidatorTx0, err := vm.txBuilder.NewAddValidatorTx(
		vm.MaxValidatorStake,
		uint64(newValidatorStartTime0.Unix()),
		uint64(newValidatorEndTime0.Unix()),
		nodeID0,
		ids.ShortID(nodeID0),
		reward.PercentDenominator,
		[]*secp256k1.PrivateKey{keys[0]},
		ids.ShortEmpty,
	)
	require.NoError(err)

	// Create the standard block to add the first new validator
	preferred, err := vm.Builder.Preferred()
	require.NoError(err)

	preferredChainTime := preferred.Timestamp()
	preferredID := preferred.ID()
	preferredHeight := preferred.Height()

	statelessAddValidatorStandardBlk0, err := blocks.NewBanffStandardBlock(
		preferredChainTime,
		preferredID,
		preferredHeight+1,
		[]*txs.Tx{addValidatorTx0},
	)
	require.NoError(err)

	addValidatorStandardBlk0 := vm.manager.NewBlock(statelessAddValidatorStandardBlk0)
	require.NoError(addValidatorStandardBlk0.Verify(context.Background()))

	// Verify that first new validator now in pending validator set
	{
		onAccept, ok := vm.manager.GetState(addValidatorStandardBlk0.ID())
		require.True(ok)

		_, err := onAccept.GetPendingValidator(constants.PrimaryNetworkID, nodeID0)
		require.NoError(err)
	}

	// Move chain time to bring the first new validator from the pending
	// validator set into the current validator set.
	vm.clock.Set(newValidatorStartTime0)

	// Create the proposal block that moves the first new validator from the
	// pending validator set into the current validator set.
	preferredID = addValidatorStandardBlk0.ID()
	preferredHeight = addValidatorStandardBlk0.Height()

	statelessAdvanceTimeStandardBlk0, err := blocks.NewBanffStandardBlock(
		newValidatorStartTime0,
		preferredID,
		preferredHeight+1,
		nil,
	)
	require.NoError(err)

	advanceTimeStandardBlk0 := vm.manager.NewBlock(statelessAdvanceTimeStandardBlk0)
	require.NoError(advanceTimeStandardBlk0.Verify(context.Background()))

	// Verify that the first new validator is now in the current validator set.
	{
		onAccept, ok := vm.manager.GetState(advanceTimeStandardBlk0.ID())
		require.True(ok)

		_, err := onAccept.GetCurrentValidator(constants.PrimaryNetworkID, nodeID0)
		require.NoError(err)

		_, err = onAccept.GetPendingValidator(constants.PrimaryNetworkID, nodeID0)
		require.ErrorIs(err, database.ErrNotFound)

		currentTimestamp := onAccept.GetTimestamp()
		require.Equal(newValidatorStartTime0.Unix(), currentTimestamp.Unix())
	}

	// Create the UTXO that will be added to shared memory
	utxo := &avax.UTXO{
		UTXOID: avax.UTXOID{
			TxID: ids.GenerateTestID(),
		},
		Asset: avax.Asset{
			ID: vm.ctx.AVAXAssetID,
		},
		Out: &secp256k1fx.TransferOutput{
			Amt:          vm.TxFee,
			OutputOwners: secp256k1fx.OutputOwners{},
		},
	}

	// Create the import tx that will fail verification
	unsignedImportTx := &txs.ImportTx{
		BaseTx: txs.BaseTx{BaseTx: avax.BaseTx{
			NetworkID:    vm.ctx.NetworkID,
			BlockchainID: vm.ctx.ChainID,
		}},
		SourceChain: vm.ctx.XChainID,
		ImportedInputs: []*avax.TransferableInput{
			{
				UTXOID: utxo.UTXOID,
				Asset:  utxo.Asset,
				In: &secp256k1fx.TransferInput{
					Amt: vm.TxFee,
				},
			},
		},
	}
	signedImportTx := &txs.Tx{Unsigned: unsignedImportTx}
	require.NoError(signedImportTx.Sign(txs.Codec, [][]*secp256k1.PrivateKey{
		{}, // There is one input, with no required signers
	}))

	// Create the standard block that will fail verification, and then be
	// re-verified.
	preferredChainTime = advanceTimeStandardBlk0.Timestamp()
	preferredID = advanceTimeStandardBlk0.ID()
	preferredHeight = advanceTimeStandardBlk0.Height()

	statelessImportBlk, err := blocks.NewBanffStandardBlock(
		preferredChainTime,
		preferredID,
		preferredHeight+1,
		[]*txs.Tx{signedImportTx},
	)
	require.NoError(err)

	importBlk := vm.manager.NewBlock(statelessImportBlk)
	// Because the shared memory UTXO hasn't been populated, this block is
	// currently invalid.
	err = importBlk.Verify(context.Background())
	require.ErrorIs(err, database.ErrNotFound)

	// Because we no longer ever reject a block in verification, the status
	// should remain as processing.
	importBlkStatus := importBlk.Status()
	require.Equal(choices.Processing, importBlkStatus)

	// Populate the shared memory UTXO.
	m := atomic.NewMemory(prefixdb.New([]byte{5}, baseDB))

	mutableSharedMemory.SharedMemory = m.NewSharedMemory(vm.ctx.ChainID)
	peerSharedMemory := m.NewSharedMemory(vm.ctx.XChainID)

	utxoBytes, err := txs.Codec.Marshal(txs.Version, utxo)
	require.NoError(err)

	inputID := utxo.InputID()
	require.NoError(peerSharedMemory.Apply(
		map[ids.ID]*atomic.Requests{
			vm.ctx.ChainID: {
				PutRequests: []*atomic.Element{
					{
						Key:   inputID[:],
						Value: utxoBytes,
					},
				},
			},
		},
	))

	// Because the shared memory UTXO has now been populated, the block should
	// pass verification.
	require.NoError(importBlk.Verify(context.Background()))

	// The status shouldn't have been changed during a successful verification.
	importBlkStatus = importBlk.Status()
	require.Equal(choices.Processing, importBlkStatus)

	newValidatorStartTime1 := newValidatorStartTime0.Add(executor.SyncBound).Add(1 * time.Second)
	newValidatorEndTime1 := newValidatorStartTime1.Add(defaultMaxStakingDuration)

	nodeID1 := ids.NodeID(ids.GenerateTestShortID())

	// Create the tx to add the second new validator
	addValidatorTx1, err := vm.txBuilder.NewAddValidatorTx(
		vm.MaxValidatorStake,
		uint64(newValidatorStartTime1.Unix()),
		uint64(newValidatorEndTime1.Unix()),
		nodeID1,
		ids.ShortID(nodeID1),
		reward.PercentDenominator,
		[]*secp256k1.PrivateKey{keys[1]},
		ids.ShortEmpty,
	)
	require.NoError(err)

	// Create the standard block to add the second new validator
	preferredChainTime = importBlk.Timestamp()
	preferredID = importBlk.ID()
	preferredHeight = importBlk.Height()

	statelessAddValidatorStandardBlk1, err := blocks.NewBanffStandardBlock(
		preferredChainTime,
		preferredID,
		preferredHeight+1,
		[]*txs.Tx{addValidatorTx1},
	)
	require.NoError(err)

	addValidatorStandardBlk1 := vm.manager.NewBlock(statelessAddValidatorStandardBlk1)

	require.NoError(addValidatorStandardBlk1.Verify(context.Background()))

	// Verify that the second new validator now in pending validator set
	{
		onAccept, ok := vm.manager.GetState(addValidatorStandardBlk1.ID())
		require.True(ok)

		_, err := onAccept.GetPendingValidator(constants.PrimaryNetworkID, nodeID1)
		require.NoError(err)
	}

	// Move chain time to bring the second new validator from the pending
	// validator set into the current validator set.
	vm.clock.Set(newValidatorStartTime1)

	// Create the proposal block that moves the second new validator from the
	// pending validator set into the current validator set.
	preferredID = addValidatorStandardBlk1.ID()
	preferredHeight = addValidatorStandardBlk1.Height()

	statelessAdvanceTimeStandardBlk1, err := blocks.NewBanffStandardBlock(
		newValidatorStartTime1,
		preferredID,
		preferredHeight+1,
		nil,
	)
	require.NoError(err)

	advanceTimeStandardBlk1 := vm.manager.NewBlock(statelessAdvanceTimeStandardBlk1)
	require.NoError(advanceTimeStandardBlk1.Verify(context.Background()))

	// Verify that the second new validator is now in the current validator set.
	{
		onAccept, ok := vm.manager.GetState(advanceTimeStandardBlk1.ID())
		require.True(ok)

		_, err := onAccept.GetCurrentValidator(constants.PrimaryNetworkID, nodeID1)
		require.NoError(err)

		_, err = onAccept.GetPendingValidator(constants.PrimaryNetworkID, nodeID1)
		require.ErrorIs(err, database.ErrNotFound)

		currentTimestamp := onAccept.GetTimestamp()
		require.Equal(newValidatorStartTime1.Unix(), currentTimestamp.Unix())
	}

	// Accept all the blocks
	allBlocks := []snowman.Block{
		addValidatorStandardBlk0,
		advanceTimeStandardBlk0,
		importBlk,
		addValidatorStandardBlk1,
		advanceTimeStandardBlk1,
	}
	for _, blk := range allBlocks {
		require.NoError(blk.Accept(context.Background()))

		status := blk.Status()
		require.Equal(choices.Accepted, status)
	}

	// Force a reload of the state from the database.
	vm.Config.Validators = validators.NewManager()
	vm.Config.Validators.Add(constants.PrimaryNetworkID, validators.NewSet())
	is, err := state.New(
		vm.dbManager.Current().Database,
		nil,
		prometheus.NewRegistry(),
		&vm.Config,
		vm.ctx,
		metrics.Noop,
		reward.NewCalculator(vm.Config.RewardConfig),
		&utils.Atomic[bool]{},
	)
	require.NoError(err)
	vm.state = is

	// Verify that validators are in the current validator set with the correct
	// reward calculated.
	{
		staker0, err := vm.state.GetCurrentValidator(constants.PrimaryNetworkID, nodeID0)
		require.NoError(err)
		require.Equal(uint64(60000000), staker0.PotentialReward)

		staker1, err := vm.state.GetCurrentValidator(constants.PrimaryNetworkID, nodeID1)
		require.NoError(err)
		require.Equal(uint64(59999999), staker1.PotentialReward)

		_, err = vm.state.GetPendingValidator(constants.PrimaryNetworkID, nodeID0)
		require.ErrorIs(err, database.ErrNotFound)

		_, err = vm.state.GetPendingValidator(constants.PrimaryNetworkID, nodeID1)
		require.ErrorIs(err, database.ErrNotFound)

		currentTimestamp := vm.state.GetTimestamp()
		require.Equal(newValidatorStartTime1.Unix(), currentTimestamp.Unix())
	}
}

func TestValidatorSetAtCacheOverwriteRegression(t *testing.T) {
	require := require.New(t)

<<<<<<< HEAD
	vm, _, _ := defaultVM(latestFork, true /*addSubnet*/)
=======
	vm, _, _ := defaultVM(t)
>>>>>>> 9725fe9c
	vm.ctx.Lock.Lock()
	defer func() {
		require.NoError(vm.Shutdown(context.Background()))

		vm.ctx.Lock.Unlock()
	}()

	nodeID0 := ids.NodeID(keys[0].PublicKey().Address())
	nodeID1 := ids.NodeID(keys[1].PublicKey().Address())
	nodeID2 := ids.NodeID(keys[2].PublicKey().Address())
	nodeID3 := ids.NodeID(keys[3].PublicKey().Address())
	nodeID4 := ids.NodeID(keys[4].PublicKey().Address())

	currentHeight, err := vm.GetCurrentHeight(context.Background())
	require.NoError(err)
	require.Equal(uint64(1), currentHeight)

	expectedValidators1 := map[ids.NodeID]uint64{
		nodeID0: defaultWeight,
		nodeID1: defaultWeight,
		nodeID2: defaultWeight,
		nodeID3: defaultWeight,
		nodeID4: defaultWeight,
	}
	validators, err := vm.GetValidatorSet(context.Background(), 1, constants.PrimaryNetworkID)
	require.NoError(err)
	for nodeID, weight := range expectedValidators1 {
		require.Equal(weight, validators[nodeID].Weight)
	}

	newValidatorStartTime0 := vm.clock.Time().Add(executor.SyncBound).Add(1 * time.Second)
	newValidatorEndTime0 := newValidatorStartTime0.Add(defaultMaxStakingDuration)

	nodeID5 := ids.GenerateTestNodeID()

	// Create the tx to add the first new validator
	addValidatorTx0, err := vm.txBuilder.NewAddValidatorTx(
		vm.MaxValidatorStake,
		uint64(newValidatorStartTime0.Unix()),
		uint64(newValidatorEndTime0.Unix()),
		nodeID5,
		ids.GenerateTestShortID(),
		reward.PercentDenominator,
		[]*secp256k1.PrivateKey{keys[0]},
		ids.GenerateTestShortID(),
	)
	require.NoError(err)

	// Create the standard block to add the first new validator
	preferred, err := vm.Builder.Preferred()
	require.NoError(err)

	preferredChainTime := preferred.Timestamp()
	preferredID := preferred.ID()
	preferredHeight := preferred.Height()

	statelessStandardBlk, err := blocks.NewBanffStandardBlock(
		preferredChainTime,
		preferredID,
		preferredHeight+1,
		[]*txs.Tx{addValidatorTx0},
	)
	require.NoError(err)
	addValidatorProposalBlk0 := vm.manager.NewBlock(statelessStandardBlk)
	require.NoError(addValidatorProposalBlk0.Verify(context.Background()))
	require.NoError(addValidatorProposalBlk0.Accept(context.Background()))
	require.NoError(vm.SetPreference(context.Background(), vm.manager.LastAccepted()))

	currentHeight, err = vm.GetCurrentHeight(context.Background())
	require.NoError(err)
	require.Equal(uint64(2), currentHeight)

	for i := uint64(1); i <= 2; i++ {
		validators, err = vm.GetValidatorSet(context.Background(), i, constants.PrimaryNetworkID)
		require.NoError(err)
		for nodeID, weight := range expectedValidators1 {
			require.Equal(weight, validators[nodeID].Weight)
		}
	}

	// Advance chain time to move the first new validator from the pending
	// validator set into the current validator set.
	vm.clock.Set(newValidatorStartTime0)

	// Create the standard block that moves the first new validator from the
	// pending validator set into the current validator set.
	preferred, err = vm.Builder.Preferred()
	require.NoError(err)
	preferredID = preferred.ID()
	preferredHeight = preferred.Height()

	statelessStandardBlk, err = blocks.NewBanffStandardBlock(
		newValidatorStartTime0,
		preferredID,
		preferredHeight+1,
		nil,
	)
	require.NoError(err)
	advanceTimeProposalBlk0 := vm.manager.NewBlock(statelessStandardBlk)
	require.NoError(advanceTimeProposalBlk0.Verify(context.Background()))
	require.NoError(advanceTimeProposalBlk0.Accept(context.Background()))
	require.NoError(vm.SetPreference(context.Background(), vm.manager.LastAccepted()))

	currentHeight, err = vm.GetCurrentHeight(context.Background())
	require.NoError(err)
	require.Equal(uint64(3), currentHeight)

	for i := uint64(1); i <= 2; i++ {
		validators, err = vm.GetValidatorSet(context.Background(), i, constants.PrimaryNetworkID)
		require.NoError(err)
		for nodeID, weight := range expectedValidators1 {
			require.Equal(weight, validators[nodeID].Weight)
		}
	}

	expectedValidators2 := map[ids.NodeID]uint64{
		nodeID0: defaultWeight,
		nodeID1: defaultWeight,
		nodeID2: defaultWeight,
		nodeID3: defaultWeight,
		nodeID4: defaultWeight,
		nodeID5: vm.MaxValidatorStake,
	}
	validators, err = vm.GetValidatorSet(context.Background(), 3, constants.PrimaryNetworkID)
	require.NoError(err)
	for nodeID, weight := range expectedValidators2 {
		require.Equal(weight, validators[nodeID].Weight)
	}
}

func TestAddDelegatorTxAddBeforeRemove(t *testing.T) {
	require := require.New(t)

	validatorStartTime := latestForkTime.Add(executor.SyncBound).Add(1 * time.Second)
	validatorEndTime := validatorStartTime.Add(360 * 24 * time.Hour)
	validatorStake := defaultMaxValidatorStake / 5

	delegator1StartTime := validatorStartTime
	delegator1EndTime := delegator1StartTime.Add(3 * defaultMinStakingDuration)
	delegator1Stake := defaultMaxValidatorStake - validatorStake

	delegator2StartTime := delegator1EndTime
	delegator2EndTime := delegator2StartTime.Add(3 * defaultMinStakingDuration)
	delegator2Stake := defaultMaxValidatorStake - validatorStake

<<<<<<< HEAD
	vm, _, _ := defaultVM(latestFork, false /*addSubnet*/)
=======
	vm, _, _ := defaultVM(t)
>>>>>>> 9725fe9c

	vm.ctx.Lock.Lock()
	defer func() {
		require.NoError(vm.Shutdown(context.Background()))

		vm.ctx.Lock.Unlock()
	}()

	key, err := testKeyFactory.NewPrivateKey()
	require.NoError(err)

	id := key.PublicKey().Address()
	changeAddr := keys[0].PublicKey().Address()

	// create valid tx
	addValidatorTx, err := vm.txBuilder.NewAddValidatorTx(
		validatorStake,
		uint64(validatorStartTime.Unix()),
		uint64(validatorEndTime.Unix()),
		ids.NodeID(id),
		id,
		reward.PercentDenominator,
		[]*secp256k1.PrivateKey{keys[0], keys[1]},
		changeAddr,
	)
	require.NoError(err)

	// issue the add validator tx
	require.NoError(vm.Builder.AddUnverifiedTx(addValidatorTx))

	// trigger block creation for the validator tx
	addValidatorBlock, err := vm.Builder.BuildBlock(context.Background())
	require.NoError(err)
	require.NoError(addValidatorBlock.Verify(context.Background()))
	require.NoError(addValidatorBlock.Accept(context.Background()))
	require.NoError(vm.SetPreference(context.Background(), vm.manager.LastAccepted()))

	// create valid tx
	addFirstDelegatorTx, err := vm.txBuilder.NewAddDelegatorTx(
		delegator1Stake,
		uint64(delegator1StartTime.Unix()),
		uint64(delegator1EndTime.Unix()),
		ids.NodeID(id),
		keys[0].PublicKey().Address(),
		[]*secp256k1.PrivateKey{keys[0], keys[1]},
		changeAddr,
	)
	require.NoError(err)

	// issue the first add delegator tx
	require.NoError(vm.Builder.AddUnverifiedTx(addFirstDelegatorTx))

	// trigger block creation for the first add delegator tx
	addFirstDelegatorBlock, err := vm.Builder.BuildBlock(context.Background())
	require.NoError(err)
	require.NoError(addFirstDelegatorBlock.Verify(context.Background()))
	require.NoError(addFirstDelegatorBlock.Accept(context.Background()))
	require.NoError(vm.SetPreference(context.Background(), vm.manager.LastAccepted()))

	// create valid tx
	addSecondDelegatorTx, err := vm.txBuilder.NewAddDelegatorTx(
		delegator2Stake,
		uint64(delegator2StartTime.Unix()),
		uint64(delegator2EndTime.Unix()),
		ids.NodeID(id),
		keys[0].PublicKey().Address(),
		[]*secp256k1.PrivateKey{keys[0], keys[1]},
		changeAddr,
	)
	require.NoError(err)

	// attempting to issue the second add delegator tx should fail because the
	// total stake weight would go over the limit.
	err = vm.Builder.AddUnverifiedTx(addSecondDelegatorTx)
	require.ErrorIs(err, executor.ErrOverDelegated)
}

func TestRemovePermissionedValidatorDuringPendingToCurrentTransitionNotTracked(t *testing.T) {
	require := require.New(t)

	validatorStartTime := latestForkTime.Add(executor.SyncBound).Add(1 * time.Second)
	validatorEndTime := validatorStartTime.Add(360 * 24 * time.Hour)

<<<<<<< HEAD
	vm, _, _ := defaultVM(latestFork, false /*addSubnet*/)
=======
	vm, _, _ := defaultVM(t)
>>>>>>> 9725fe9c

	vm.ctx.Lock.Lock()
	defer func() {
		require.NoError(vm.Shutdown(context.Background()))

		vm.ctx.Lock.Unlock()
	}()

	key, err := testKeyFactory.NewPrivateKey()
	require.NoError(err)

	id := key.PublicKey().Address()
	changeAddr := keys[0].PublicKey().Address()

	addValidatorTx, err := vm.txBuilder.NewAddValidatorTx(
		defaultMaxValidatorStake,
		uint64(validatorStartTime.Unix()),
		uint64(validatorEndTime.Unix()),
		ids.NodeID(id),
		id,
		reward.PercentDenominator,
		[]*secp256k1.PrivateKey{keys[0], keys[1]},
		changeAddr,
	)
	require.NoError(err)

	require.NoError(vm.Builder.AddUnverifiedTx(addValidatorTx))

	// trigger block creation for the validator tx
	addValidatorBlock, err := vm.Builder.BuildBlock(context.Background())
	require.NoError(err)
	require.NoError(addValidatorBlock.Verify(context.Background()))
	require.NoError(addValidatorBlock.Accept(context.Background()))
	require.NoError(vm.SetPreference(context.Background(), vm.manager.LastAccepted()))

	createSubnetTx, err := vm.txBuilder.NewCreateSubnetTx(
		1,
		[]ids.ShortID{changeAddr},
		[]*secp256k1.PrivateKey{keys[0], keys[1]},
		changeAddr,
	)
	require.NoError(err)

	require.NoError(vm.Builder.AddUnverifiedTx(createSubnetTx))

	// trigger block creation for the subnet tx
	createSubnetBlock, err := vm.Builder.BuildBlock(context.Background())
	require.NoError(err)
	require.NoError(createSubnetBlock.Verify(context.Background()))
	require.NoError(createSubnetBlock.Accept(context.Background()))
	require.NoError(vm.SetPreference(context.Background(), vm.manager.LastAccepted()))

	addSubnetValidatorTx, err := vm.txBuilder.NewAddSubnetValidatorTx(
		defaultMaxValidatorStake,
		uint64(validatorStartTime.Unix()),
		uint64(validatorEndTime.Unix()),
		ids.NodeID(id),
		createSubnetTx.ID(),
		[]*secp256k1.PrivateKey{keys[0], keys[1]},
		changeAddr,
	)
	require.NoError(err)

	require.NoError(vm.Builder.AddUnverifiedTx(addSubnetValidatorTx))

	// trigger block creation for the validator tx
	addSubnetValidatorBlock, err := vm.Builder.BuildBlock(context.Background())
	require.NoError(err)
	require.NoError(addSubnetValidatorBlock.Verify(context.Background()))
	require.NoError(addSubnetValidatorBlock.Accept(context.Background()))
	require.NoError(vm.SetPreference(context.Background(), vm.manager.LastAccepted()))

	emptyValidatorSet, err := vm.GetValidatorSet(
		context.Background(),
		addSubnetValidatorBlock.Height(),
		createSubnetTx.ID(),
	)
	require.NoError(err)
	require.Empty(emptyValidatorSet)

	removeSubnetValidatorTx, err := vm.txBuilder.NewRemoveSubnetValidatorTx(
		ids.NodeID(id),
		createSubnetTx.ID(),
		[]*secp256k1.PrivateKey{keys[0], keys[1]},
		changeAddr,
	)
	require.NoError(err)

	// Set the clock so that the validator will be moved from the pending
	// validator set into the current validator set.
	vm.clock.Set(validatorStartTime)

	require.NoError(vm.Builder.AddUnverifiedTx(removeSubnetValidatorTx))

	// trigger block creation for the validator tx
	removeSubnetValidatorBlock, err := vm.Builder.BuildBlock(context.Background())
	require.NoError(err)
	require.NoError(removeSubnetValidatorBlock.Verify(context.Background()))
	require.NoError(removeSubnetValidatorBlock.Accept(context.Background()))
	require.NoError(vm.SetPreference(context.Background(), vm.manager.LastAccepted()))

	emptyValidatorSet, err = vm.GetValidatorSet(
		context.Background(),
		addSubnetValidatorBlock.Height(),
		createSubnetTx.ID(),
	)
	require.NoError(err)
	require.Empty(emptyValidatorSet)
}

func TestRemovePermissionedValidatorDuringPendingToCurrentTransitionTracked(t *testing.T) {
	require := require.New(t)

	validatorStartTime := latestForkTime.Add(executor.SyncBound).Add(1 * time.Second)
	validatorEndTime := validatorStartTime.Add(360 * 24 * time.Hour)

<<<<<<< HEAD
	vm, _, _ := defaultVM(latestFork, false /*addSubnet*/)
=======
	vm, _, _ := defaultVM(t)
>>>>>>> 9725fe9c

	vm.ctx.Lock.Lock()
	defer func() {
		require.NoError(vm.Shutdown(context.Background()))

		vm.ctx.Lock.Unlock()
	}()

	key, err := testKeyFactory.NewPrivateKey()
	require.NoError(err)

	id := key.PublicKey().Address()
	changeAddr := keys[0].PublicKey().Address()

	addValidatorTx, err := vm.txBuilder.NewAddValidatorTx(
		defaultMaxValidatorStake,
		uint64(validatorStartTime.Unix()),
		uint64(validatorEndTime.Unix()),
		ids.NodeID(id),
		id,
		reward.PercentDenominator,
		[]*secp256k1.PrivateKey{keys[0], keys[1]},
		changeAddr,
	)
	require.NoError(err)

	require.NoError(vm.Builder.AddUnverifiedTx(addValidatorTx))

	// trigger block creation for the validator tx
	addValidatorBlock, err := vm.Builder.BuildBlock(context.Background())
	require.NoError(err)
	require.NoError(addValidatorBlock.Verify(context.Background()))
	require.NoError(addValidatorBlock.Accept(context.Background()))
	require.NoError(vm.SetPreference(context.Background(), vm.manager.LastAccepted()))

	createSubnetTx, err := vm.txBuilder.NewCreateSubnetTx(
		1,
		[]ids.ShortID{changeAddr},
		[]*secp256k1.PrivateKey{keys[0], keys[1]},
		changeAddr,
	)
	require.NoError(err)

	require.NoError(vm.Builder.AddUnverifiedTx(createSubnetTx))

	// trigger block creation for the subnet tx
	createSubnetBlock, err := vm.Builder.BuildBlock(context.Background())
	require.NoError(err)
	require.NoError(createSubnetBlock.Verify(context.Background()))
	require.NoError(createSubnetBlock.Accept(context.Background()))
	require.NoError(vm.SetPreference(context.Background(), vm.manager.LastAccepted()))

	vm.TrackedSubnets.Add(createSubnetTx.ID())
	subnetValidators := validators.NewSet()
	require.NoError(vm.state.ValidatorSet(createSubnetTx.ID(), subnetValidators))

	require.True(vm.Validators.Add(createSubnetTx.ID(), subnetValidators))

	addSubnetValidatorTx, err := vm.txBuilder.NewAddSubnetValidatorTx(
		defaultMaxValidatorStake,
		uint64(validatorStartTime.Unix()),
		uint64(validatorEndTime.Unix()),
		ids.NodeID(id),
		createSubnetTx.ID(),
		[]*secp256k1.PrivateKey{keys[0], keys[1]},
		changeAddr,
	)
	require.NoError(err)

	require.NoError(vm.Builder.AddUnverifiedTx(addSubnetValidatorTx))

	// trigger block creation for the validator tx
	addSubnetValidatorBlock, err := vm.Builder.BuildBlock(context.Background())
	require.NoError(err)
	require.NoError(addSubnetValidatorBlock.Verify(context.Background()))
	require.NoError(addSubnetValidatorBlock.Accept(context.Background()))
	require.NoError(vm.SetPreference(context.Background(), vm.manager.LastAccepted()))

	removeSubnetValidatorTx, err := vm.txBuilder.NewRemoveSubnetValidatorTx(
		ids.NodeID(id),
		createSubnetTx.ID(),
		[]*secp256k1.PrivateKey{keys[0], keys[1]},
		changeAddr,
	)
	require.NoError(err)

	// Set the clock so that the validator will be moved from the pending
	// validator set into the current validator set.
	vm.clock.Set(validatorStartTime)

	require.NoError(vm.Builder.AddUnverifiedTx(removeSubnetValidatorTx))

	// trigger block creation for the validator tx
	removeSubnetValidatorBlock, err := vm.Builder.BuildBlock(context.Background())
	require.NoError(err)
	require.NoError(removeSubnetValidatorBlock.Verify(context.Background()))
	require.NoError(removeSubnetValidatorBlock.Accept(context.Background()))
	require.NoError(vm.SetPreference(context.Background(), vm.manager.LastAccepted()))
}

// GetValidatorSet must return the BLS keys for a given validator correctly when
// queried at a previous height, even in case it has currently expired
func TestSubnetValidatorBLSKeyDiffAfterExpiry(t *testing.T) {
	// setup
	require := require.New(t)
<<<<<<< HEAD
	vm, _, _ := defaultVM(latestFork, true /*addSubnet*/)
=======
	vm, _, _ := defaultVM(t)
>>>>>>> 9725fe9c
	vm.ctx.Lock.Lock()
	defer func() {
		require.NoError(vm.Shutdown(context.Background()))

		vm.ctx.Lock.Unlock()
	}()
	subnetID := testSubnet1.TxID

	// setup time
	currentTime := defaultGenesisTime
	vm.clock.Set(currentTime)
	vm.state.SetTimestamp(currentTime)

	// A subnet validator stakes and then stops; also its primary network counterpart stops staking
	var (
		primaryStartTime   = currentTime.Add(executor.SyncBound)
		subnetStartTime    = primaryStartTime.Add(executor.SyncBound)
		subnetEndTime      = subnetStartTime.Add(defaultMinStakingDuration)
		primaryEndTime     = subnetEndTime.Add(time.Second)
		primaryReStartTime = primaryEndTime.Add(executor.SyncBound)
		primaryReEndTime   = primaryReStartTime.Add(defaultMinStakingDuration)
	)

	// insert primary network validator
	var (
		nodeID = ids.GenerateTestNodeID()
		addr   = keys[0].PublicKey().Address()
	)
	sk1, err := bls.NewSecretKey()
	require.NoError(err)

	// build primary network validator with BLS key
	utxoHandler := utxo.NewHandler(vm.ctx, &vm.clock, vm.fx)
	ins, unstakedOuts, stakedOuts, signers, err := utxoHandler.Spend(
		vm.state,
		keys,
		vm.MinValidatorStake,
		vm.Config.AddPrimaryNetworkValidatorFee,
		addr, // change Addresss
	)
	require.NoError(err)

	uPrimaryTx := &txs.AddPermissionlessValidatorTx{
		BaseTx: txs.BaseTx{BaseTx: avax.BaseTx{
			NetworkID:    vm.ctx.NetworkID,
			BlockchainID: vm.ctx.ChainID,
			Ins:          ins,
			Outs:         unstakedOuts,
		}},
		Validator: txs.Validator{
			NodeID: nodeID,
			Start:  uint64(primaryStartTime.Unix()),
			End:    uint64(primaryEndTime.Unix()),
			Wght:   vm.MinValidatorStake,
		},
		Subnet:    constants.PrimaryNetworkID,
		Signer:    signer.NewProofOfPossession(sk1),
		StakeOuts: stakedOuts,
		ValidatorRewardsOwner: &secp256k1fx.OutputOwners{
			Locktime:  0,
			Threshold: 1,
			Addrs: []ids.ShortID{
				addr,
			},
		},
		DelegatorRewardsOwner: &secp256k1fx.OutputOwners{
			Locktime:  0,
			Threshold: 1,
			Addrs: []ids.ShortID{
				addr,
			},
		},
		DelegationShares: reward.PercentDenominator,
	}
	primaryTx, err := txs.NewSigned(uPrimaryTx, txs.Codec, signers)
	require.NoError(err)
	require.NoError(primaryTx.SyntacticVerify(vm.ctx))

	require.NoError(vm.Builder.AddUnverifiedTx(primaryTx))
	require.NoError(buildAndAcceptStandardBlock(vm))

	// move time ahead, promoting primary validator to current
	currentTime = primaryStartTime
	vm.clock.Set(currentTime)
	vm.state.SetTimestamp(currentTime)
	require.NoError(buildAndAcceptStandardBlock(vm))

	_, err = vm.state.GetCurrentValidator(constants.PrimaryNetworkID, nodeID)
	require.NoError(err)

	primaryStartHeight, err := vm.GetCurrentHeight(context.Background())
	require.NoError(err)

	// insert the subnet validator
	subnetTx, err := vm.txBuilder.NewAddSubnetValidatorTx(
		1,                              // Weight
		uint64(subnetStartTime.Unix()), // Start time
		uint64(subnetEndTime.Unix()),   // end time
		nodeID,                         // Node ID
		subnetID,
		[]*secp256k1.PrivateKey{keys[0], keys[1]},
		addr,
	)
	require.NoError(err)

	require.NoError(vm.Builder.AddUnverifiedTx(subnetTx))
	require.NoError(buildAndAcceptStandardBlock(vm))

	// move time ahead, promoting the subnet validator to current
	currentTime = subnetStartTime
	vm.clock.Set(currentTime)
	vm.state.SetTimestamp(currentTime)
	require.NoError(buildAndAcceptStandardBlock(vm))

	_, err = vm.state.GetCurrentValidator(subnetID, nodeID)
	require.NoError(err)

	subnetStartHeight, err := vm.GetCurrentHeight(context.Background())
	require.NoError(err)

	// move time ahead, terminating the subnet validator
	currentTime = subnetEndTime
	vm.clock.Set(currentTime)
	vm.state.SetTimestamp(currentTime)
	require.NoError(buildAndAcceptStandardBlock(vm))

	_, err = vm.state.GetCurrentValidator(subnetID, nodeID)
	require.ErrorIs(err, database.ErrNotFound)

	subnetEndHeight, err := vm.GetCurrentHeight(context.Background())
	require.NoError(err)

	// move time ahead, terminating primary network validator
	currentTime = primaryEndTime
	vm.clock.Set(currentTime)
	vm.state.SetTimestamp(currentTime)

	blk, err := vm.Builder.BuildBlock(context.Background()) // must be a proposal block rewarding the primary validator
	require.NoError(err)
	require.NoError(blk.Verify(context.Background()))

	proposalBlk := blk.(snowman.OracleBlock)
	options, err := proposalBlk.Options(context.Background())
	require.NoError(err)

	commit := options[0].(*blockexecutor.Block)
	require.IsType(&blocks.BanffCommitBlock{}, commit.Block)

	require.NoError(blk.Accept(context.Background()))
	require.NoError(commit.Verify(context.Background()))
	require.NoError(commit.Accept(context.Background()))
	require.NoError(vm.SetPreference(context.Background(), vm.manager.LastAccepted()))

	_, err = vm.state.GetCurrentValidator(constants.PrimaryNetworkID, nodeID)
	require.ErrorIs(err, database.ErrNotFound)

	primaryEndHeight, err := vm.GetCurrentHeight(context.Background())
	require.NoError(err)

	// reinsert primary validator with a different BLS key
	sk2, err := bls.NewSecretKey()
	require.NoError(err)
	require.NotEqual(sk1, sk2)

	ins, unstakedOuts, stakedOuts, signers, err = utxoHandler.Spend(
		vm.state,
		keys,
		vm.MinValidatorStake,
		vm.Config.AddPrimaryNetworkValidatorFee,
		addr, // change Addresss
	)
	require.NoError(err)

	uPrimaryRestartTx := &txs.AddPermissionlessValidatorTx{
		BaseTx: txs.BaseTx{BaseTx: avax.BaseTx{
			NetworkID:    vm.ctx.NetworkID,
			BlockchainID: vm.ctx.ChainID,
			Ins:          ins,
			Outs:         unstakedOuts,
		}},
		Validator: txs.Validator{
			NodeID: nodeID,
			Start:  uint64(primaryReStartTime.Unix()),
			End:    uint64(primaryReEndTime.Unix()),
			Wght:   vm.MinValidatorStake,
		},
		Subnet:    constants.PrimaryNetworkID,
		Signer:    signer.NewProofOfPossession(sk2),
		StakeOuts: stakedOuts,
		ValidatorRewardsOwner: &secp256k1fx.OutputOwners{
			Locktime:  0,
			Threshold: 1,
			Addrs: []ids.ShortID{
				addr,
			},
		},
		DelegatorRewardsOwner: &secp256k1fx.OutputOwners{
			Locktime:  0,
			Threshold: 1,
			Addrs: []ids.ShortID{
				addr,
			},
		},
		DelegationShares: reward.PercentDenominator,
	}
	primaryRestartTx, err := txs.NewSigned(uPrimaryRestartTx, txs.Codec, signers)
	require.NoError(err)
	require.NoError(uPrimaryRestartTx.SyntacticVerify(vm.ctx))

	require.NoError(vm.Builder.AddUnverifiedTx(primaryRestartTx))
	require.NoError(buildAndAcceptStandardBlock(vm))

	// move time ahead, promoting restarted primary validator to current
	currentTime = primaryReStartTime
	vm.clock.Set(currentTime)
	vm.state.SetTimestamp(currentTime)
	require.NoError(buildAndAcceptStandardBlock(vm))

	_, err = vm.state.GetCurrentValidator(constants.PrimaryNetworkID, nodeID)
	require.NoError(err)

	primaryRestartHeight, err := vm.GetCurrentHeight(context.Background())
	require.NoError(err)

	// Show that validators are rebuilt with the right BLS key
	for height := primaryStartHeight; height < primaryEndHeight; height++ {
		require.NoError(checkValidatorBlsKeyIsSet(
			vm.State,
			nodeID,
			constants.PrimaryNetworkID,
			height,
			uPrimaryTx.Signer.Key()),
		)
	}
	for height := primaryEndHeight; height < primaryRestartHeight; height++ {
		require.ErrorIs(checkValidatorBlsKeyIsSet(
			vm.State,
			nodeID,
			constants.PrimaryNetworkID,
			primaryEndHeight,
			uPrimaryTx.Signer.Key()),
			database.ErrNotFound,
		)
	}
	require.NoError(checkValidatorBlsKeyIsSet(
		vm.State,
		nodeID,
		constants.PrimaryNetworkID,
		primaryRestartHeight,
		uPrimaryRestartTx.Signer.Key()),
	)

	for height := subnetStartHeight; height < subnetEndHeight; height++ {
		require.NoError(checkValidatorBlsKeyIsSet(
			vm.State,
			nodeID,
			subnetID,
			height,
			uPrimaryTx.Signer.Key()),
		)
	}

	for height := subnetEndHeight; height <= primaryRestartHeight; height++ {
		require.ErrorIs(checkValidatorBlsKeyIsSet(
			vm.State,
			nodeID,
			subnetID,
			primaryEndHeight,
			uPrimaryTx.Signer.Key()),
			database.ErrNotFound,
		)
	}
}

func TestPrimaryNetworkValidatorPopulatedToEmptyBLSKeyDiff(t *testing.T) {
	// A primary network validator has an empty BLS key. Then it restakes adding
	// the BLS key. Querying the validator set back when BLS key was empty must
	// return an empty BLS key.

	// setup
	require := require.New(t)
<<<<<<< HEAD
	vm, _, _ := defaultVM(latestFork, true /*addSubnet*/)
=======
	vm, _, _ := defaultVM(t)
>>>>>>> 9725fe9c
	vm.ctx.Lock.Lock()
	defer func() {
		require.NoError(vm.Shutdown(context.Background()))

		vm.ctx.Lock.Unlock()
	}()

	// setup time
	currentTime := defaultGenesisTime
	vm.clock.Set(currentTime)
	vm.state.SetTimestamp(currentTime)

	// A primary network validator stake twice
	var (
		primaryStartTime1 = currentTime.Add(executor.SyncBound)
		primaryEndTime1   = primaryStartTime1.Add(defaultMinStakingDuration)
		primaryStartTime2 = primaryEndTime1.Add(executor.SyncBound)
		primaryEndTime2   = primaryStartTime2.Add(defaultMinStakingDuration)
	)

	// Add a primary network validator with no BLS key
	nodeID := ids.GenerateTestNodeID()
	addr := keys[0].PublicKey().Address()
	primaryTx1, err := vm.txBuilder.NewAddValidatorTx(
		vm.MinValidatorStake,
		uint64(primaryStartTime1.Unix()),
		uint64(primaryEndTime1.Unix()),
		nodeID,
		addr,
		reward.PercentDenominator,
		[]*secp256k1.PrivateKey{keys[0]},
		addr,
	)
	require.NoError(err)

	require.NoError(vm.Builder.AddUnverifiedTx(primaryTx1))
	require.NoError(buildAndAcceptStandardBlock(vm))

	// move time ahead, promoting primary validator to current
	currentTime = primaryStartTime1
	vm.clock.Set(currentTime)
	vm.state.SetTimestamp(currentTime)
	require.NoError(buildAndAcceptStandardBlock(vm))

	_, err = vm.state.GetCurrentValidator(constants.PrimaryNetworkID, nodeID)
	require.NoError(err)

	primaryStartHeight, err := vm.GetCurrentHeight(context.Background())
	require.NoError(err)

	// move time ahead, terminating primary network validator
	currentTime = primaryEndTime1
	vm.clock.Set(currentTime)
	vm.state.SetTimestamp(currentTime)

	blk, err := vm.Builder.BuildBlock(context.Background()) // must be a proposal block rewarding the primary validator
	require.NoError(err)
	require.NoError(blk.Verify(context.Background()))

	proposalBlk := blk.(snowman.OracleBlock)
	options, err := proposalBlk.Options(context.Background())
	require.NoError(err)

	commit := options[0].(*blockexecutor.Block)
	require.IsType(&blocks.BanffCommitBlock{}, commit.Block)

	require.NoError(blk.Accept(context.Background()))
	require.NoError(commit.Verify(context.Background()))
	require.NoError(commit.Accept(context.Background()))
	require.NoError(vm.SetPreference(context.Background(), vm.manager.LastAccepted()))

	_, err = vm.state.GetCurrentValidator(constants.PrimaryNetworkID, nodeID)
	require.ErrorIs(err, database.ErrNotFound)

	primaryEndHeight, err := vm.GetCurrentHeight(context.Background())
	require.NoError(err)

	// reinsert primary validator with a different BLS key
	sk2, err := bls.NewSecretKey()
	require.NoError(err)

	utxoHandler := utxo.NewHandler(vm.ctx, &vm.clock, vm.fx)
	ins, unstakedOuts, stakedOuts, signers, err := utxoHandler.Spend(
		vm.state,
		keys,
		vm.MinValidatorStake,
		vm.Config.AddPrimaryNetworkValidatorFee,
		addr, // change Addresss
	)
	require.NoError(err)

	uPrimaryRestartTx := &txs.AddPermissionlessValidatorTx{
		BaseTx: txs.BaseTx{BaseTx: avax.BaseTx{
			NetworkID:    vm.ctx.NetworkID,
			BlockchainID: vm.ctx.ChainID,
			Ins:          ins,
			Outs:         unstakedOuts,
		}},
		Validator: txs.Validator{
			NodeID: nodeID,
			Start:  uint64(primaryStartTime2.Unix()),
			End:    uint64(primaryEndTime2.Unix()),
			Wght:   vm.MinValidatorStake,
		},
		Subnet:    constants.PrimaryNetworkID,
		Signer:    signer.NewProofOfPossession(sk2),
		StakeOuts: stakedOuts,
		ValidatorRewardsOwner: &secp256k1fx.OutputOwners{
			Locktime:  0,
			Threshold: 1,
			Addrs: []ids.ShortID{
				addr,
			},
		},
		DelegatorRewardsOwner: &secp256k1fx.OutputOwners{
			Locktime:  0,
			Threshold: 1,
			Addrs: []ids.ShortID{
				addr,
			},
		},
		DelegationShares: reward.PercentDenominator,
	}
	primaryRestartTx, err := txs.NewSigned(uPrimaryRestartTx, txs.Codec, signers)
	require.NoError(err)
	require.NoError(uPrimaryRestartTx.SyntacticVerify(vm.ctx))

	require.NoError(vm.Builder.AddUnverifiedTx(primaryRestartTx))
	require.NoError(buildAndAcceptStandardBlock(vm))

	// move time ahead, promoting restarted primary validator to current
	currentTime = primaryStartTime2
	vm.clock.Set(currentTime)
	vm.state.SetTimestamp(currentTime)
	require.NoError(buildAndAcceptStandardBlock(vm))

	_, err = vm.state.GetCurrentValidator(constants.PrimaryNetworkID, nodeID)
	require.NoError(err)

	emptySigner := &signer.Empty{}
	for height := primaryStartHeight; height < primaryEndHeight; height++ {
		require.NoError(checkValidatorBlsKeyIsSet(
			vm.State,
			nodeID,
			constants.PrimaryNetworkID,
			height,
			emptySigner.Key()),
		)
	}
}

func TestSubnetValidatorPopulatedToEmptyBLSKeyDiff(t *testing.T) {
	// A primary network validator has an empty BLS key and a subnet validator.
	// Primary network validator terminates its first staking cycle and it
	// restakes adding the BLS key. Querying the validator set back when BLS key
	// was empty must return an empty BLS key for the subnet validator

	// setup
	require := require.New(t)
<<<<<<< HEAD
	vm, _, _ := defaultVM(latestFork, true /*addSubnet*/)
=======
	vm, _, _ := defaultVM(t)
>>>>>>> 9725fe9c
	vm.ctx.Lock.Lock()
	defer func() {
		require.NoError(vm.Shutdown(context.Background()))

		vm.ctx.Lock.Unlock()
	}()
	subnetID := testSubnet1.TxID

	// setup time
	currentTime := defaultGenesisTime
	vm.clock.Set(currentTime)
	vm.state.SetTimestamp(currentTime)

	// A primary network validator stake twice
	var (
		primaryStartTime1 = currentTime.Add(executor.SyncBound)
		subnetStartTime   = primaryStartTime1.Add(executor.SyncBound)
		subnetEndTime     = subnetStartTime.Add(defaultMinStakingDuration)
		primaryEndTime1   = subnetEndTime.Add(time.Second)
		primaryStartTime2 = primaryEndTime1.Add(executor.SyncBound)
		primaryEndTime2   = primaryStartTime2.Add(defaultMinStakingDuration)
	)

	// Add a primary network validator with no BLS key
	nodeID := ids.GenerateTestNodeID()
	addr := keys[0].PublicKey().Address()
	primaryTx1, err := vm.txBuilder.NewAddValidatorTx(
		vm.MinValidatorStake,
		uint64(primaryStartTime1.Unix()),
		uint64(primaryEndTime1.Unix()),
		nodeID,
		addr,
		reward.PercentDenominator,
		[]*secp256k1.PrivateKey{keys[0]},
		addr,
	)
	require.NoError(err)

	require.NoError(vm.Builder.AddUnverifiedTx(primaryTx1))
	require.NoError(buildAndAcceptStandardBlock(vm))

	// move time ahead, promoting primary validator to current
	currentTime = primaryStartTime1
	vm.clock.Set(currentTime)
	vm.state.SetTimestamp(currentTime)
	require.NoError(buildAndAcceptStandardBlock(vm))

	_, err = vm.state.GetCurrentValidator(constants.PrimaryNetworkID, nodeID)
	require.NoError(err)

	primaryStartHeight, err := vm.GetCurrentHeight(context.Background())
	require.NoError(err)

	// insert the subnet validator
	subnetTx, err := vm.txBuilder.NewAddSubnetValidatorTx(
		1,                              // Weight
		uint64(subnetStartTime.Unix()), // Start time
		uint64(subnetEndTime.Unix()),   // end time
		nodeID,                         // Node ID
		subnetID,
		[]*secp256k1.PrivateKey{keys[0], keys[1]},
		addr,
	)
	require.NoError(err)

	require.NoError(vm.Builder.AddUnverifiedTx(subnetTx))
	require.NoError(buildAndAcceptStandardBlock(vm))

	// move time ahead, promoting the subnet validator to current
	currentTime = subnetStartTime
	vm.clock.Set(currentTime)
	vm.state.SetTimestamp(currentTime)
	require.NoError(buildAndAcceptStandardBlock(vm))

	_, err = vm.state.GetCurrentValidator(subnetID, nodeID)
	require.NoError(err)

	subnetStartHeight, err := vm.GetCurrentHeight(context.Background())
	require.NoError(err)

	// move time ahead, terminating the subnet validator
	currentTime = subnetEndTime
	vm.clock.Set(currentTime)
	vm.state.SetTimestamp(currentTime)
	require.NoError(buildAndAcceptStandardBlock(vm))

	_, err = vm.state.GetCurrentValidator(subnetID, nodeID)
	require.ErrorIs(err, database.ErrNotFound)

	subnetEndHeight, err := vm.GetCurrentHeight(context.Background())
	require.NoError(err)

	// move time ahead, terminating primary network validator
	currentTime = primaryEndTime1
	vm.clock.Set(currentTime)
	vm.state.SetTimestamp(currentTime)

	blk, err := vm.Builder.BuildBlock(context.Background()) // must be a proposal block rewarding the primary validator
	require.NoError(err)
	require.NoError(blk.Verify(context.Background()))

	proposalBlk := blk.(snowman.OracleBlock)
	options, err := proposalBlk.Options(context.Background())
	require.NoError(err)

	commit := options[0].(*blockexecutor.Block)
	require.IsType(&blocks.BanffCommitBlock{}, commit.Block)

	require.NoError(blk.Accept(context.Background()))
	require.NoError(commit.Verify(context.Background()))
	require.NoError(commit.Accept(context.Background()))
	require.NoError(vm.SetPreference(context.Background(), vm.manager.LastAccepted()))

	_, err = vm.state.GetCurrentValidator(constants.PrimaryNetworkID, nodeID)
	require.ErrorIs(err, database.ErrNotFound)

	primaryEndHeight, err := vm.GetCurrentHeight(context.Background())
	require.NoError(err)

	// reinsert primary validator with a different BLS key
	sk2, err := bls.NewSecretKey()
	require.NoError(err)

	utxoHandler := utxo.NewHandler(vm.ctx, &vm.clock, vm.fx)
	ins, unstakedOuts, stakedOuts, signers, err := utxoHandler.Spend(
		vm.state,
		keys,
		vm.MinValidatorStake,
		vm.Config.AddPrimaryNetworkValidatorFee,
		addr, // change Addresss
	)
	require.NoError(err)

	uPrimaryRestartTx := &txs.AddPermissionlessValidatorTx{
		BaseTx: txs.BaseTx{BaseTx: avax.BaseTx{
			NetworkID:    vm.ctx.NetworkID,
			BlockchainID: vm.ctx.ChainID,
			Ins:          ins,
			Outs:         unstakedOuts,
		}},
		Validator: txs.Validator{
			NodeID: nodeID,
			Start:  uint64(primaryStartTime2.Unix()),
			End:    uint64(primaryEndTime2.Unix()),
			Wght:   vm.MinValidatorStake,
		},
		Subnet:    constants.PrimaryNetworkID,
		Signer:    signer.NewProofOfPossession(sk2),
		StakeOuts: stakedOuts,
		ValidatorRewardsOwner: &secp256k1fx.OutputOwners{
			Locktime:  0,
			Threshold: 1,
			Addrs: []ids.ShortID{
				addr,
			},
		},
		DelegatorRewardsOwner: &secp256k1fx.OutputOwners{
			Locktime:  0,
			Threshold: 1,
			Addrs: []ids.ShortID{
				addr,
			},
		},
		DelegationShares: reward.PercentDenominator,
	}
	primaryRestartTx, err := txs.NewSigned(uPrimaryRestartTx, txs.Codec, signers)
	require.NoError(err)
	require.NoError(uPrimaryRestartTx.SyntacticVerify(vm.ctx))

	require.NoError(vm.Builder.AddUnverifiedTx(primaryRestartTx))
	require.NoError(buildAndAcceptStandardBlock(vm))

	// move time ahead, promoting restarted primary validator to current
	currentTime = primaryStartTime2
	vm.clock.Set(currentTime)
	vm.state.SetTimestamp(currentTime)

	require.NoError(buildAndAcceptStandardBlock(vm))
	_, err = vm.state.GetCurrentValidator(constants.PrimaryNetworkID, nodeID)
	require.NoError(err)

	emptySigner := &signer.Empty{}
	for height := primaryStartHeight; height < primaryEndHeight; height++ {
		require.NoError(checkValidatorBlsKeyIsSet(
			vm.State,
			nodeID,
			constants.PrimaryNetworkID,
			height,
			emptySigner.Key()),
		)
	}
	for height := subnetStartHeight; height < subnetEndHeight; height++ {
		require.NoError(checkValidatorBlsKeyIsSet(
			vm.State,
			nodeID,
			subnetID,
			height,
			emptySigner.Key()),
		)
	}
}

func buildAndAcceptStandardBlock(vm *VM) error {
	blk, err := vm.Builder.BuildBlock(context.Background())
	if err != nil {
		return err
	}

	if err := blk.Verify(context.Background()); err != nil {
		return err
	}

	if err := blk.Accept(context.Background()); err != nil {
		return err
	}

	return vm.SetPreference(context.Background(), vm.manager.LastAccepted())
}

func checkValidatorBlsKeyIsSet(
	valState validators.State,
	nodeID ids.NodeID,
	subnetID ids.ID,
	height uint64,
	expectedBlsKey *bls.PublicKey,
) error {
	vals, err := valState.GetValidatorSet(context.Background(), height, subnetID)
	if err != nil {
		return err
	}

	val, found := vals[nodeID]
	if !found {
		return database.ErrNotFound
	}
	if val.PublicKey != expectedBlsKey {
		return errors.New("unexpected BLS key")
	}

	return nil
}<|MERGE_RESOLUTION|>--- conflicted
+++ resolved
@@ -47,11 +47,7 @@
 
 func TestAddDelegatorTxOverDelegatedRegression(t *testing.T) {
 	require := require.New(t)
-<<<<<<< HEAD
-	vm, _, _ := defaultVM(latestFork, false /*addSubnet*/)
-=======
-	vm, _, _ := defaultVM(t)
->>>>>>> 9725fe9c
+	vm, _, _ := defaultVM(t, latestFork, false /*addSubnet*/)
 	vm.ctx.Lock.Lock()
 	defer func() {
 		require.NoError(vm.Shutdown(context.Background()))
@@ -211,11 +207,7 @@
 		t.Run(test.name, func(t *testing.T) {
 			require := require.New(t)
 
-<<<<<<< HEAD
-			vm, _, _ := defaultVM(apricotPhase3, false /*addSubnet*/)
-=======
-			vm, _, _ := defaultVM(t)
->>>>>>> 9725fe9c
+			vm, _, _ := defaultVM(t, apricotPhase3, false /*addSubnet*/)
 			vm.ApricotPhase3Time = test.ap3Time
 
 			vm.ctx.Lock.Lock()
@@ -477,11 +469,7 @@
 func TestRejectedStateRegressionInvalidValidatorTimestamp(t *testing.T) {
 	require := require.New(t)
 
-<<<<<<< HEAD
-	vm, baseDB, mutableSharedMemory := defaultVM(latestFork, false /*addSubnet*/)
-=======
-	vm, baseDB, mutableSharedMemory := defaultVM(t)
->>>>>>> 9725fe9c
+	vm, baseDB, mutableSharedMemory := defaultVM(t, latestFork, false /*addSubnet*/)
 	vm.ctx.Lock.Lock()
 	defer func() {
 		require.NoError(vm.Shutdown(context.Background()))
@@ -696,11 +684,7 @@
 func TestRejectedStateRegressionInvalidValidatorReward(t *testing.T) {
 	require := require.New(t)
 
-<<<<<<< HEAD
-	vm, baseDB, mutableSharedMemory := defaultVM(latestFork, false /*addSubnet*/)
-=======
-	vm, baseDB, mutableSharedMemory := defaultVM(t)
->>>>>>> 9725fe9c
+	vm, baseDB, mutableSharedMemory := defaultVM(t, latestFork, false /*addSubnet*/)
 	vm.ctx.Lock.Lock()
 	defer func() {
 		require.NoError(vm.Shutdown(context.Background()))
@@ -1018,11 +1002,7 @@
 func TestValidatorSetAtCacheOverwriteRegression(t *testing.T) {
 	require := require.New(t)
 
-<<<<<<< HEAD
-	vm, _, _ := defaultVM(latestFork, true /*addSubnet*/)
-=======
-	vm, _, _ := defaultVM(t)
->>>>>>> 9725fe9c
+	vm, _, _ := defaultVM(t, latestFork, true /*addSubnet*/)
 	vm.ctx.Lock.Lock()
 	defer func() {
 		require.NoError(vm.Shutdown(context.Background()))
@@ -1168,11 +1148,7 @@
 	delegator2EndTime := delegator2StartTime.Add(3 * defaultMinStakingDuration)
 	delegator2Stake := defaultMaxValidatorStake - validatorStake
 
-<<<<<<< HEAD
-	vm, _, _ := defaultVM(latestFork, false /*addSubnet*/)
-=======
-	vm, _, _ := defaultVM(t)
->>>>>>> 9725fe9c
+	vm, _, _ := defaultVM(t, latestFork, false /*addSubnet*/)
 
 	vm.ctx.Lock.Lock()
 	defer func() {
@@ -1256,11 +1232,7 @@
 	validatorStartTime := latestForkTime.Add(executor.SyncBound).Add(1 * time.Second)
 	validatorEndTime := validatorStartTime.Add(360 * 24 * time.Hour)
 
-<<<<<<< HEAD
-	vm, _, _ := defaultVM(latestFork, false /*addSubnet*/)
-=======
-	vm, _, _ := defaultVM(t)
->>>>>>> 9725fe9c
+	vm, _, _ := defaultVM(t, latestFork, false /*addSubnet*/)
 
 	vm.ctx.Lock.Lock()
 	defer func() {
@@ -1377,11 +1349,7 @@
 	validatorStartTime := latestForkTime.Add(executor.SyncBound).Add(1 * time.Second)
 	validatorEndTime := validatorStartTime.Add(360 * 24 * time.Hour)
 
-<<<<<<< HEAD
-	vm, _, _ := defaultVM(latestFork, false /*addSubnet*/)
-=======
-	vm, _, _ := defaultVM(t)
->>>>>>> 9725fe9c
+	vm, _, _ := defaultVM(t, latestFork, false /*addSubnet*/)
 
 	vm.ctx.Lock.Lock()
 	defer func() {
@@ -1487,11 +1455,7 @@
 func TestSubnetValidatorBLSKeyDiffAfterExpiry(t *testing.T) {
 	// setup
 	require := require.New(t)
-<<<<<<< HEAD
-	vm, _, _ := defaultVM(latestFork, true /*addSubnet*/)
-=======
-	vm, _, _ := defaultVM(t)
->>>>>>> 9725fe9c
+	vm, _, _ := defaultVM(t, latestFork, true /*addSubnet*/)
 	vm.ctx.Lock.Lock()
 	defer func() {
 		require.NoError(vm.Shutdown(context.Background()))
@@ -1773,11 +1737,7 @@
 
 	// setup
 	require := require.New(t)
-<<<<<<< HEAD
-	vm, _, _ := defaultVM(latestFork, true /*addSubnet*/)
-=======
-	vm, _, _ := defaultVM(t)
->>>>>>> 9725fe9c
+	vm, _, _ := defaultVM(t, latestFork, true /*addSubnet*/)
 	vm.ctx.Lock.Lock()
 	defer func() {
 		require.NoError(vm.Shutdown(context.Background()))
@@ -1937,11 +1897,7 @@
 
 	// setup
 	require := require.New(t)
-<<<<<<< HEAD
-	vm, _, _ := defaultVM(latestFork, true /*addSubnet*/)
-=======
-	vm, _, _ := defaultVM(t)
->>>>>>> 9725fe9c
+	vm, _, _ := defaultVM(t, latestFork, true /*addSubnet*/)
 	vm.ctx.Lock.Lock()
 	defer func() {
 		require.NoError(vm.Shutdown(context.Background()))
