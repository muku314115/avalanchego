// (c) 2021, Ava Labs, Inc. All rights reserved.
// See the file LICENSE for licensing terms.

package platformvm

import (
	"errors"
	"fmt"
	"time"

	"github.com/gorilla/rpc/v2"

	"github.com/ava-labs/avalanchego/cache"
	"github.com/ava-labs/avalanchego/chains"
	"github.com/ava-labs/avalanchego/codec"
	"github.com/ava-labs/avalanchego/codec/linearcodec"
	"github.com/ava-labs/avalanchego/database/manager"
	"github.com/ava-labs/avalanchego/ids"
	"github.com/ava-labs/avalanchego/snow"
	"github.com/ava-labs/avalanchego/snow/choices"
	"github.com/ava-labs/avalanchego/snow/consensus/snowman"
	"github.com/ava-labs/avalanchego/snow/engine/common"
	"github.com/ava-labs/avalanchego/snow/engine/snowman/block"
	"github.com/ava-labs/avalanchego/snow/validators"
	"github.com/ava-labs/avalanchego/utils/constants"
	"github.com/ava-labs/avalanchego/utils/crypto"
	"github.com/ava-labs/avalanchego/utils/json"
	"github.com/ava-labs/avalanchego/utils/logging"
	"github.com/ava-labs/avalanchego/utils/timer"
	"github.com/ava-labs/avalanchego/utils/units"
	"github.com/ava-labs/avalanchego/utils/wrappers"
	"github.com/ava-labs/avalanchego/version"
	"github.com/ava-labs/avalanchego/vms/components/avax"
	"github.com/ava-labs/avalanchego/vms/platformvm/uptime"
	"github.com/ava-labs/avalanchego/vms/secp256k1fx"

	safemath "github.com/ava-labs/avalanchego/utils/math"
)

const (
	// PercentDenominator is the denominator used to calculate percentages
	PercentDenominator = 1000000

	droppedTxCacheSize = 50

	maxUTXOsToFetch = 1024

	// TODO: Turn these constants into governable parameters

	// MaxSubMinConsumptionRate is the % consumption that incentivizes staking
	// longer
	MaxSubMinConsumptionRate = 20000 // 2%
	// MinConsumptionRate is the minimum % consumption of the remaining tokens
	// to be minted
	MinConsumptionRate = 100000 // 10%

	// The maximum amount of weight on a validator is required to be no more
	// than [MaxValidatorWeightFactor] * the validator's stake amount.
	MaxValidatorWeightFactor uint64 = 5

	// SupplyCap is the maximum amount of AVAX that should ever exist
	SupplyCap = 720 * units.MegaAvax

	// Maximum future start time for staking/delegating
	maxFutureStartTime = 24 * 7 * 2 * time.Hour
)

var (
	errInvalidID         = errors.New("invalid ID")
	errDSCantValidate    = errors.New("new blockchain can't be validated by primary network")
	errStartTimeTooEarly = errors.New("start time is before the current chain time")
	errStartAfterEndTime = errors.New("start time is after the end time")

	_ block.ChainVM        = &VM{}
	_ validators.Connector = &VM{}
	_ secp256k1fx.VM       = &VM{}
	_ Fx                   = &secp256k1fx.Fx{}
)

// VM implements the snowman.ChainVM interface
type VM struct {
	Factory
	metrics
	avax.AddressManager
	avax.AtomicUTXOManager
	uptime.Manager

	// Used to get time. Useful for faking time during tests.
	clock timer.Clock

	// Used to create and use keys.
	factory crypto.FactorySECP256K1R

	mempool Mempool

	// The context of this vm
	ctx       *snow.Context
	dbManager manager.Manager

	// channel to send messages to the consensus engine
	toEngine chan<- common.Message

	internalState InternalState

	// ID of the preferred block
	preferred ids.ID

	// ID of the last accepted block
	lastAcceptedID ids.ID

	fx            Fx
	codec         codec.Manager
	codecRegistry codec.Registry

	// Bootstrapped remembers if this chain has finished bootstrapping or not
	bootstrapped bool

	// Contains the IDs of transactions recently dropped because they failed verification.
	// These txs may be re-issued and put into accepted blocks, so check the database
	// to see if it was later committed/aborted before reporting that it's dropped.
	// Key: Tx ID
	// Value: String repr. of the verification error
	droppedTxCache cache.LRU

	// Key: block ID
	// Value: the block
	currentBlocks map[ids.ID]Block

	lastVdrUpdate time.Time
}

// Initialize this blockchain.
// [vm.ChainManager] and [vm.vdrMgr] must be set before this function is called.
func (vm *VM) Initialize(
	ctx *snow.Context,
	dbManager manager.Manager,
	genesisBytes []byte,
	upgradeBytes []byte,
	configBytes []byte,
	msgs chan<- common.Message,
	_ []*common.Fx,
) error {
	ctx.Log.Verbo("initializing platform chain")

	// Initialize metrics as soon as possible
	if err := vm.metrics.Initialize(ctx.Namespace, ctx.Metrics); err != nil {
		return err
	}

	// Initialize the utility to parse addresses
	vm.AddressManager = avax.NewAddressManager(ctx)

	// Initialize the utility to fetch atomic UTXOs
	vm.AtomicUTXOManager = avax.NewAtomicUTXOManager(ctx.SharedMemory, Codec)

	vm.fx = &secp256k1fx.Fx{}

	vm.ctx = ctx
	vm.dbManager = dbManager
	vm.toEngine = msgs

	vm.codec = Codec
	vm.codecRegistry = linearcodec.NewDefault()

	if err := vm.fx.Initialize(vm); err != nil {
		return err
	}

	vm.droppedTxCache = cache.LRU{Size: droppedTxCacheSize}
	vm.currentBlocks = make(map[ids.ID]Block)

	vm.mempool.Initialize(vm)

	is, err := NewMeteredInternalState(vm, vm.dbManager.Current().Database, genesisBytes, ctx.Namespace, ctx.Metrics)
	if err != nil {
		return err
	}
	vm.internalState = is

	// Initialize the utility to track validator uptimes
	vm.Manager = uptime.NewManager(is)

	if err := vm.updateValidators(true); err != nil {
		return fmt.Errorf(
			"failed to initialize validator sets: %w",
			err,
		)
	}

	// Create all of the chains that the database says exist
	if err := vm.initBlockchains(); err != nil {
		return fmt.Errorf(
			"failed to initialize blockchains: %w",
			err,
		)
	}

	vm.lastAcceptedID = is.GetLastAccepted()

	ctx.Log.Info("initializing last accepted block as %s", vm.lastAcceptedID)

	// Build off the most recently accepted block
	return vm.SetPreference(vm.lastAcceptedID)
}

// Create all chains that exist that this node validates.
func (vm *VM) initBlockchains() error {
	chains, err := vm.internalState.GetChains(constants.PrimaryNetworkID)
	if err != nil {
		return err
	}
	for _, chain := range chains {
		if err := vm.createChain(chain); err != nil {
			return err
		}
	}

	for subnetID := range vm.WhitelistedSubnets {
		chains, err := vm.internalState.GetChains(subnetID)
		if err != nil {
			return err
		}
		for _, chain := range chains {
			if err := vm.createChain(chain); err != nil {
				return err
			}
		}
	}
	return nil
}

// Create the blockchain described in [tx], but only if this node is a member of
// the subnet that validates the chain
func (vm *VM) createChain(tx *Tx) error {
	unsignedTx, ok := tx.UnsignedTx.(*UnsignedCreateChainTx)
	if !ok {
		return errWrongTxType
	}

	if vm.StakingEnabled && // Staking is enabled, so nodes might not validate all chains
		constants.PrimaryNetworkID != unsignedTx.SubnetID && // All nodes must validate the primary network
		!vm.WhitelistedSubnets.Contains(unsignedTx.SubnetID) { // This node doesn't validate this blockchain
		return nil
	}

	chainParams := chains.ChainParameters{
		ID:          tx.ID(),
		SubnetID:    unsignedTx.SubnetID,
		GenesisData: unsignedTx.GenesisData,
		VMAlias:     unsignedTx.VMID.String(),
	}
	for _, fxID := range unsignedTx.FxIDs {
		chainParams.FxAliases = append(chainParams.FxAliases, fxID.String())
	}
	vm.Chains.CreateChain(chainParams)
	return nil
}

// Bootstrapping marks this VM as bootstrapping
func (vm *VM) Bootstrapping() error {
	vm.bootstrapped = false
	return vm.fx.Bootstrapping()
}

// Bootstrapped marks this VM as bootstrapped
func (vm *VM) Bootstrapped() error {
	if vm.bootstrapped {
		return nil
	}
	vm.bootstrapped = true

	errs := wrappers.Errs{}
	errs.Add(
		vm.updateValidators(false),
		vm.fx.Bootstrapped(),
		vm.migrateUptimes(),
	)
	if errs.Errored() {
		return errs.Err
	}

	primaryValidatorSet, exist := vm.Validators.GetValidators(constants.PrimaryNetworkID)
	if !exist {
		return errNoPrimaryValidators
	}
	primaryValidators := primaryValidatorSet.List()

	validatorIDs := make([]ids.ShortID, len(primaryValidators))
	for i, vdr := range primaryValidators {
		validatorIDs[i] = vdr.ID()
	}

	if err := vm.StartTracking(validatorIDs); err != nil {
		return err
	}
	return vm.internalState.Commit()
}

// Shutdown this blockchain
func (vm *VM) Shutdown() error {
	if vm.dbManager == nil {
		return nil
	}

	vm.mempool.Shutdown()

	if vm.bootstrapped {
		primaryValidatorSet, exist := vm.Validators.GetValidators(constants.PrimaryNetworkID)
		if !exist {
			return errNoPrimaryValidators
		}
		primaryValidators := primaryValidatorSet.List()

		validatorIDs := make([]ids.ShortID, len(primaryValidators))
		for i, vdr := range primaryValidators {
			validatorIDs[i] = vdr.ID()
		}

		if err := vm.Manager.Shutdown(validatorIDs); err != nil {
			return err
		}
		if err := vm.internalState.Commit(); err != nil {
			return err
		}
	}

	errs := wrappers.Errs{}
	errs.Add(
		vm.internalState.Close(),
		vm.dbManager.Close(),
	)
	return errs.Err
}

// BuildBlock builds a block to be added to consensus
func (vm *VM) BuildBlock() (snowman.Block, error) { return vm.mempool.BuildBlock() }

// ParseBlock implements the snowman.ChainVM interface
func (vm *VM) ParseBlock(b []byte) (snowman.Block, error) {
	var blk Block
	if _, err := GenesisCodec.Unmarshal(b, &blk); err != nil {
		return nil, err
	}
	if err := blk.initialize(vm, b, choices.Processing, blk); err != nil {
		return nil, err
	}

	if block, err := vm.GetBlock(blk.ID()); err == nil {
		// If we have seen this block before, return it with the most up-to-date
		// info
		return block, nil
	}

	vm.internalState.AddBlock(blk)
	return blk, vm.internalState.Commit()
}

// GetBlock implements the snowman.ChainVM interface
func (vm *VM) GetBlock(blkID ids.ID) (snowman.Block, error) { return vm.getBlock(blkID) }

func (vm *VM) getBlock(blkID ids.ID) (Block, error) {
	// If block is in memory, return it.
	if blk, exists := vm.currentBlocks[blkID]; exists {
		return blk, nil
	}
	return vm.internalState.GetBlock(blkID)
}

// LastAccepted returns the block most recently accepted
func (vm *VM) LastAccepted() (ids.ID, error) {
	return vm.lastAcceptedID, nil
}

// SetPreference sets the preferred block to be the one with ID [blkID]
func (vm *VM) SetPreference(blkID ids.ID) error {
	if blkID == vm.preferred {
		// If the preference didn't change, then this is a noop
		return nil
	}
	vm.preferred = blkID
	vm.mempool.ResetTimer()
	return nil
}

func (vm *VM) Preferred() (Block, error) {
	return vm.getBlock(vm.preferred)
}

func (vm *VM) PreferredHeight() (uint64, error) {
	blk, err := vm.getBlock(vm.preferred)
	if err != nil {
		return 0, err
	}
	return blk.Height(), nil
}

// NotifyBlockReady tells the consensus engine that a new block is ready to be
// created
func (vm *VM) NotifyBlockReady() {
	select {
	case vm.toEngine <- common.PendingTxs:
	default:
		vm.ctx.Log.Debug("dropping message to consensus engine")
	}
}

func (vm *VM) Version() (string, error) {
	return version.Current.String(), nil
}

<<<<<<< HEAD
func (vm *VM) AppRequestFailed(nodeID ids.ShortID, requestID uint32) error {
	// TODO implement
	return nil
}

func (vm *VM) AppRequest(nodeID ids.ShortID, requestID uint32, request []byte) error {
	// TODO implement
	return nil
}

func (vm *VM) AppResponse(nodeID ids.ShortID, requestID uint32, response []byte) error {
	// TODO implement
	return nil
}

func (vm *VM) AppGossip(nodeID ids.ShortID, requestID uint32, msg []byte) error {
	// TODO implement
	return nil
}

// Returns the time when the next staker of any subnet starts/stops staking
// after the current timestamp
func (vm *VM) nextStakerChangeTime(db database.Database) (time.Time, error) {
	subnets, err := vm.getSubnets(db)
	if err != nil {
		return time.Time{}, fmt.Errorf("couldn't get subnets: %w", err)
=======
// CreateHandlers returns a map where:
// * keys are API endpoint extensions
// * values are API handlers
func (vm *VM) CreateHandlers() (map[string]*common.HTTPHandler, error) {
	server := rpc.NewServer()
	server.RegisterCodec(json.NewCodec(), "application/json")
	server.RegisterCodec(json.NewCodec(), "application/json;charset=UTF-8")
	server.RegisterInterceptFunc(vm.metrics.apiRequestMetrics.InterceptRequest)
	server.RegisterAfterFunc(vm.metrics.apiRequestMetrics.AfterRequest)
	if err := server.RegisterService(&Service{vm: vm}, "platform"); err != nil {
		return nil, err
>>>>>>> dca1a485
	}

	return map[string]*common.HTTPHandler{
		"": {
			Handler: server,
		},
	}, nil
}

// CreateStaticHandlers returns a map where:
// * keys are API endpoint extensions
// * values are API handlers
func (vm *VM) CreateStaticHandlers() (map[string]*common.HTTPHandler, error) {
	server := rpc.NewServer()
	server.RegisterCodec(json.NewCodec(), "application/json")
	server.RegisterCodec(json.NewCodec(), "application/json;charset=UTF-8")
	if err := server.RegisterService(&StaticService{}, "platform"); err != nil {
		return nil, err
	}

	return map[string]*common.HTTPHandler{
		"": {
			LockOptions: common.NoLock,
			Handler:     server,
		},
	}, nil
}

// Connected implements validators.Connector
func (vm *VM) Connected(vdrID ids.ShortID) error {
	return vm.Connect(vdrID)
}

// Disconnected implements validators.Connector
func (vm *VM) Disconnected(vdrID ids.ShortID) error {
	if err := vm.Disconnect(vdrID); err != nil {
		return err
	}
	return vm.internalState.Commit()
}

func (vm *VM) updateValidators(force bool) error {
	now := vm.clock.Time()
	if !force && !vm.bootstrapped && now.Sub(vm.lastVdrUpdate) < 5*time.Second {
		return nil
	}
	vm.lastVdrUpdate = now

	currentValidators := vm.internalState.CurrentStakerChainState()
	primaryValidators, err := currentValidators.ValidatorSet(constants.PrimaryNetworkID)
	if err != nil {
		return err
	}
	if err := vm.Validators.Set(constants.PrimaryNetworkID, primaryValidators); err != nil {
		return err
	}
	vm.totalStake.Set(float64(primaryValidators.Weight()))

	for subnetID := range vm.WhitelistedSubnets {
		subnetValidators, err := currentValidators.ValidatorSet(subnetID)
		if err != nil {
			return err
		}
		if err := vm.Validators.Set(subnetID, subnetValidators); err != nil {
			return err
		}
	}
	return nil
}

// Returns the time when the next staker of any subnet starts/stops staking
// after the current timestamp
func (vm *VM) nextStakerChangeTime(vs MutableState) (time.Time, error) {
	currentStakers := vs.CurrentStakerChainState()
	pendingStakers := vs.PendingStakerChainState()

	earliest := timer.MaxTime
	if currentStakers := currentStakers.Stakers(); len(currentStakers) > 0 {
		nextStakerToRemove := currentStakers[0]
		staker, ok := nextStakerToRemove.UnsignedTx.(TimedTx)
		if !ok {
			return time.Time{}, errWrongTxType
		}
		endTime := staker.EndTime()
		if endTime.Before(earliest) {
			earliest = endTime
		}
	}
	if pendingStakers := pendingStakers.Stakers(); len(pendingStakers) > 0 {
		nextStakerToAdd := pendingStakers[0]
		staker, ok := nextStakerToAdd.UnsignedTx.(TimedTx)
		if !ok {
			return time.Time{}, errWrongTxType
		}
		startTime := staker.StartTime()
		if startTime.Before(earliest) {
			earliest = startTime
		}
	}
	return earliest, nil
}

func (vm *VM) Codec() codec.Manager { return vm.codec }

func (vm *VM) CodecRegistry() codec.Registry { return vm.codecRegistry }

func (vm *VM) Clock() *timer.Clock { return &vm.clock }

func (vm *VM) Logger() logging.Logger { return vm.ctx.Log }

// Returns the percentage of the total stake on the Primary Network of nodes
// connected to this node.
func (vm *VM) getPercentConnected() (float64, error) {
	vdrSet, exists := vm.Validators.GetValidators(constants.PrimaryNetworkID)
	if !exists {
		return 0, errNoPrimaryValidators
	}

	vdrs := vdrSet.List()

	var (
		connectedStake uint64
		err            error
	)
	for _, vdr := range vdrs {
		if !vm.IsConnected(vdr.ID()) {
			continue // not connected to us --> don't include
		}
		connectedStake, err = safemath.Add64(connectedStake, vdr.Weight())
		if err != nil {
			return 0, err
		}
	}
	return float64(connectedStake) / float64(vdrSet.Weight()), nil
}<|MERGE_RESOLUTION|>--- conflicted
+++ resolved
@@ -408,7 +408,6 @@
 	return version.Current.String(), nil
 }
 
-<<<<<<< HEAD
 func (vm *VM) AppRequestFailed(nodeID ids.ShortID, requestID uint32) error {
 	// TODO implement
 	return nil
@@ -429,13 +428,6 @@
 	return nil
 }
 
-// Returns the time when the next staker of any subnet starts/stops staking
-// after the current timestamp
-func (vm *VM) nextStakerChangeTime(db database.Database) (time.Time, error) {
-	subnets, err := vm.getSubnets(db)
-	if err != nil {
-		return time.Time{}, fmt.Errorf("couldn't get subnets: %w", err)
-=======
 // CreateHandlers returns a map where:
 // * keys are API endpoint extensions
 // * values are API handlers
@@ -447,7 +439,6 @@
 	server.RegisterAfterFunc(vm.metrics.apiRequestMetrics.AfterRequest)
 	if err := server.RegisterService(&Service{vm: vm}, "platform"); err != nil {
 		return nil, err
->>>>>>> dca1a485
 	}
 
 	return map[string]*common.HTTPHandler{
