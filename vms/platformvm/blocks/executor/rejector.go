--- conflicted
+++ resolved
@@ -67,14 +67,11 @@
 		zap.Stringer("parentID", b.Parent()),
 	)
 
-<<<<<<< HEAD
-	chainTime := r.backend.getTimestamp(r.backend.LastAccepted())
-=======
 	if !r.addTxsToMempool {
 		return nil
 	}
 
->>>>>>> f933015d
+	chainTime := r.backend.getTimestamp(r.backend.LastAccepted())
 	for _, tx := range b.Txs() {
 		if err := r.Mempool.Add(tx, chainTime); err != nil {
 			r.ctx.Log.Debug(
