// Copyright (C) 2019-2023, Ava Labs, Inc. All rights reserved.
// See the file LICENSE for licensing terms.

package executor

import (
	"context"
	"fmt"
	"testing"
	"time"

	"github.com/stretchr/testify/require"

	"github.com/ava-labs/avalanchego/database"
	"github.com/ava-labs/avalanchego/ids"
	"github.com/ava-labs/avalanchego/snow/consensus/snowman"
	"github.com/ava-labs/avalanchego/snow/validators"
	"github.com/ava-labs/avalanchego/utils/constants"
	"github.com/ava-labs/avalanchego/utils/crypto/secp256k1"
	"github.com/ava-labs/avalanchego/vms/platformvm/blocks"
	"github.com/ava-labs/avalanchego/vms/platformvm/reward"
	"github.com/ava-labs/avalanchego/vms/platformvm/state"
	"github.com/ava-labs/avalanchego/vms/platformvm/status"
	"github.com/ava-labs/avalanchego/vms/platformvm/txs"
)

<<<<<<< HEAD
// TODO ABENEGIA: unlock test once maskerIterator has been fixed
// func TestApricotProposalBlockTimeVerification(t *testing.T) {
// 	require := require.New(t)
// 	ctrl := gomock.NewController(t)
// 	defer ctrl.Finish()

// 	env := newEnvironment(t, ctrl)
// 	defer func() {
// 		require.NoError(shutdownEnvironment(env))
// 	}()

// 	// create apricotParentBlk. It's a standard one for simplicity
// 	parentHeight := uint64(2022)

// 	apricotParentBlk, err := blocks.NewApricotStandardBlock(
// 		ids.Empty, // does not matter
// 		parentHeight,
// 		nil, // txs do not matter in this test
// 	)
// 	require.NoError(err)
// 	parentID := apricotParentBlk.ID()

// 	// store parent block, with relevant quantities
// 	onParentAccept := state.NewMockDiff(ctrl)
// 	env.blkManager.(*manager).blkIDToState[parentID] = &blockState{
// 		statelessBlock: apricotParentBlk,
// 		onAcceptState:  onParentAccept,
// 	}
// 	env.blkManager.(*manager).lastAccepted = parentID
// 	chainTime := env.clk.Time().Truncate(time.Second)
// 	env.mockedState.EXPECT().GetTimestamp().Return(chainTime).AnyTimes()
// 	env.mockedState.EXPECT().GetLastAccepted().Return(parentID).AnyTimes()

// 	// create a proposal transaction to be included into proposal block
// 	utx := &txs.AddValidatorTx{
// 		BaseTx:    txs.BaseTx{},
// 		Validator: txs.Validator{End: uint64(chainTime.Unix())},
// 		StakeOuts: []*avax.TransferableOutput{
// 			{
// 				Asset: avax.Asset{
// 					ID: env.ctx.AVAXAssetID,
// 				},
// 				Out: &secp256k1fx.TransferOutput{
// 					Amt: 1,
// 				},
// 			},
// 		},
// 		RewardsOwner:     &secp256k1fx.OutputOwners{},
// 		DelegationShares: uint32(defaultTxFee),
// 	}
// 	addValTx := &txs.Tx{Unsigned: utx}
// 	require.NoError(addValTx.Initialize(txs.Codec))
// 	blkTx := &txs.Tx{
// 		Unsigned: &txs.RewardValidatorTx{
// 			TxID: addValTx.ID(),
// 		},
// 	}

// 	// setup state to validate proposal block transaction
// 	onParentAccept.EXPECT().GetTimestamp().Return(chainTime).AnyTimes()

// 	currentStakersIt := state.NewMockStakerIterator(ctrl)
// 	currentStakersIt.EXPECT().Next().Return(true).Times(2)
// 	currentStakersIt.EXPECT().Value().Return(&state.Staker{
// 		TxID:      addValTx.ID(),
// 		NodeID:    utx.NodeID(),
// 		SubnetID:  utx.SubnetID(),
// 		StartTime: utx.StartTime(),
// 		EndTime:   chainTime,
// 	}).Times(2)
// 	currentStakersIt.EXPECT().Next().Return(false)
// 	currentStakersIt.EXPECT().Release()
// 	onParentAccept.EXPECT().GetCurrentStakerIterator().Return(currentStakersIt, nil)
// 	onParentAccept.EXPECT().GetCurrentValidator(utx.SubnetID(), utx.NodeID()).Return(&state.Staker{
// 		TxID:      addValTx.ID(),
// 		NodeID:    utx.NodeID(),
// 		SubnetID:  utx.SubnetID(),
// 		StartTime: utx.StartTime(),
// 		EndTime:   chainTime,
// 	}, nil)
// 	onParentAccept.EXPECT().GetTx(addValTx.ID()).Return(addValTx, status.Committed, nil)
// 	onParentAccept.EXPECT().GetCurrentSupply(constants.PrimaryNetworkID).Return(uint64(1000), nil).AnyTimes()

// 	env.mockedState.EXPECT().GetUptime(gomock.Any(), constants.PrimaryNetworkID).Return(
// 		time.Duration(1000), /*upDuration*/
// 		time.Time{},         /*lastUpdated*/
// 		nil,                 /*err*/
// 	).AnyTimes()

// 	// wrong height
// 	statelessProposalBlock, err := blocks.NewApricotProposalBlock(
// 		parentID,
// 		parentHeight,
// 		blkTx,
// 	)
// 	require.NoError(err)

// 	block := env.blkManager.NewBlock(statelessProposalBlock)
// 	require.Error(block.Verify(context.Background()))

// 	// valid
// 	statelessProposalBlock, err = blocks.NewApricotProposalBlock(
// 		parentID,
// 		parentHeight+1,
// 		blkTx,
// 	)
// 	require.NoError(err)

// 	block = env.blkManager.NewBlock(statelessProposalBlock)
// 	require.NoError(block.Verify(context.Background()))
// }

// TODO ABENEGIA: unlock test once maskerIterator has been fixed
// func TestBanffProposalBlockTimeVerification(t *testing.T) {
// 	require := require.New(t)
// 	ctrl := gomock.NewController(t)
// 	defer ctrl.Finish()

// 	env := newEnvironment(t, ctrl)
// 	defer func() {
// 		require.NoError(shutdownEnvironment(env))
// 	}()
// 	env.clk.Set(defaultGenesisTime)
// 	env.config.BanffTime = time.Time{} // activate Banff

// 	// create parentBlock. It's a standard one for simplicity
// 	parentTime := defaultGenesisTime
// 	parentHeight := uint64(2022)

// 	banffParentBlk, err := blocks.NewApricotStandardBlock(
// 		genesisBlkID, // does not matter
// 		parentHeight,
// 		nil, // txs do not matter in this test
// 	)
// 	require.NoError(err)
// 	parentID := banffParentBlk.ID()

// 	// store parent block, with relevant quantities
// 	chainTime := parentTime
// 	env.mockedState.EXPECT().GetTimestamp().Return(chainTime).AnyTimes()

// 	onParentAccept := state.NewMockDiff(ctrl)
// 	onParentAccept.EXPECT().GetTimestamp().Return(parentTime).AnyTimes()
// 	onParentAccept.EXPECT().GetCurrentSupply(constants.PrimaryNetworkID).Return(uint64(1000), nil).AnyTimes()

// 	env.blkManager.(*manager).blkIDToState[parentID] = &blockState{
// 		statelessBlock: banffParentBlk,
// 		onAcceptState:  onParentAccept,
// 		timestamp:      parentTime,
// 	}
// 	env.blkManager.(*manager).lastAccepted = parentID
// 	env.mockedState.EXPECT().GetLastAccepted().Return(parentID).AnyTimes()
// 	env.mockedState.EXPECT().GetStatelessBlock(gomock.Any()).DoAndReturn(
// 		func(blockID ids.ID) (blocks.Block, choices.Status, error) {
// 			if blockID == parentID {
// 				return banffParentBlk, choices.Accepted, nil
// 			}
// 			return nil, choices.Rejected, database.ErrNotFound
// 		}).AnyTimes()

// 	// setup state to validate proposal block transaction
// 	nextStakerTime := chainTime.Add(executor.SyncBound).Add(-1 * time.Second)
// 	unsignedNextStakerTx := &txs.AddValidatorTx{
// 		BaseTx:    txs.BaseTx{},
// 		Validator: txs.Validator{End: uint64(nextStakerTime.Unix())},
// 		StakeOuts: []*avax.TransferableOutput{
// 			{
// 				Asset: avax.Asset{
// 					ID: env.ctx.AVAXAssetID,
// 				},
// 				Out: &secp256k1fx.TransferOutput{
// 					Amt: 1,
// 				},
// 			},
// 		},
// 		RewardsOwner:     &secp256k1fx.OutputOwners{},
// 		DelegationShares: uint32(defaultTxFee),
// 	}
// 	nextStakerTx := &txs.Tx{Unsigned: unsignedNextStakerTx}
// 	require.NoError(nextStakerTx.Initialize(txs.Codec))

// 	nextStakerTxID := nextStakerTx.ID()
// 	onParentAccept.EXPECT().GetCurrentValidator(unsignedNextStakerTx.SubnetID(), unsignedNextStakerTx.NodeID()).Return(&state.Staker{
// 		TxID:      nextStakerTxID,
// 		NodeID:    unsignedNextStakerTx.NodeID(),
// 		SubnetID:  unsignedNextStakerTx.SubnetID(),
// 		StartTime: unsignedNextStakerTx.StartTime(),
// 		EndTime:   chainTime,
// 	}, nil)
// 	onParentAccept.EXPECT().GetTx(nextStakerTxID).Return(nextStakerTx, status.Processing, nil)

// 	currentStakersIt := state.NewMockStakerIterator(ctrl)
// 	currentStakersIt.EXPECT().Next().Return(true).AnyTimes()
// 	currentStakersIt.EXPECT().Value().Return(&state.Staker{
// 		TxID:     nextStakerTxID,
// 		EndTime:  nextStakerTime,
// 		NextTime: nextStakerTime,
// 		Priority: txs.PrimaryNetworkValidatorCurrentPriority,
// 	}).AnyTimes()
// 	currentStakersIt.EXPECT().Release().AnyTimes()
// 	onParentAccept.EXPECT().GetCurrentStakerIterator().Return(currentStakersIt, nil).AnyTimes()

// 	pendingStakersIt := state.NewMockStakerIterator(ctrl)
// 	pendingStakersIt.EXPECT().Next().Return(false).AnyTimes() // no pending stakers
// 	pendingStakersIt.EXPECT().Release().AnyTimes()
// 	onParentAccept.EXPECT().GetPendingStakerIterator().Return(pendingStakersIt, nil).AnyTimes()

// 	env.mockedState.EXPECT().GetUptime(gomock.Any(), gomock.Any()).Return(
// 		time.Duration(1000), /*upDuration*/
// 		time.Time{},         /*lastUpdated*/
// 		nil,                 /*err*/
// 	).AnyTimes()

// 	// create proposal tx to be included in the proposal block
// 	blkTx := &txs.Tx{
// 		Unsigned: &txs.RewardValidatorTx{
// 			TxID: nextStakerTxID,
// 		},
// 	}
// 	require.NoError(blkTx.Initialize(txs.Codec))

// 	{
// 		// wrong height
// 		statelessProposalBlock, err := blocks.NewBanffProposalBlock(
// 			parentTime.Add(time.Second),
// 			parentID,
// 			banffParentBlk.Height(),
// 			blkTx,
// 		)
// 		require.NoError(err)

// 		block := env.blkManager.NewBlock(statelessProposalBlock)
// 		require.Error(block.Verify(context.Background()))
// 	}

// 	{
// 		// wrong version
// 		statelessProposalBlock, err := blocks.NewApricotProposalBlock(
// 			parentID,
// 			banffParentBlk.Height()+1,
// 			blkTx,
// 		)
// 		require.NoError(err)

// 		block := env.blkManager.NewBlock(statelessProposalBlock)
// 		require.Error(block.Verify(context.Background()))
// 	}

// 	{
// 		// wrong timestamp, earlier than parent
// 		statelessProposalBlock, err := blocks.NewBanffProposalBlock(
// 			parentTime.Add(-1*time.Second),
// 			parentID,
// 			banffParentBlk.Height()+1,
// 			blkTx,
// 		)
// 		require.NoError(err)

// 		block := env.blkManager.NewBlock(statelessProposalBlock)
// 		require.Error(block.Verify(context.Background()))
// 	}

// 	{
// 		// wrong timestamp, violated synchrony bound
// 		beyondSyncBoundTimeStamp := env.clk.Time().Add(executor.SyncBound).Add(time.Second)
// 		statelessProposalBlock, err := blocks.NewBanffProposalBlock(
// 			beyondSyncBoundTimeStamp,
// 			parentID,
// 			banffParentBlk.Height()+1,
// 			blkTx,
// 		)
// 		require.NoError(err)

// 		block := env.blkManager.NewBlock(statelessProposalBlock)
// 		require.Error(block.Verify(context.Background()))
// 	}

// 	{
// 		// wrong timestamp, skipped staker set change event
// 		skippedStakerEventTimeStamp := nextStakerTime.Add(time.Second)
// 		statelessProposalBlock, err := blocks.NewBanffProposalBlock(
// 			skippedStakerEventTimeStamp,
// 			parentID,
// 			banffParentBlk.Height()+1,
// 			blkTx,
// 		)
// 		require.NoError(err)

// 		block := env.blkManager.NewBlock(statelessProposalBlock)
// 		require.Error(block.Verify(context.Background()))
// 	}

// 	{
// 		// wrong tx content (no advance time txs)
// 		invalidTx := &txs.Tx{
// 			Unsigned: &txs.AdvanceTimeTx{
// 				Time: uint64(nextStakerTime.Unix()),
// 			},
// 		}
// 		require.NoError(invalidTx.Initialize(txs.Codec))
// 		statelessProposalBlock, err := blocks.NewBanffProposalBlock(
// 			parentTime.Add(time.Second),
// 			parentID,
// 			banffParentBlk.Height()+1,
// 			invalidTx,
// 		)
// 		require.NoError(err)

// 		block := env.blkManager.NewBlock(statelessProposalBlock)
// 		require.Error(block.Verify(context.Background()))
// 	}

// 	{
// 		// include too many transactions
// 		statelessProposalBlock, err := blocks.NewBanffProposalBlock(
// 			nextStakerTime,
// 			parentID,
// 			banffParentBlk.Height()+1,
// 			blkTx,
// 		)
// 		require.NoError(err)

// 		statelessProposalBlock.Transactions = []*txs.Tx{blkTx}
// 		block := env.blkManager.NewBlock(statelessProposalBlock)
// 		require.ErrorIs(block.Verify(context.Background()), errBanffProposalBlockWithMultipleTransactions)
// 	}

// 	{
// 		// valid
// 		statelessProposalBlock, err := blocks.NewBanffProposalBlock(
// 			nextStakerTime,
// 			parentID,
// 			banffParentBlk.Height()+1,
// 			blkTx,
// 		)
// 		require.NoError(err)

// 		block := env.blkManager.NewBlock(statelessProposalBlock)
// 		require.NoError(block.Verify(context.Background()))
// 	}
// }

// TODO ABENEGIA: unlock test once maskerIterator has been fixed
// func TestBanffProposalBlockUpdateStakers(t *testing.T) {
// 	// Chronological order (not in scale):
// 	// Staker0:    |--- ??? // Staker0 end time depends on the test
// 	// Staker1:        |------------------------------------------------------|
// 	// Staker2:            |------------------------|
// 	// Staker3:                |------------------------|
// 	// Staker3sub:                 |----------------|
// 	// Staker4:                |------------------------|
// 	// Staker5:                                     |--------------------|

// 	// Staker0 it's here just to allow to issue a proposal block with the chosen endTime.
// 	staker0RewardAddress := ids.GenerateTestShortID()
// 	staker0 := staker{
// 		nodeID:        ids.NodeID(staker0RewardAddress),
// 		rewardAddress: staker0RewardAddress,
// 		startTime:     defaultGenesisTime,
// 		endTime:       time.Time{}, // actual endTime depends on specific test
// 	}

// 	staker1RewardAddress := ids.GenerateTestShortID()
// 	staker1 := staker{
// 		nodeID:        ids.NodeID(staker1RewardAddress),
// 		rewardAddress: staker1RewardAddress,
// 		startTime:     defaultGenesisTime.Add(1 * time.Minute),
// 		endTime:       defaultGenesisTime.Add(10 * defaultMinStakingDuration).Add(1 * time.Minute),
// 	}

// 	staker2RewardAddress := ids.GenerateTestShortID()
// 	staker2 := staker{
// 		nodeID:        ids.NodeID(staker2RewardAddress),
// 		rewardAddress: staker2RewardAddress,
// 		startTime:     staker1.startTime.Add(1 * time.Minute),
// 		endTime:       staker1.startTime.Add(1 * time.Minute).Add(defaultMinStakingDuration),
// 	}

// 	staker3RewardAddress := ids.GenerateTestShortID()
// 	staker3 := staker{
// 		nodeID:        ids.NodeID(staker3RewardAddress),
// 		rewardAddress: staker3RewardAddress,
// 		startTime:     staker2.startTime.Add(1 * time.Minute),
// 		endTime:       staker2.endTime.Add(1 * time.Minute),
// 	}

// 	staker3Sub := staker{
// 		nodeID:        staker3.nodeID,
// 		rewardAddress: staker3.rewardAddress,
// 		startTime:     staker3.startTime.Add(1 * time.Minute),
// 		endTime:       staker3.endTime.Add(-1 * time.Minute),
// 	}

// 	staker4RewardAddress := ids.GenerateTestShortID()
// 	staker4 := staker{
// 		nodeID:        ids.NodeID(staker4RewardAddress),
// 		rewardAddress: staker4RewardAddress,
// 		startTime:     staker3.startTime,
// 		endTime:       staker3.endTime,
// 	}

// 	staker5RewardAddress := ids.GenerateTestShortID()
// 	staker5 := staker{
// 		nodeID:        ids.NodeID(staker5RewardAddress),
// 		rewardAddress: staker5RewardAddress,
// 		startTime:     staker2.endTime,
// 		endTime:       staker2.endTime.Add(defaultMinStakingDuration),
// 	}

// 	tests := []test{
// 		{
// 			description:   "advance time to before staker1 start with subnet",
// 			stakers:       []staker{staker1, staker2, staker3, staker4, staker5},
// 			subnetStakers: []staker{staker1, staker2, staker3, staker4, staker5},
// 			advanceTimeTo: []time.Time{staker1.startTime.Add(-1 * time.Second)},
// 			expectedStakers: map[ids.NodeID]stakerStatus{
// 				staker1.nodeID: pending,
// 				staker2.nodeID: pending,
// 				staker3.nodeID: pending,
// 				staker4.nodeID: pending,
// 				staker5.nodeID: pending,
// 			},
// 			expectedSubnetStakers: map[ids.NodeID]stakerStatus{
// 				staker1.nodeID: pending,
// 				staker2.nodeID: pending,
// 				staker3.nodeID: pending,
// 				staker4.nodeID: pending,
// 				staker5.nodeID: pending,
// 			},
// 		},
// 		{
// 			description:   "advance time to staker 1 start with subnet",
// 			stakers:       []staker{staker1, staker2, staker3, staker4, staker5},
// 			subnetStakers: []staker{staker1},
// 			advanceTimeTo: []time.Time{staker1.startTime},
// 			expectedStakers: map[ids.NodeID]stakerStatus{
// 				staker1.nodeID: current,
// 				staker2.nodeID: pending,
// 				staker3.nodeID: pending,
// 				staker4.nodeID: pending,
// 				staker5.nodeID: pending,
// 			},
// 			expectedSubnetStakers: map[ids.NodeID]stakerStatus{
// 				staker1.nodeID: current,
// 				staker2.nodeID: pending,
// 				staker3.nodeID: pending,
// 				staker4.nodeID: pending,
// 				staker5.nodeID: pending,
// 			},
// 		},
// 		{
// 			description:   "advance time to the staker2 start",
// 			stakers:       []staker{staker1, staker2, staker3, staker4, staker5},
// 			advanceTimeTo: []time.Time{staker1.startTime, staker2.startTime},
// 			expectedStakers: map[ids.NodeID]stakerStatus{
// 				staker1.nodeID: current,
// 				staker2.nodeID: current,
// 				staker3.nodeID: pending,
// 				staker4.nodeID: pending,
// 				staker5.nodeID: pending,
// 			},
// 		},
// 		{
// 			description:   "staker3 should validate only primary network",
// 			stakers:       []staker{staker1, staker2, staker3, staker4, staker5},
// 			subnetStakers: []staker{staker1, staker2, staker3Sub, staker4, staker5},
// 			advanceTimeTo: []time.Time{staker1.startTime, staker2.startTime, staker3.startTime},
// 			expectedStakers: map[ids.NodeID]stakerStatus{
// 				staker1.nodeID: current,
// 				staker2.nodeID: current,
// 				staker3.nodeID: current,
// 				staker4.nodeID: current,
// 				staker5.nodeID: pending,
// 			},
// 			expectedSubnetStakers: map[ids.NodeID]stakerStatus{
// 				staker1.nodeID:    current,
// 				staker2.nodeID:    current,
// 				staker3Sub.nodeID: pending,
// 				staker4.nodeID:    current,
// 				staker5.nodeID:    pending,
// 			},
// 		},
// 		{
// 			description:   "advance time to staker3 start with subnet",
// 			stakers:       []staker{staker1, staker2, staker3, staker4, staker5},
// 			subnetStakers: []staker{staker1, staker2, staker3Sub, staker4, staker5},
// 			advanceTimeTo: []time.Time{staker1.startTime, staker2.startTime, staker3.startTime, staker3Sub.startTime},
// 			expectedStakers: map[ids.NodeID]stakerStatus{
// 				staker1.nodeID: current,
// 				staker2.nodeID: current,
// 				staker3.nodeID: current,
// 				staker4.nodeID: current,
// 				staker5.nodeID: pending,
// 			},
// 			expectedSubnetStakers: map[ids.NodeID]stakerStatus{
// 				staker1.nodeID: current,
// 				staker2.nodeID: current,
// 				staker3.nodeID: current,
// 				staker4.nodeID: current,
// 				staker5.nodeID: pending,
// 			},
// 		},
// 		{
// 			description:   "advance time to staker5 end",
// 			stakers:       []staker{staker1, staker2, staker3, staker4, staker5},
// 			advanceTimeTo: []time.Time{staker1.startTime, staker2.startTime, staker3.startTime, staker5.startTime},
// 			expectedStakers: map[ids.NodeID]stakerStatus{
// 				staker1.nodeID: current,

// 				// given its txID, staker2 will be
// 				// rewarded and moved out of current stakers set
// 				// staker2.nodeID: current,
// 				staker3.nodeID: current,
// 				staker4.nodeID: current,
// 				staker5.nodeID: current,
// 			},
// 		},
// 	}

// 	for _, test := range tests {
// 		t.Run(test.description, func(t *testing.T) {
// 			require := require.New(t)
// 			env := newEnvironment(t, nil)
// 			defer func() {
// 				require.NoError(shutdownEnvironment(env))
// 			}()

// 			env.config.BanffTime = time.Time{} // activate Banff

// 			subnetID := testSubnet1.ID()
// 			env.config.TrackedSubnets.Add(subnetID)
// 			env.config.Validators.Add(subnetID, validators.NewSet())

// 			for _, staker := range test.stakers {
// 				tx, err := env.txBuilder.NewAddValidatorTx(
// 					env.config.MinValidatorStake,
// 					uint64(staker.startTime.Unix()),
// 					uint64(staker.endTime.Unix()),
// 					staker.nodeID,
// 					staker.rewardAddress,
// 					reward.PercentDenominator,
// 					[]*secp256k1.PrivateKey{preFundedKeys[0]},
// 					ids.ShortEmpty,
// 				)
// 				require.NoError(err)

// 				staker, err := state.NewPendingStaker(
// 					tx.ID(),
// 					tx.Unsigned.(*txs.AddValidatorTx),
// 				)
// 				require.NoError(err)

// 				env.state.PutPendingValidator(staker)
// 				env.state.AddTx(tx, status.Committed)
// 				require.NoError(env.state.Commit())
// 			}

// 			for _, subStaker := range test.subnetStakers {
// 				tx, err := env.txBuilder.NewAddSubnetValidatorTx(
// 					10, // Weight
// 					uint64(subStaker.startTime.Unix()),
// 					uint64(subStaker.endTime.Unix()),
// 					subStaker.nodeID, // validator ID
// 					subnetID,         // Subnet ID
// 					[]*secp256k1.PrivateKey{preFundedKeys[0], preFundedKeys[1]},
// 					ids.ShortEmpty,
// 				)
// 				require.NoError(err)

// 				subnetStaker, err := state.NewPendingStaker(
// 					tx.ID(),
// 					tx.Unsigned.(*txs.AddSubnetValidatorTx),
// 				)
// 				require.NoError(err)

// 				env.state.PutPendingValidator(subnetStaker)
// 				env.state.AddTx(tx, status.Committed)
// 				require.NoError(env.state.Commit())
// 			}

// 			for _, newTime := range test.advanceTimeTo {
// 				env.clk.Set(newTime)

// 				// add Staker0 (with the right end time) to state
// 				// so to allow proposalBlk issuance
// 				staker0.endTime = newTime
// 				addStaker0, err := env.txBuilder.NewAddValidatorTx(
// 					10,
// 					uint64(staker0.startTime.Unix()),
// 					uint64(staker0.endTime.Unix()),
// 					staker0.nodeID,
// 					staker0.rewardAddress,
// 					reward.PercentDenominator,
// 					[]*secp256k1.PrivateKey{preFundedKeys[0], preFundedKeys[1]},
// 					ids.ShortEmpty,
// 				)
// 				require.NoError(err)

// 				// store Staker0 to state
// 				staker0, err := state.NewCurrentStaker(
// 					addStaker0.ID(),
// 					addStaker0.Unsigned.(*txs.AddValidatorTx),
// 					0,
// 				)
// 				require.NoError(err)

// 				env.state.PutCurrentValidator(staker0)
// 				env.state.AddTx(addStaker0, status.Committed)
// 				require.NoError(env.state.Commit())

// 				s0RewardTx := &txs.Tx{
// 					Unsigned: &txs.RewardValidatorTx{
// 						TxID: staker0.TxID,
// 					},
// 				}
// 				require.NoError(s0RewardTx.Initialize(txs.Codec))

// 				// build proposal block moving ahead chain time
// 				// as well as rewarding staker0
// 				preferredID := env.state.GetLastAccepted()
// 				parentBlk, _, err := env.state.GetStatelessBlock(preferredID)
// 				require.NoError(err)
// 				statelessProposalBlock, err := blocks.NewBanffProposalBlock(
// 					newTime,
// 					parentBlk.ID(),
// 					parentBlk.Height()+1,
// 					s0RewardTx,
// 				)
// 				require.NoError(err)

// 				// verify and accept the block
// 				block := env.blkManager.NewBlock(statelessProposalBlock)
// 				require.NoError(block.Verify(context.Background()))
// 				options, err := block.(snowman.OracleBlock).Options(context.Background())
// 				require.NoError(err)

// 				require.NoError(options[0].Verify(context.Background()))

// 				require.NoError(block.Accept(context.Background()))
// 				require.NoError(options[0].Accept(context.Background()))
// 			}
// 			require.NoError(env.state.Commit())

// 			for stakerNodeID, status := range test.expectedStakers {
// 				switch status {
// 				case pending:
// 					_, err := env.state.GetPendingValidator(constants.PrimaryNetworkID, stakerNodeID)
// 					require.NoError(err)
// 					require.False(validators.Contains(env.config.Validators, constants.PrimaryNetworkID, stakerNodeID))
// 				case current:
// 					_, err := env.state.GetCurrentValidator(constants.PrimaryNetworkID, stakerNodeID)
// 					require.NoError(err)
// 					require.True(validators.Contains(env.config.Validators, constants.PrimaryNetworkID, stakerNodeID))
// 				}
// 			}

// 			for stakerNodeID, status := range test.expectedSubnetStakers {
// 				switch status {
// 				case pending:
// 					require.False(validators.Contains(env.config.Validators, subnetID, stakerNodeID))
// 				case current:
// 					require.True(validators.Contains(env.config.Validators, subnetID, stakerNodeID))
// 				}
// 			}
// 		})
// 	}
// }
=======
func TestApricotProposalBlockTimeVerification(t *testing.T) {
	require := require.New(t)
	ctrl := gomock.NewController(t)
	defer ctrl.Finish()

	env := newEnvironment(t, ctrl)
	defer func() {
		require.NoError(shutdownEnvironment(env))
	}()

	// create apricotParentBlk. It's a standard one for simplicity
	parentHeight := uint64(2022)

	apricotParentBlk, err := blocks.NewApricotStandardBlock(
		ids.Empty, // does not matter
		parentHeight,
		nil, // txs do not matter in this test
	)
	require.NoError(err)
	parentID := apricotParentBlk.ID()

	// store parent block, with relevant quantities
	onParentAccept := state.NewMockDiff(ctrl)
	env.blkManager.(*manager).blkIDToState[parentID] = &blockState{
		statelessBlock: apricotParentBlk,
		onAcceptState:  onParentAccept,
	}
	env.blkManager.(*manager).lastAccepted = parentID
	chainTime := env.clk.Time().Truncate(time.Second)
	env.mockedState.EXPECT().GetTimestamp().Return(chainTime).AnyTimes()
	env.mockedState.EXPECT().GetLastAccepted().Return(parentID).AnyTimes()

	// create a proposal transaction to be included into proposal block
	utx := &txs.AddValidatorTx{
		BaseTx:    txs.BaseTx{},
		Validator: txs.Validator{End: uint64(chainTime.Unix())},
		StakeOuts: []*avax.TransferableOutput{
			{
				Asset: avax.Asset{
					ID: env.ctx.AVAXAssetID,
				},
				Out: &secp256k1fx.TransferOutput{
					Amt: 1,
				},
			},
		},
		RewardsOwner:     &secp256k1fx.OutputOwners{},
		DelegationShares: uint32(defaultTxFee),
	}
	addValTx := &txs.Tx{Unsigned: utx}
	require.NoError(addValTx.Initialize(txs.Codec))
	blkTx := &txs.Tx{
		Unsigned: &txs.RewardValidatorTx{
			TxID: addValTx.ID(),
		},
	}

	// setup state to validate proposal block transaction
	onParentAccept.EXPECT().GetTimestamp().Return(chainTime).AnyTimes()

	currentStakersIt := state.NewMockStakerIterator(ctrl)
	currentStakersIt.EXPECT().Next().Return(true)
	currentStakersIt.EXPECT().Value().Return(&state.Staker{
		TxID:      addValTx.ID(),
		NodeID:    utx.NodeID(),
		SubnetID:  utx.SubnetID(),
		StartTime: utx.StartTime(),
		EndTime:   chainTime,
	}).Times(2)
	currentStakersIt.EXPECT().Release()
	onParentAccept.EXPECT().GetCurrentStakerIterator().Return(currentStakersIt, nil)
	onParentAccept.EXPECT().GetCurrentValidator(utx.SubnetID(), utx.NodeID()).Return(&state.Staker{
		TxID:      addValTx.ID(),
		NodeID:    utx.NodeID(),
		SubnetID:  utx.SubnetID(),
		StartTime: utx.StartTime(),
		EndTime:   chainTime,
	}, nil)
	onParentAccept.EXPECT().GetTx(addValTx.ID()).Return(addValTx, status.Committed, nil)
	onParentAccept.EXPECT().GetCurrentSupply(constants.PrimaryNetworkID).Return(uint64(1000), nil).AnyTimes()
	onParentAccept.EXPECT().GetDelegateeReward(constants.PrimaryNetworkID, utx.NodeID()).Return(uint64(0), nil).AnyTimes()

	env.mockedState.EXPECT().GetUptime(gomock.Any(), constants.PrimaryNetworkID).Return(
		time.Duration(1000), /*upDuration*/
		time.Time{},         /*lastUpdated*/
		nil,                 /*err*/
	).AnyTimes()

	// wrong height
	statelessProposalBlock, err := blocks.NewApricotProposalBlock(
		parentID,
		parentHeight,
		blkTx,
	)
	require.NoError(err)

	block := env.blkManager.NewBlock(statelessProposalBlock)
	require.Error(block.Verify(context.Background()))

	// valid
	statelessProposalBlock, err = blocks.NewApricotProposalBlock(
		parentID,
		parentHeight+1,
		blkTx,
	)
	require.NoError(err)

	block = env.blkManager.NewBlock(statelessProposalBlock)
	require.NoError(block.Verify(context.Background()))
}

func TestBanffProposalBlockTimeVerification(t *testing.T) {
	require := require.New(t)
	ctrl := gomock.NewController(t)
	defer ctrl.Finish()

	env := newEnvironment(t, ctrl)
	defer func() {
		require.NoError(shutdownEnvironment(env))
	}()
	env.clk.Set(defaultGenesisTime)
	env.config.BanffTime = time.Time{} // activate Banff

	// create parentBlock. It's a standard one for simplicity
	parentTime := defaultGenesisTime
	parentHeight := uint64(2022)

	banffParentBlk, err := blocks.NewApricotStandardBlock(
		genesisBlkID, // does not matter
		parentHeight,
		nil, // txs do not matter in this test
	)
	require.NoError(err)
	parentID := banffParentBlk.ID()

	// store parent block, with relevant quantities
	chainTime := parentTime
	env.mockedState.EXPECT().GetTimestamp().Return(chainTime).AnyTimes()

	onParentAccept := state.NewMockDiff(ctrl)
	onParentAccept.EXPECT().GetTimestamp().Return(parentTime).AnyTimes()
	onParentAccept.EXPECT().GetCurrentSupply(constants.PrimaryNetworkID).Return(uint64(1000), nil).AnyTimes()

	env.blkManager.(*manager).blkIDToState[parentID] = &blockState{
		statelessBlock: banffParentBlk,
		onAcceptState:  onParentAccept,
		timestamp:      parentTime,
	}
	env.blkManager.(*manager).lastAccepted = parentID
	env.mockedState.EXPECT().GetLastAccepted().Return(parentID).AnyTimes()
	env.mockedState.EXPECT().GetStatelessBlock(gomock.Any()).DoAndReturn(
		func(blockID ids.ID) (blocks.Block, choices.Status, error) {
			if blockID == parentID {
				return banffParentBlk, choices.Accepted, nil
			}
			return nil, choices.Rejected, database.ErrNotFound
		}).AnyTimes()

	// setup state to validate proposal block transaction
	nextStakerTime := chainTime.Add(executor.SyncBound).Add(-1 * time.Second)
	unsignedNextStakerTx := &txs.AddValidatorTx{
		BaseTx:    txs.BaseTx{},
		Validator: txs.Validator{End: uint64(nextStakerTime.Unix())},
		StakeOuts: []*avax.TransferableOutput{
			{
				Asset: avax.Asset{
					ID: env.ctx.AVAXAssetID,
				},
				Out: &secp256k1fx.TransferOutput{
					Amt: 1,
				},
			},
		},
		RewardsOwner:     &secp256k1fx.OutputOwners{},
		DelegationShares: uint32(defaultTxFee),
	}
	nextStakerTx := &txs.Tx{Unsigned: unsignedNextStakerTx}
	require.NoError(nextStakerTx.Initialize(txs.Codec))

	nextStakerTxID := nextStakerTx.ID()
	onParentAccept.EXPECT().GetCurrentValidator(unsignedNextStakerTx.SubnetID(), unsignedNextStakerTx.NodeID()).Return(&state.Staker{
		TxID:      nextStakerTxID,
		NodeID:    unsignedNextStakerTx.NodeID(),
		SubnetID:  unsignedNextStakerTx.SubnetID(),
		StartTime: unsignedNextStakerTx.StartTime(),
		EndTime:   chainTime,
	}, nil)
	onParentAccept.EXPECT().GetTx(nextStakerTxID).Return(nextStakerTx, status.Processing, nil)

	currentStakersIt := state.NewMockStakerIterator(ctrl)
	currentStakersIt.EXPECT().Next().Return(true).AnyTimes()
	currentStakersIt.EXPECT().Value().Return(&state.Staker{
		TxID:     nextStakerTxID,
		EndTime:  nextStakerTime,
		NextTime: nextStakerTime,
		Priority: txs.PrimaryNetworkValidatorCurrentPriority,
	}).AnyTimes()
	currentStakersIt.EXPECT().Release().AnyTimes()
	onParentAccept.EXPECT().GetCurrentStakerIterator().Return(currentStakersIt, nil).AnyTimes()

	onParentAccept.EXPECT().GetDelegateeReward(constants.PrimaryNetworkID, unsignedNextStakerTx.NodeID()).Return(uint64(0), nil).AnyTimes()

	pendingStakersIt := state.NewMockStakerIterator(ctrl)
	pendingStakersIt.EXPECT().Next().Return(false).AnyTimes() // no pending stakers
	pendingStakersIt.EXPECT().Release().AnyTimes()
	onParentAccept.EXPECT().GetPendingStakerIterator().Return(pendingStakersIt, nil).AnyTimes()

	env.mockedState.EXPECT().GetUptime(gomock.Any(), gomock.Any()).Return(
		time.Duration(1000), /*upDuration*/
		time.Time{},         /*lastUpdated*/
		nil,                 /*err*/
	).AnyTimes()

	// create proposal tx to be included in the proposal block
	blkTx := &txs.Tx{
		Unsigned: &txs.RewardValidatorTx{
			TxID: nextStakerTxID,
		},
	}
	require.NoError(blkTx.Initialize(txs.Codec))

	{
		// wrong height
		statelessProposalBlock, err := blocks.NewBanffProposalBlock(
			parentTime.Add(time.Second),
			parentID,
			banffParentBlk.Height(),
			blkTx,
		)
		require.NoError(err)

		block := env.blkManager.NewBlock(statelessProposalBlock)
		require.Error(block.Verify(context.Background()))
	}

	{
		// wrong version
		statelessProposalBlock, err := blocks.NewApricotProposalBlock(
			parentID,
			banffParentBlk.Height()+1,
			blkTx,
		)
		require.NoError(err)

		block := env.blkManager.NewBlock(statelessProposalBlock)
		require.Error(block.Verify(context.Background()))
	}

	{
		// wrong timestamp, earlier than parent
		statelessProposalBlock, err := blocks.NewBanffProposalBlock(
			parentTime.Add(-1*time.Second),
			parentID,
			banffParentBlk.Height()+1,
			blkTx,
		)
		require.NoError(err)

		block := env.blkManager.NewBlock(statelessProposalBlock)
		require.Error(block.Verify(context.Background()))
	}

	{
		// wrong timestamp, violated synchrony bound
		beyondSyncBoundTimeStamp := env.clk.Time().Add(executor.SyncBound).Add(time.Second)
		statelessProposalBlock, err := blocks.NewBanffProposalBlock(
			beyondSyncBoundTimeStamp,
			parentID,
			banffParentBlk.Height()+1,
			blkTx,
		)
		require.NoError(err)

		block := env.blkManager.NewBlock(statelessProposalBlock)
		require.Error(block.Verify(context.Background()))
	}

	{
		// wrong timestamp, skipped staker set change event
		skippedStakerEventTimeStamp := nextStakerTime.Add(time.Second)
		statelessProposalBlock, err := blocks.NewBanffProposalBlock(
			skippedStakerEventTimeStamp,
			parentID,
			banffParentBlk.Height()+1,
			blkTx,
		)
		require.NoError(err)

		block := env.blkManager.NewBlock(statelessProposalBlock)
		require.Error(block.Verify(context.Background()))
	}

	{
		// wrong tx content (no advance time txs)
		invalidTx := &txs.Tx{
			Unsigned: &txs.AdvanceTimeTx{
				Time: uint64(nextStakerTime.Unix()),
			},
		}
		require.NoError(invalidTx.Initialize(txs.Codec))
		statelessProposalBlock, err := blocks.NewBanffProposalBlock(
			parentTime.Add(time.Second),
			parentID,
			banffParentBlk.Height()+1,
			invalidTx,
		)
		require.NoError(err)

		block := env.blkManager.NewBlock(statelessProposalBlock)
		require.Error(block.Verify(context.Background()))
	}

	{
		// include too many transactions
		statelessProposalBlock, err := blocks.NewBanffProposalBlock(
			nextStakerTime,
			parentID,
			banffParentBlk.Height()+1,
			blkTx,
		)
		require.NoError(err)

		statelessProposalBlock.Transactions = []*txs.Tx{blkTx}
		block := env.blkManager.NewBlock(statelessProposalBlock)
		require.ErrorIs(block.Verify(context.Background()), errBanffProposalBlockWithMultipleTransactions)
	}

	{
		// valid
		statelessProposalBlock, err := blocks.NewBanffProposalBlock(
			nextStakerTime,
			parentID,
			banffParentBlk.Height()+1,
			blkTx,
		)
		require.NoError(err)

		block := env.blkManager.NewBlock(statelessProposalBlock)
		require.NoError(block.Verify(context.Background()))
	}
}

func TestBanffProposalBlockUpdateStakers(t *testing.T) {
	// Chronological order (not in scale):
	// Staker0:    |--- ??? // Staker0 end time depends on the test
	// Staker1:        |------------------------------------------------------|
	// Staker2:            |------------------------|
	// Staker3:                |------------------------|
	// Staker3sub:                 |----------------|
	// Staker4:                |------------------------|
	// Staker5:                                     |--------------------|

	// Staker0 it's here just to allow to issue a proposal block with the chosen endTime.
	staker0RewardAddress := ids.GenerateTestShortID()
	staker0 := staker{
		nodeID:        ids.NodeID(staker0RewardAddress),
		rewardAddress: staker0RewardAddress,
		startTime:     defaultGenesisTime,
		endTime:       time.Time{}, // actual endTime depends on specific test
	}

	staker1RewardAddress := ids.GenerateTestShortID()
	staker1 := staker{
		nodeID:        ids.NodeID(staker1RewardAddress),
		rewardAddress: staker1RewardAddress,
		startTime:     defaultGenesisTime.Add(1 * time.Minute),
		endTime:       defaultGenesisTime.Add(10 * defaultMinStakingDuration).Add(1 * time.Minute),
	}

	staker2RewardAddress := ids.GenerateTestShortID()
	staker2 := staker{
		nodeID:        ids.NodeID(staker2RewardAddress),
		rewardAddress: staker2RewardAddress,
		startTime:     staker1.startTime.Add(1 * time.Minute),
		endTime:       staker1.startTime.Add(1 * time.Minute).Add(defaultMinStakingDuration),
	}

	staker3RewardAddress := ids.GenerateTestShortID()
	staker3 := staker{
		nodeID:        ids.NodeID(staker3RewardAddress),
		rewardAddress: staker3RewardAddress,
		startTime:     staker2.startTime.Add(1 * time.Minute),
		endTime:       staker2.endTime.Add(1 * time.Minute),
	}

	staker3Sub := staker{
		nodeID:        staker3.nodeID,
		rewardAddress: staker3.rewardAddress,
		startTime:     staker3.startTime.Add(1 * time.Minute),
		endTime:       staker3.endTime.Add(-1 * time.Minute),
	}

	staker4RewardAddress := ids.GenerateTestShortID()
	staker4 := staker{
		nodeID:        ids.NodeID(staker4RewardAddress),
		rewardAddress: staker4RewardAddress,
		startTime:     staker3.startTime,
		endTime:       staker3.endTime,
	}

	staker5RewardAddress := ids.GenerateTestShortID()
	staker5 := staker{
		nodeID:        ids.NodeID(staker5RewardAddress),
		rewardAddress: staker5RewardAddress,
		startTime:     staker2.endTime,
		endTime:       staker2.endTime.Add(defaultMinStakingDuration),
	}

	tests := []test{
		{
			description:   "advance time to before staker1 start with subnet",
			stakers:       []staker{staker1, staker2, staker3, staker4, staker5},
			subnetStakers: []staker{staker1, staker2, staker3, staker4, staker5},
			advanceTimeTo: []time.Time{staker1.startTime.Add(-1 * time.Second)},
			expectedStakers: map[ids.NodeID]stakerStatus{
				staker1.nodeID: pending,
				staker2.nodeID: pending,
				staker3.nodeID: pending,
				staker4.nodeID: pending,
				staker5.nodeID: pending,
			},
			expectedSubnetStakers: map[ids.NodeID]stakerStatus{
				staker1.nodeID: pending,
				staker2.nodeID: pending,
				staker3.nodeID: pending,
				staker4.nodeID: pending,
				staker5.nodeID: pending,
			},
		},
		{
			description:   "advance time to staker 1 start with subnet",
			stakers:       []staker{staker1, staker2, staker3, staker4, staker5},
			subnetStakers: []staker{staker1},
			advanceTimeTo: []time.Time{staker1.startTime},
			expectedStakers: map[ids.NodeID]stakerStatus{
				staker1.nodeID: current,
				staker2.nodeID: pending,
				staker3.nodeID: pending,
				staker4.nodeID: pending,
				staker5.nodeID: pending,
			},
			expectedSubnetStakers: map[ids.NodeID]stakerStatus{
				staker1.nodeID: current,
				staker2.nodeID: pending,
				staker3.nodeID: pending,
				staker4.nodeID: pending,
				staker5.nodeID: pending,
			},
		},
		{
			description:   "advance time to the staker2 start",
			stakers:       []staker{staker1, staker2, staker3, staker4, staker5},
			advanceTimeTo: []time.Time{staker1.startTime, staker2.startTime},
			expectedStakers: map[ids.NodeID]stakerStatus{
				staker1.nodeID: current,
				staker2.nodeID: current,
				staker3.nodeID: pending,
				staker4.nodeID: pending,
				staker5.nodeID: pending,
			},
		},
		{
			description:   "staker3 should validate only primary network",
			stakers:       []staker{staker1, staker2, staker3, staker4, staker5},
			subnetStakers: []staker{staker1, staker2, staker3Sub, staker4, staker5},
			advanceTimeTo: []time.Time{staker1.startTime, staker2.startTime, staker3.startTime},
			expectedStakers: map[ids.NodeID]stakerStatus{
				staker1.nodeID: current,
				staker2.nodeID: current,
				staker3.nodeID: current,
				staker4.nodeID: current,
				staker5.nodeID: pending,
			},
			expectedSubnetStakers: map[ids.NodeID]stakerStatus{
				staker1.nodeID:    current,
				staker2.nodeID:    current,
				staker3Sub.nodeID: pending,
				staker4.nodeID:    current,
				staker5.nodeID:    pending,
			},
		},
		{
			description:   "advance time to staker3 start with subnet",
			stakers:       []staker{staker1, staker2, staker3, staker4, staker5},
			subnetStakers: []staker{staker1, staker2, staker3Sub, staker4, staker5},
			advanceTimeTo: []time.Time{staker1.startTime, staker2.startTime, staker3.startTime, staker3Sub.startTime},
			expectedStakers: map[ids.NodeID]stakerStatus{
				staker1.nodeID: current,
				staker2.nodeID: current,
				staker3.nodeID: current,
				staker4.nodeID: current,
				staker5.nodeID: pending,
			},
			expectedSubnetStakers: map[ids.NodeID]stakerStatus{
				staker1.nodeID: current,
				staker2.nodeID: current,
				staker3.nodeID: current,
				staker4.nodeID: current,
				staker5.nodeID: pending,
			},
		},
		{
			description:   "advance time to staker5 end",
			stakers:       []staker{staker1, staker2, staker3, staker4, staker5},
			advanceTimeTo: []time.Time{staker1.startTime, staker2.startTime, staker3.startTime, staker5.startTime},
			expectedStakers: map[ids.NodeID]stakerStatus{
				staker1.nodeID: current,

				// given its txID, staker2 will be
				// rewarded and moved out of current stakers set
				// staker2.nodeID: current,
				staker3.nodeID: current,
				staker4.nodeID: current,
				staker5.nodeID: current,
			},
		},
	}

	for _, test := range tests {
		t.Run(test.description, func(t *testing.T) {
			require := require.New(t)
			env := newEnvironment(t, nil)
			defer func() {
				require.NoError(shutdownEnvironment(env))
			}()

			env.config.BanffTime = time.Time{} // activate Banff

			subnetID := testSubnet1.ID()
			env.config.TrackedSubnets.Add(subnetID)
			env.config.Validators.Add(subnetID, validators.NewSet())

			for _, staker := range test.stakers {
				tx, err := env.txBuilder.NewAddValidatorTx(
					env.config.MinValidatorStake,
					uint64(staker.startTime.Unix()),
					uint64(staker.endTime.Unix()),
					staker.nodeID,
					staker.rewardAddress,
					reward.PercentDenominator,
					[]*secp256k1.PrivateKey{preFundedKeys[0]},
					ids.ShortEmpty,
				)
				require.NoError(err)

				staker, err := state.NewPendingStaker(
					tx.ID(),
					tx.Unsigned.(*txs.AddValidatorTx),
				)
				require.NoError(err)

				env.state.PutPendingValidator(staker)
				env.state.AddTx(tx, status.Committed)
				require.NoError(env.state.Commit())
			}

			for _, subStaker := range test.subnetStakers {
				tx, err := env.txBuilder.NewAddSubnetValidatorTx(
					10, // Weight
					uint64(subStaker.startTime.Unix()),
					uint64(subStaker.endTime.Unix()),
					subStaker.nodeID, // validator ID
					subnetID,         // Subnet ID
					[]*secp256k1.PrivateKey{preFundedKeys[0], preFundedKeys[1]},
					ids.ShortEmpty,
				)
				require.NoError(err)

				subnetStaker, err := state.NewPendingStaker(
					tx.ID(),
					tx.Unsigned.(*txs.AddSubnetValidatorTx),
				)
				require.NoError(err)

				env.state.PutPendingValidator(subnetStaker)
				env.state.AddTx(tx, status.Committed)
				require.NoError(env.state.Commit())
			}

			for _, newTime := range test.advanceTimeTo {
				env.clk.Set(newTime)

				// add Staker0 (with the right end time) to state
				// so to allow proposalBlk issuance
				staker0.endTime = newTime
				addStaker0, err := env.txBuilder.NewAddValidatorTx(
					10,
					uint64(staker0.startTime.Unix()),
					uint64(staker0.endTime.Unix()),
					staker0.nodeID,
					staker0.rewardAddress,
					reward.PercentDenominator,
					[]*secp256k1.PrivateKey{preFundedKeys[0], preFundedKeys[1]},
					ids.ShortEmpty,
				)
				require.NoError(err)

				// store Staker0 to state
				staker0, err := state.NewCurrentStaker(
					addStaker0.ID(),
					addStaker0.Unsigned.(*txs.AddValidatorTx),
					0,
				)
				require.NoError(err)

				env.state.PutCurrentValidator(staker0)
				env.state.AddTx(addStaker0, status.Committed)
				require.NoError(env.state.Commit())

				s0RewardTx := &txs.Tx{
					Unsigned: &txs.RewardValidatorTx{
						TxID: staker0.TxID,
					},
				}
				require.NoError(s0RewardTx.Initialize(txs.Codec))

				// build proposal block moving ahead chain time
				// as well as rewarding staker0
				preferredID := env.state.GetLastAccepted()
				parentBlk, _, err := env.state.GetStatelessBlock(preferredID)
				require.NoError(err)
				statelessProposalBlock, err := blocks.NewBanffProposalBlock(
					newTime,
					parentBlk.ID(),
					parentBlk.Height()+1,
					s0RewardTx,
				)
				require.NoError(err)

				// verify and accept the block
				block := env.blkManager.NewBlock(statelessProposalBlock)
				require.NoError(block.Verify(context.Background()))
				options, err := block.(snowman.OracleBlock).Options(context.Background())
				require.NoError(err)

				require.NoError(options[0].Verify(context.Background()))

				require.NoError(block.Accept(context.Background()))
				require.NoError(options[0].Accept(context.Background()))
			}
			require.NoError(env.state.Commit())

			for stakerNodeID, status := range test.expectedStakers {
				switch status {
				case pending:
					_, err := env.state.GetPendingValidator(constants.PrimaryNetworkID, stakerNodeID)
					require.NoError(err)
					require.False(validators.Contains(env.config.Validators, constants.PrimaryNetworkID, stakerNodeID))
				case current:
					_, err := env.state.GetCurrentValidator(constants.PrimaryNetworkID, stakerNodeID)
					require.NoError(err)
					require.True(validators.Contains(env.config.Validators, constants.PrimaryNetworkID, stakerNodeID))
				}
			}

			for stakerNodeID, status := range test.expectedSubnetStakers {
				switch status {
				case pending:
					require.False(validators.Contains(env.config.Validators, subnetID, stakerNodeID))
				case current:
					require.True(validators.Contains(env.config.Validators, subnetID, stakerNodeID))
				}
			}
		})
	}
}
>>>>>>> 44080926

func TestBanffProposalBlockRemoveSubnetValidator(t *testing.T) {
	require := require.New(t)
	env := newEnvironment(t, nil)
	defer func() {
		require.NoError(shutdownEnvironment(env))
	}()
	env.config.BanffTime = time.Time{} // activate Banff

	subnetID := testSubnet1.ID()
	env.config.TrackedSubnets.Add(subnetID)
	env.config.Validators.Add(subnetID, validators.NewSet())

	// Add a subnet validator to the staker set
	subnetValidatorNodeID := ids.NodeID(preFundedKeys[0].PublicKey().Address())
	// Starts after the corre
	subnetVdr1StartTime := defaultValidateStartTime
	subnetVdr1EndTime := defaultValidateStartTime.Add(defaultMinStakingDuration)
	tx, err := env.txBuilder.NewAddSubnetValidatorTx(
		1,                                  // Weight
		uint64(subnetVdr1StartTime.Unix()), // Start time
		uint64(subnetVdr1EndTime.Unix()),   // end time
		subnetValidatorNodeID,              // Node ID
		subnetID,                           // Subnet ID
		[]*secp256k1.PrivateKey{preFundedKeys[0], preFundedKeys[1]},
		ids.ShortEmpty,
	)
	require.NoError(err)

	staker, err := state.NewCurrentStaker(
		tx.ID(),
		tx.Unsigned.(*txs.AddSubnetValidatorTx),
		0,
	)
	require.NoError(err)

	env.state.PutCurrentValidator(staker)
	env.state.AddTx(tx, status.Committed)
	require.NoError(env.state.Commit())

	// The above validator is now part of the staking set

	// Queue a staker that joins the staker set after the above validator leaves
	subnetVdr2NodeID := ids.NodeID(preFundedKeys[1].PublicKey().Address())
	tx, err = env.txBuilder.NewAddSubnetValidatorTx(
		1, // Weight
		uint64(subnetVdr1EndTime.Add(time.Second).Unix()),                                // Start time
		uint64(subnetVdr1EndTime.Add(time.Second).Add(defaultMinStakingDuration).Unix()), // end time
		subnetVdr2NodeID, // Node ID
		subnetID,         // Subnet ID
		[]*secp256k1.PrivateKey{preFundedKeys[0], preFundedKeys[1]},
		ids.ShortEmpty,
	)
	require.NoError(err)

	staker, err = state.NewPendingStaker(
		tx.ID(),
		tx.Unsigned.(*txs.AddSubnetValidatorTx),
	)
	require.NoError(err)

	env.state.PutPendingValidator(staker)
	env.state.AddTx(tx, status.Committed)
	require.NoError(env.state.Commit())

	// The above validator is now in the pending staker set

	// Advance time to the first staker's end time.
	env.clk.Set(subnetVdr1EndTime)

	// add Staker0 (with the right end time) to state
	// so to allow proposalBlk issuance
	staker0StartTime := defaultValidateStartTime
	staker0EndTime := subnetVdr1EndTime
	addStaker0, err := env.txBuilder.NewAddValidatorTx(
		10,
		uint64(staker0StartTime.Unix()),
		uint64(staker0EndTime.Unix()),
		ids.GenerateTestNodeID(),
		ids.GenerateTestShortID(),
		reward.PercentDenominator,
		[]*secp256k1.PrivateKey{preFundedKeys[0], preFundedKeys[1]},
		ids.ShortEmpty,
	)
	require.NoError(err)

	// store Staker0 to state
	staker, err = state.NewCurrentStaker(
		addStaker0.ID(),
		addStaker0.Unsigned.(*txs.AddValidatorTx),
		0,
	)
	require.NoError(err)

	env.state.PutCurrentValidator(staker)
	env.state.AddTx(addStaker0, status.Committed)
	require.NoError(env.state.Commit())

	// create rewardTx for staker0
	s0RewardTx := &txs.Tx{
		Unsigned: &txs.RewardValidatorTx{
			TxID: addStaker0.ID(),
		},
	}
	require.NoError(s0RewardTx.Initialize(txs.Codec))

	// build proposal block moving ahead chain time
	preferredID := env.state.GetLastAccepted()
	parentBlk, _, err := env.state.GetStatelessBlock(preferredID)
	require.NoError(err)
	statelessProposalBlock, err := blocks.NewBanffProposalBlock(
		subnetVdr1EndTime,
		parentBlk.ID(),
		parentBlk.Height()+1,
		s0RewardTx,
	)
	require.NoError(err)
	propBlk := env.blkManager.NewBlock(statelessProposalBlock)
	require.NoError(propBlk.Verify(context.Background())) // verify and update staker set

	options, err := propBlk.(snowman.OracleBlock).Options(context.Background())
	require.NoError(err)
	commitBlk := options[0]
	require.NoError(commitBlk.Verify(context.Background()))

	blkStateMap := env.blkManager.(*manager).blkIDToState
	updatedState := blkStateMap[commitBlk.ID()].onAcceptState
	_, err = updatedState.GetCurrentValidator(subnetID, subnetValidatorNodeID)
	require.ErrorIs(err, database.ErrNotFound)

	// Check VM Validators are removed successfully
	require.NoError(propBlk.Accept(context.Background()))
	require.NoError(commitBlk.Accept(context.Background()))
	require.False(validators.Contains(env.config.Validators, subnetID, subnetVdr2NodeID))
	require.False(validators.Contains(env.config.Validators, subnetID, subnetValidatorNodeID))
}

func TestBanffProposalBlockTrackedSubnet(t *testing.T) {
	for _, tracked := range []bool{true, false} {
		t.Run(fmt.Sprintf("tracked %t", tracked), func(ts *testing.T) {
			require := require.New(t)
			env := newEnvironment(t, nil)
			defer func() {
				require.NoError(shutdownEnvironment(env))
			}()
			env.config.BanffTime = time.Time{} // activate Banff

			subnetID := testSubnet1.ID()
			if tracked {
				env.config.TrackedSubnets.Add(subnetID)
				env.config.Validators.Add(subnetID, validators.NewSet())
			}

			// Add a subnet validator to the staker set
			subnetValidatorNodeID := ids.NodeID(preFundedKeys[0].PublicKey().Address())

			subnetVdr1StartTime := defaultGenesisTime.Add(1 * time.Minute)
			subnetVdr1EndTime := defaultGenesisTime.Add(10 * defaultMinStakingDuration).Add(1 * time.Minute)
			tx, err := env.txBuilder.NewAddSubnetValidatorTx(
				1,                                  // Weight
				uint64(subnetVdr1StartTime.Unix()), // Start time
				uint64(subnetVdr1EndTime.Unix()),   // end time
				subnetValidatorNodeID,              // Node ID
				subnetID,                           // Subnet ID
				[]*secp256k1.PrivateKey{preFundedKeys[0], preFundedKeys[1]},
				ids.ShortEmpty,
			)
			require.NoError(err)

			staker, err := state.NewPendingStaker(
				tx.ID(),
				tx.Unsigned.(*txs.AddSubnetValidatorTx),
			)
			require.NoError(err)

			env.state.PutPendingValidator(staker)
			env.state.AddTx(tx, status.Committed)
			require.NoError(env.state.Commit())

			// Advance time to the staker's start time.
			env.clk.Set(subnetVdr1StartTime)

			// add Staker0 (with the right end time) to state
			// so to allow proposalBlk issuance
			staker0StartTime := defaultGenesisTime
			staker0EndTime := subnetVdr1StartTime
			addStaker0, err := env.txBuilder.NewAddValidatorTx(
				10,
				uint64(staker0StartTime.Unix()),
				uint64(staker0EndTime.Unix()),
				ids.GenerateTestNodeID(),
				ids.GenerateTestShortID(),
				reward.PercentDenominator,
				[]*secp256k1.PrivateKey{preFundedKeys[0], preFundedKeys[1]},
				ids.ShortEmpty,
			)
			require.NoError(err)

			// store Staker0 to state
			staker, err = state.NewCurrentStaker(
				addStaker0.ID(),
				addStaker0.Unsigned.(*txs.AddValidatorTx),
				0,
			)
			require.NoError(err)

			env.state.PutCurrentValidator(staker)
			env.state.AddTx(addStaker0, status.Committed)
			require.NoError(env.state.Commit())

			// create rewardTx for staker0
			s0RewardTx := &txs.Tx{
				Unsigned: &txs.RewardValidatorTx{
					TxID: addStaker0.ID(),
				},
			}
			require.NoError(s0RewardTx.Initialize(txs.Codec))

			// build proposal block moving ahead chain time
			preferredID := env.state.GetLastAccepted()
			parentBlk, _, err := env.state.GetStatelessBlock(preferredID)
			require.NoError(err)
			statelessProposalBlock, err := blocks.NewBanffProposalBlock(
				subnetVdr1StartTime,
				parentBlk.ID(),
				parentBlk.Height()+1,
				s0RewardTx,
			)
			require.NoError(err)
			propBlk := env.blkManager.NewBlock(statelessProposalBlock)
			require.NoError(propBlk.Verify(context.Background())) // verify update staker set
			options, err := propBlk.(snowman.OracleBlock).Options(context.Background())
			require.NoError(err)
			commitBlk := options[0]
			require.NoError(commitBlk.Verify(context.Background()))

			require.NoError(propBlk.Accept(context.Background()))
			require.NoError(commitBlk.Accept(context.Background()))
			require.Equal(tracked, validators.Contains(env.config.Validators, subnetID, subnetValidatorNodeID))
		})
	}
}

func TestBanffProposalBlockDelegatorStakerWeight(t *testing.T) {
	require := require.New(t)
	env := newEnvironment(t, nil)
	defer func() {
		require.NoError(shutdownEnvironment(env))
	}()
	env.config.BanffTime = time.Time{} // activate Banff

	// Case: Timestamp is after next validator start time
	// Add a pending validator
	pendingValidatorStartTime := defaultGenesisTime.Add(1 * time.Second)
	pendingValidatorEndTime := pendingValidatorStartTime.Add(defaultMaxStakingDuration)
	nodeID := ids.GenerateTestNodeID()
	rewardAddress := ids.GenerateTestShortID()
	_, err := addPendingValidator(
		env,
		pendingValidatorStartTime,
		pendingValidatorEndTime,
		nodeID,
		rewardAddress,
		[]*secp256k1.PrivateKey{preFundedKeys[0]},
	)
	require.NoError(err)

	// add Staker0 (with the right end time) to state
	// just to allow proposalBlk issuance (with a reward Tx)
	staker0StartTime := defaultGenesisTime
	staker0EndTime := pendingValidatorStartTime
	addStaker0, err := env.txBuilder.NewAddValidatorTx(
		10,
		uint64(staker0StartTime.Unix()),
		uint64(staker0EndTime.Unix()),
		ids.GenerateTestNodeID(),
		ids.GenerateTestShortID(),
		reward.PercentDenominator,
		[]*secp256k1.PrivateKey{preFundedKeys[0], preFundedKeys[1]},
		ids.ShortEmpty,
	)
	require.NoError(err)

	// store Staker0 to state
	staker, err := state.NewCurrentStaker(
		addStaker0.ID(),
		addStaker0.Unsigned.(*txs.AddValidatorTx),
		0,
	)
	require.NoError(err)

	env.state.PutCurrentValidator(staker)
	env.state.AddTx(addStaker0, status.Committed)
	require.NoError(env.state.Commit())

	// create rewardTx for staker0
	s0RewardTx := &txs.Tx{
		Unsigned: &txs.RewardValidatorTx{
			TxID: addStaker0.ID(),
		},
	}
	require.NoError(s0RewardTx.Initialize(txs.Codec))

	// build proposal block moving ahead chain time
	preferredID := env.state.GetLastAccepted()
	parentBlk, _, err := env.state.GetStatelessBlock(preferredID)
	require.NoError(err)
	statelessProposalBlock, err := blocks.NewBanffProposalBlock(
		pendingValidatorStartTime,
		parentBlk.ID(),
		parentBlk.Height()+1,
		s0RewardTx,
	)
	require.NoError(err)
	propBlk := env.blkManager.NewBlock(statelessProposalBlock)
	require.NoError(propBlk.Verify(context.Background()))

	options, err := propBlk.(snowman.OracleBlock).Options(context.Background())
	require.NoError(err)
	commitBlk := options[0]
	require.NoError(commitBlk.Verify(context.Background()))

	require.NoError(propBlk.Accept(context.Background()))
	require.NoError(commitBlk.Accept(context.Background()))

	// Test validator weight before delegation
	primarySet, ok := env.config.Validators.Get(constants.PrimaryNetworkID)
	require.True(ok)
	vdrWeight := primarySet.GetWeight(nodeID)
	require.Equal(env.config.MinValidatorStake, vdrWeight)

	// Add delegator
	pendingDelegatorStartTime := pendingValidatorStartTime.Add(1 * time.Second)
	pendingDelegatorEndTime := pendingDelegatorStartTime.Add(1 * time.Second)

	addDelegatorTx, err := env.txBuilder.NewAddDelegatorTx(
		env.config.MinDelegatorStake,
		uint64(pendingDelegatorStartTime.Unix()),
		uint64(pendingDelegatorEndTime.Unix()),
		nodeID,
		preFundedKeys[0].PublicKey().Address(),
		[]*secp256k1.PrivateKey{
			preFundedKeys[0],
			preFundedKeys[1],
			preFundedKeys[4],
		},
		ids.ShortEmpty,
	)
	require.NoError(err)

	staker, err = state.NewPendingStaker(
		addDelegatorTx.ID(),
		addDelegatorTx.Unsigned.(*txs.AddDelegatorTx),
	)
	require.NoError(err)

	env.state.PutPendingDelegator(staker)
	env.state.AddTx(addDelegatorTx, status.Committed)
	env.state.SetHeight( /*dummyHeight*/ uint64(1))
	require.NoError(env.state.Commit())

	// add Staker0 (with the right end time) to state
	// so to allow proposalBlk issuance
	staker0EndTime = pendingDelegatorStartTime
	addStaker0, err = env.txBuilder.NewAddValidatorTx(
		10,
		uint64(staker0StartTime.Unix()),
		uint64(staker0EndTime.Unix()),
		ids.GenerateTestNodeID(),
		ids.GenerateTestShortID(),
		reward.PercentDenominator,
		[]*secp256k1.PrivateKey{preFundedKeys[0], preFundedKeys[1]},
		ids.ShortEmpty,
	)
	require.NoError(err)

	// store Staker0 to state
	staker, err = state.NewCurrentStaker(
		addStaker0.ID(),
		addStaker0.Unsigned.(*txs.AddValidatorTx),
		0,
	)
	require.NoError(err)

	env.state.PutCurrentValidator(staker)
	env.state.AddTx(addStaker0, status.Committed)
	require.NoError(env.state.Commit())

	// create rewardTx for staker0
	s0RewardTx = &txs.Tx{
		Unsigned: &txs.RewardValidatorTx{
			TxID: addStaker0.ID(),
		},
	}
	require.NoError(s0RewardTx.Initialize(txs.Codec))

	// Advance Time
	preferredID = env.state.GetLastAccepted()
	parentBlk, _, err = env.state.GetStatelessBlock(preferredID)
	require.NoError(err)
	statelessProposalBlock, err = blocks.NewBanffProposalBlock(
		pendingDelegatorStartTime,
		parentBlk.ID(),
		parentBlk.Height()+1,
		s0RewardTx,
	)
	require.NoError(err)

	propBlk = env.blkManager.NewBlock(statelessProposalBlock)
	require.NoError(propBlk.Verify(context.Background()))

	options, err = propBlk.(snowman.OracleBlock).Options(context.Background())
	require.NoError(err)
	commitBlk = options[0]
	require.NoError(commitBlk.Verify(context.Background()))

	require.NoError(propBlk.Accept(context.Background()))
	require.NoError(commitBlk.Accept(context.Background()))

	// Test validator weight after delegation
	vdrWeight = primarySet.GetWeight(nodeID)
	require.Equal(env.config.MinDelegatorStake+env.config.MinValidatorStake, vdrWeight)
}

func TestBanffProposalBlockDelegatorStakers(t *testing.T) {
	require := require.New(t)
	env := newEnvironment(t, nil)
	defer func() {
		require.NoError(shutdownEnvironment(env))
	}()
	env.config.BanffTime = time.Time{} // activate Banff

	// Case: Timestamp is after next validator start time
	// Add a pending validator
	pendingValidatorStartTime := defaultGenesisTime.Add(1 * time.Second)
	pendingValidatorEndTime := pendingValidatorStartTime.Add(defaultMinStakingDuration)
	factory := secp256k1.Factory{}
	nodeIDKey, _ := factory.NewPrivateKey()
	rewardAddress := nodeIDKey.PublicKey().Address()
	nodeID := ids.NodeID(rewardAddress)

	_, err := addPendingValidator(
		env,
		pendingValidatorStartTime,
		pendingValidatorEndTime,
		nodeID,
		rewardAddress,
		[]*secp256k1.PrivateKey{preFundedKeys[0]},
	)
	require.NoError(err)

	// add Staker0 (with the right end time) to state
	// so to allow proposalBlk issuance
	staker0StartTime := defaultGenesisTime
	staker0EndTime := pendingValidatorStartTime
	addStaker0, err := env.txBuilder.NewAddValidatorTx(
		10,
		uint64(staker0StartTime.Unix()),
		uint64(staker0EndTime.Unix()),
		ids.GenerateTestNodeID(),
		ids.GenerateTestShortID(),
		reward.PercentDenominator,
		[]*secp256k1.PrivateKey{preFundedKeys[0], preFundedKeys[1]},
		ids.ShortEmpty,
	)
	require.NoError(err)

	// store Staker0 to state
	staker, err := state.NewCurrentStaker(
		addStaker0.ID(),
		addStaker0.Unsigned.(*txs.AddValidatorTx),
		0,
	)
	require.NoError(err)

	env.state.PutCurrentValidator(staker)
	env.state.AddTx(addStaker0, status.Committed)
	require.NoError(env.state.Commit())

	// create rewardTx for staker0
	s0RewardTx := &txs.Tx{
		Unsigned: &txs.RewardValidatorTx{
			TxID: addStaker0.ID(),
		},
	}
	require.NoError(s0RewardTx.Initialize(txs.Codec))

	// build proposal block moving ahead chain time
	preferredID := env.state.GetLastAccepted()
	parentBlk, _, err := env.state.GetStatelessBlock(preferredID)
	require.NoError(err)
	statelessProposalBlock, err := blocks.NewBanffProposalBlock(
		pendingValidatorStartTime,
		parentBlk.ID(),
		parentBlk.Height()+1,
		s0RewardTx,
	)
	require.NoError(err)
	propBlk := env.blkManager.NewBlock(statelessProposalBlock)
	require.NoError(propBlk.Verify(context.Background()))

	options, err := propBlk.(snowman.OracleBlock).Options(context.Background())
	require.NoError(err)
	commitBlk := options[0]
	require.NoError(commitBlk.Verify(context.Background()))

	require.NoError(propBlk.Accept(context.Background()))
	require.NoError(commitBlk.Accept(context.Background()))

	// Test validator weight before delegation
	primarySet, ok := env.config.Validators.Get(constants.PrimaryNetworkID)
	require.True(ok)
	vdrWeight := primarySet.GetWeight(nodeID)
	require.Equal(env.config.MinValidatorStake, vdrWeight)

	// Add delegator
	pendingDelegatorStartTime := pendingValidatorStartTime.Add(1 * time.Second)
	pendingDelegatorEndTime := pendingDelegatorStartTime.Add(defaultMinStakingDuration)
	addDelegatorTx, err := env.txBuilder.NewAddDelegatorTx(
		env.config.MinDelegatorStake,
		uint64(pendingDelegatorStartTime.Unix()),
		uint64(pendingDelegatorEndTime.Unix()),
		nodeID,
		preFundedKeys[0].PublicKey().Address(),
		[]*secp256k1.PrivateKey{
			preFundedKeys[0],
			preFundedKeys[1],
			preFundedKeys[4],
		},
		ids.ShortEmpty,
	)
	require.NoError(err)

	staker, err = state.NewPendingStaker(
		addDelegatorTx.ID(),
		addDelegatorTx.Unsigned.(*txs.AddDelegatorTx),
	)
	require.NoError(err)

	env.state.PutPendingDelegator(staker)
	env.state.AddTx(addDelegatorTx, status.Committed)
	env.state.SetHeight( /*dummyHeight*/ uint64(1))
	require.NoError(env.state.Commit())

	// add Staker0 (with the right end time) to state
	// so to allow proposalBlk issuance
	staker0EndTime = pendingDelegatorStartTime
	addStaker0, err = env.txBuilder.NewAddValidatorTx(
		10,
		uint64(staker0StartTime.Unix()),
		uint64(staker0EndTime.Unix()),
		ids.GenerateTestNodeID(),
		ids.GenerateTestShortID(),
		reward.PercentDenominator,
		[]*secp256k1.PrivateKey{preFundedKeys[0], preFundedKeys[1]},
		ids.ShortEmpty,
	)
	require.NoError(err)

	// store Staker0 to state
	staker, err = state.NewCurrentStaker(
		addStaker0.ID(),
		addStaker0.Unsigned.(*txs.AddValidatorTx),
		0,
	)
	require.NoError(err)

	env.state.PutCurrentValidator(staker)
	env.state.AddTx(addStaker0, status.Committed)
	require.NoError(env.state.Commit())

	// create rewardTx for staker0
	s0RewardTx = &txs.Tx{
		Unsigned: &txs.RewardValidatorTx{
			TxID: addStaker0.ID(),
		},
	}
	require.NoError(s0RewardTx.Initialize(txs.Codec))

	// Advance Time
	preferredID = env.state.GetLastAccepted()
	parentBlk, _, err = env.state.GetStatelessBlock(preferredID)
	require.NoError(err)
	statelessProposalBlock, err = blocks.NewBanffProposalBlock(
		pendingDelegatorStartTime,
		parentBlk.ID(),
		parentBlk.Height()+1,
		s0RewardTx,
	)
	require.NoError(err)
	propBlk = env.blkManager.NewBlock(statelessProposalBlock)
	require.NoError(propBlk.Verify(context.Background()))

	options, err = propBlk.(snowman.OracleBlock).Options(context.Background())
	require.NoError(err)
	commitBlk = options[0]
	require.NoError(commitBlk.Verify(context.Background()))

	require.NoError(propBlk.Accept(context.Background()))
	require.NoError(commitBlk.Accept(context.Background()))

	// Test validator weight after delegation
	vdrWeight = primarySet.GetWeight(nodeID)
	require.Equal(env.config.MinDelegatorStake+env.config.MinValidatorStake, vdrWeight)
}<|MERGE_RESOLUTION|>--- conflicted
+++ resolved
@@ -9,690 +9,26 @@
 	"testing"
 	"time"
 
+	"github.com/golang/mock/gomock"
 	"github.com/stretchr/testify/require"
 
 	"github.com/ava-labs/avalanchego/database"
 	"github.com/ava-labs/avalanchego/ids"
+	"github.com/ava-labs/avalanchego/snow/choices"
 	"github.com/ava-labs/avalanchego/snow/consensus/snowman"
 	"github.com/ava-labs/avalanchego/snow/validators"
 	"github.com/ava-labs/avalanchego/utils/constants"
 	"github.com/ava-labs/avalanchego/utils/crypto/secp256k1"
+	"github.com/ava-labs/avalanchego/vms/components/avax"
 	"github.com/ava-labs/avalanchego/vms/platformvm/blocks"
 	"github.com/ava-labs/avalanchego/vms/platformvm/reward"
 	"github.com/ava-labs/avalanchego/vms/platformvm/state"
 	"github.com/ava-labs/avalanchego/vms/platformvm/status"
 	"github.com/ava-labs/avalanchego/vms/platformvm/txs"
+	"github.com/ava-labs/avalanchego/vms/platformvm/txs/executor"
+	"github.com/ava-labs/avalanchego/vms/secp256k1fx"
 )
 
-<<<<<<< HEAD
-// TODO ABENEGIA: unlock test once maskerIterator has been fixed
-// func TestApricotProposalBlockTimeVerification(t *testing.T) {
-// 	require := require.New(t)
-// 	ctrl := gomock.NewController(t)
-// 	defer ctrl.Finish()
-
-// 	env := newEnvironment(t, ctrl)
-// 	defer func() {
-// 		require.NoError(shutdownEnvironment(env))
-// 	}()
-
-// 	// create apricotParentBlk. It's a standard one for simplicity
-// 	parentHeight := uint64(2022)
-
-// 	apricotParentBlk, err := blocks.NewApricotStandardBlock(
-// 		ids.Empty, // does not matter
-// 		parentHeight,
-// 		nil, // txs do not matter in this test
-// 	)
-// 	require.NoError(err)
-// 	parentID := apricotParentBlk.ID()
-
-// 	// store parent block, with relevant quantities
-// 	onParentAccept := state.NewMockDiff(ctrl)
-// 	env.blkManager.(*manager).blkIDToState[parentID] = &blockState{
-// 		statelessBlock: apricotParentBlk,
-// 		onAcceptState:  onParentAccept,
-// 	}
-// 	env.blkManager.(*manager).lastAccepted = parentID
-// 	chainTime := env.clk.Time().Truncate(time.Second)
-// 	env.mockedState.EXPECT().GetTimestamp().Return(chainTime).AnyTimes()
-// 	env.mockedState.EXPECT().GetLastAccepted().Return(parentID).AnyTimes()
-
-// 	// create a proposal transaction to be included into proposal block
-// 	utx := &txs.AddValidatorTx{
-// 		BaseTx:    txs.BaseTx{},
-// 		Validator: txs.Validator{End: uint64(chainTime.Unix())},
-// 		StakeOuts: []*avax.TransferableOutput{
-// 			{
-// 				Asset: avax.Asset{
-// 					ID: env.ctx.AVAXAssetID,
-// 				},
-// 				Out: &secp256k1fx.TransferOutput{
-// 					Amt: 1,
-// 				},
-// 			},
-// 		},
-// 		RewardsOwner:     &secp256k1fx.OutputOwners{},
-// 		DelegationShares: uint32(defaultTxFee),
-// 	}
-// 	addValTx := &txs.Tx{Unsigned: utx}
-// 	require.NoError(addValTx.Initialize(txs.Codec))
-// 	blkTx := &txs.Tx{
-// 		Unsigned: &txs.RewardValidatorTx{
-// 			TxID: addValTx.ID(),
-// 		},
-// 	}
-
-// 	// setup state to validate proposal block transaction
-// 	onParentAccept.EXPECT().GetTimestamp().Return(chainTime).AnyTimes()
-
-// 	currentStakersIt := state.NewMockStakerIterator(ctrl)
-// 	currentStakersIt.EXPECT().Next().Return(true).Times(2)
-// 	currentStakersIt.EXPECT().Value().Return(&state.Staker{
-// 		TxID:      addValTx.ID(),
-// 		NodeID:    utx.NodeID(),
-// 		SubnetID:  utx.SubnetID(),
-// 		StartTime: utx.StartTime(),
-// 		EndTime:   chainTime,
-// 	}).Times(2)
-// 	currentStakersIt.EXPECT().Next().Return(false)
-// 	currentStakersIt.EXPECT().Release()
-// 	onParentAccept.EXPECT().GetCurrentStakerIterator().Return(currentStakersIt, nil)
-// 	onParentAccept.EXPECT().GetCurrentValidator(utx.SubnetID(), utx.NodeID()).Return(&state.Staker{
-// 		TxID:      addValTx.ID(),
-// 		NodeID:    utx.NodeID(),
-// 		SubnetID:  utx.SubnetID(),
-// 		StartTime: utx.StartTime(),
-// 		EndTime:   chainTime,
-// 	}, nil)
-// 	onParentAccept.EXPECT().GetTx(addValTx.ID()).Return(addValTx, status.Committed, nil)
-// 	onParentAccept.EXPECT().GetCurrentSupply(constants.PrimaryNetworkID).Return(uint64(1000), nil).AnyTimes()
-
-// 	env.mockedState.EXPECT().GetUptime(gomock.Any(), constants.PrimaryNetworkID).Return(
-// 		time.Duration(1000), /*upDuration*/
-// 		time.Time{},         /*lastUpdated*/
-// 		nil,                 /*err*/
-// 	).AnyTimes()
-
-// 	// wrong height
-// 	statelessProposalBlock, err := blocks.NewApricotProposalBlock(
-// 		parentID,
-// 		parentHeight,
-// 		blkTx,
-// 	)
-// 	require.NoError(err)
-
-// 	block := env.blkManager.NewBlock(statelessProposalBlock)
-// 	require.Error(block.Verify(context.Background()))
-
-// 	// valid
-// 	statelessProposalBlock, err = blocks.NewApricotProposalBlock(
-// 		parentID,
-// 		parentHeight+1,
-// 		blkTx,
-// 	)
-// 	require.NoError(err)
-
-// 	block = env.blkManager.NewBlock(statelessProposalBlock)
-// 	require.NoError(block.Verify(context.Background()))
-// }
-
-// TODO ABENEGIA: unlock test once maskerIterator has been fixed
-// func TestBanffProposalBlockTimeVerification(t *testing.T) {
-// 	require := require.New(t)
-// 	ctrl := gomock.NewController(t)
-// 	defer ctrl.Finish()
-
-// 	env := newEnvironment(t, ctrl)
-// 	defer func() {
-// 		require.NoError(shutdownEnvironment(env))
-// 	}()
-// 	env.clk.Set(defaultGenesisTime)
-// 	env.config.BanffTime = time.Time{} // activate Banff
-
-// 	// create parentBlock. It's a standard one for simplicity
-// 	parentTime := defaultGenesisTime
-// 	parentHeight := uint64(2022)
-
-// 	banffParentBlk, err := blocks.NewApricotStandardBlock(
-// 		genesisBlkID, // does not matter
-// 		parentHeight,
-// 		nil, // txs do not matter in this test
-// 	)
-// 	require.NoError(err)
-// 	parentID := banffParentBlk.ID()
-
-// 	// store parent block, with relevant quantities
-// 	chainTime := parentTime
-// 	env.mockedState.EXPECT().GetTimestamp().Return(chainTime).AnyTimes()
-
-// 	onParentAccept := state.NewMockDiff(ctrl)
-// 	onParentAccept.EXPECT().GetTimestamp().Return(parentTime).AnyTimes()
-// 	onParentAccept.EXPECT().GetCurrentSupply(constants.PrimaryNetworkID).Return(uint64(1000), nil).AnyTimes()
-
-// 	env.blkManager.(*manager).blkIDToState[parentID] = &blockState{
-// 		statelessBlock: banffParentBlk,
-// 		onAcceptState:  onParentAccept,
-// 		timestamp:      parentTime,
-// 	}
-// 	env.blkManager.(*manager).lastAccepted = parentID
-// 	env.mockedState.EXPECT().GetLastAccepted().Return(parentID).AnyTimes()
-// 	env.mockedState.EXPECT().GetStatelessBlock(gomock.Any()).DoAndReturn(
-// 		func(blockID ids.ID) (blocks.Block, choices.Status, error) {
-// 			if blockID == parentID {
-// 				return banffParentBlk, choices.Accepted, nil
-// 			}
-// 			return nil, choices.Rejected, database.ErrNotFound
-// 		}).AnyTimes()
-
-// 	// setup state to validate proposal block transaction
-// 	nextStakerTime := chainTime.Add(executor.SyncBound).Add(-1 * time.Second)
-// 	unsignedNextStakerTx := &txs.AddValidatorTx{
-// 		BaseTx:    txs.BaseTx{},
-// 		Validator: txs.Validator{End: uint64(nextStakerTime.Unix())},
-// 		StakeOuts: []*avax.TransferableOutput{
-// 			{
-// 				Asset: avax.Asset{
-// 					ID: env.ctx.AVAXAssetID,
-// 				},
-// 				Out: &secp256k1fx.TransferOutput{
-// 					Amt: 1,
-// 				},
-// 			},
-// 		},
-// 		RewardsOwner:     &secp256k1fx.OutputOwners{},
-// 		DelegationShares: uint32(defaultTxFee),
-// 	}
-// 	nextStakerTx := &txs.Tx{Unsigned: unsignedNextStakerTx}
-// 	require.NoError(nextStakerTx.Initialize(txs.Codec))
-
-// 	nextStakerTxID := nextStakerTx.ID()
-// 	onParentAccept.EXPECT().GetCurrentValidator(unsignedNextStakerTx.SubnetID(), unsignedNextStakerTx.NodeID()).Return(&state.Staker{
-// 		TxID:      nextStakerTxID,
-// 		NodeID:    unsignedNextStakerTx.NodeID(),
-// 		SubnetID:  unsignedNextStakerTx.SubnetID(),
-// 		StartTime: unsignedNextStakerTx.StartTime(),
-// 		EndTime:   chainTime,
-// 	}, nil)
-// 	onParentAccept.EXPECT().GetTx(nextStakerTxID).Return(nextStakerTx, status.Processing, nil)
-
-// 	currentStakersIt := state.NewMockStakerIterator(ctrl)
-// 	currentStakersIt.EXPECT().Next().Return(true).AnyTimes()
-// 	currentStakersIt.EXPECT().Value().Return(&state.Staker{
-// 		TxID:     nextStakerTxID,
-// 		EndTime:  nextStakerTime,
-// 		NextTime: nextStakerTime,
-// 		Priority: txs.PrimaryNetworkValidatorCurrentPriority,
-// 	}).AnyTimes()
-// 	currentStakersIt.EXPECT().Release().AnyTimes()
-// 	onParentAccept.EXPECT().GetCurrentStakerIterator().Return(currentStakersIt, nil).AnyTimes()
-
-// 	pendingStakersIt := state.NewMockStakerIterator(ctrl)
-// 	pendingStakersIt.EXPECT().Next().Return(false).AnyTimes() // no pending stakers
-// 	pendingStakersIt.EXPECT().Release().AnyTimes()
-// 	onParentAccept.EXPECT().GetPendingStakerIterator().Return(pendingStakersIt, nil).AnyTimes()
-
-// 	env.mockedState.EXPECT().GetUptime(gomock.Any(), gomock.Any()).Return(
-// 		time.Duration(1000), /*upDuration*/
-// 		time.Time{},         /*lastUpdated*/
-// 		nil,                 /*err*/
-// 	).AnyTimes()
-
-// 	// create proposal tx to be included in the proposal block
-// 	blkTx := &txs.Tx{
-// 		Unsigned: &txs.RewardValidatorTx{
-// 			TxID: nextStakerTxID,
-// 		},
-// 	}
-// 	require.NoError(blkTx.Initialize(txs.Codec))
-
-// 	{
-// 		// wrong height
-// 		statelessProposalBlock, err := blocks.NewBanffProposalBlock(
-// 			parentTime.Add(time.Second),
-// 			parentID,
-// 			banffParentBlk.Height(),
-// 			blkTx,
-// 		)
-// 		require.NoError(err)
-
-// 		block := env.blkManager.NewBlock(statelessProposalBlock)
-// 		require.Error(block.Verify(context.Background()))
-// 	}
-
-// 	{
-// 		// wrong version
-// 		statelessProposalBlock, err := blocks.NewApricotProposalBlock(
-// 			parentID,
-// 			banffParentBlk.Height()+1,
-// 			blkTx,
-// 		)
-// 		require.NoError(err)
-
-// 		block := env.blkManager.NewBlock(statelessProposalBlock)
-// 		require.Error(block.Verify(context.Background()))
-// 	}
-
-// 	{
-// 		// wrong timestamp, earlier than parent
-// 		statelessProposalBlock, err := blocks.NewBanffProposalBlock(
-// 			parentTime.Add(-1*time.Second),
-// 			parentID,
-// 			banffParentBlk.Height()+1,
-// 			blkTx,
-// 		)
-// 		require.NoError(err)
-
-// 		block := env.blkManager.NewBlock(statelessProposalBlock)
-// 		require.Error(block.Verify(context.Background()))
-// 	}
-
-// 	{
-// 		// wrong timestamp, violated synchrony bound
-// 		beyondSyncBoundTimeStamp := env.clk.Time().Add(executor.SyncBound).Add(time.Second)
-// 		statelessProposalBlock, err := blocks.NewBanffProposalBlock(
-// 			beyondSyncBoundTimeStamp,
-// 			parentID,
-// 			banffParentBlk.Height()+1,
-// 			blkTx,
-// 		)
-// 		require.NoError(err)
-
-// 		block := env.blkManager.NewBlock(statelessProposalBlock)
-// 		require.Error(block.Verify(context.Background()))
-// 	}
-
-// 	{
-// 		// wrong timestamp, skipped staker set change event
-// 		skippedStakerEventTimeStamp := nextStakerTime.Add(time.Second)
-// 		statelessProposalBlock, err := blocks.NewBanffProposalBlock(
-// 			skippedStakerEventTimeStamp,
-// 			parentID,
-// 			banffParentBlk.Height()+1,
-// 			blkTx,
-// 		)
-// 		require.NoError(err)
-
-// 		block := env.blkManager.NewBlock(statelessProposalBlock)
-// 		require.Error(block.Verify(context.Background()))
-// 	}
-
-// 	{
-// 		// wrong tx content (no advance time txs)
-// 		invalidTx := &txs.Tx{
-// 			Unsigned: &txs.AdvanceTimeTx{
-// 				Time: uint64(nextStakerTime.Unix()),
-// 			},
-// 		}
-// 		require.NoError(invalidTx.Initialize(txs.Codec))
-// 		statelessProposalBlock, err := blocks.NewBanffProposalBlock(
-// 			parentTime.Add(time.Second),
-// 			parentID,
-// 			banffParentBlk.Height()+1,
-// 			invalidTx,
-// 		)
-// 		require.NoError(err)
-
-// 		block := env.blkManager.NewBlock(statelessProposalBlock)
-// 		require.Error(block.Verify(context.Background()))
-// 	}
-
-// 	{
-// 		// include too many transactions
-// 		statelessProposalBlock, err := blocks.NewBanffProposalBlock(
-// 			nextStakerTime,
-// 			parentID,
-// 			banffParentBlk.Height()+1,
-// 			blkTx,
-// 		)
-// 		require.NoError(err)
-
-// 		statelessProposalBlock.Transactions = []*txs.Tx{blkTx}
-// 		block := env.blkManager.NewBlock(statelessProposalBlock)
-// 		require.ErrorIs(block.Verify(context.Background()), errBanffProposalBlockWithMultipleTransactions)
-// 	}
-
-// 	{
-// 		// valid
-// 		statelessProposalBlock, err := blocks.NewBanffProposalBlock(
-// 			nextStakerTime,
-// 			parentID,
-// 			banffParentBlk.Height()+1,
-// 			blkTx,
-// 		)
-// 		require.NoError(err)
-
-// 		block := env.blkManager.NewBlock(statelessProposalBlock)
-// 		require.NoError(block.Verify(context.Background()))
-// 	}
-// }
-
-// TODO ABENEGIA: unlock test once maskerIterator has been fixed
-// func TestBanffProposalBlockUpdateStakers(t *testing.T) {
-// 	// Chronological order (not in scale):
-// 	// Staker0:    |--- ??? // Staker0 end time depends on the test
-// 	// Staker1:        |------------------------------------------------------|
-// 	// Staker2:            |------------------------|
-// 	// Staker3:                |------------------------|
-// 	// Staker3sub:                 |----------------|
-// 	// Staker4:                |------------------------|
-// 	// Staker5:                                     |--------------------|
-
-// 	// Staker0 it's here just to allow to issue a proposal block with the chosen endTime.
-// 	staker0RewardAddress := ids.GenerateTestShortID()
-// 	staker0 := staker{
-// 		nodeID:        ids.NodeID(staker0RewardAddress),
-// 		rewardAddress: staker0RewardAddress,
-// 		startTime:     defaultGenesisTime,
-// 		endTime:       time.Time{}, // actual endTime depends on specific test
-// 	}
-
-// 	staker1RewardAddress := ids.GenerateTestShortID()
-// 	staker1 := staker{
-// 		nodeID:        ids.NodeID(staker1RewardAddress),
-// 		rewardAddress: staker1RewardAddress,
-// 		startTime:     defaultGenesisTime.Add(1 * time.Minute),
-// 		endTime:       defaultGenesisTime.Add(10 * defaultMinStakingDuration).Add(1 * time.Minute),
-// 	}
-
-// 	staker2RewardAddress := ids.GenerateTestShortID()
-// 	staker2 := staker{
-// 		nodeID:        ids.NodeID(staker2RewardAddress),
-// 		rewardAddress: staker2RewardAddress,
-// 		startTime:     staker1.startTime.Add(1 * time.Minute),
-// 		endTime:       staker1.startTime.Add(1 * time.Minute).Add(defaultMinStakingDuration),
-// 	}
-
-// 	staker3RewardAddress := ids.GenerateTestShortID()
-// 	staker3 := staker{
-// 		nodeID:        ids.NodeID(staker3RewardAddress),
-// 		rewardAddress: staker3RewardAddress,
-// 		startTime:     staker2.startTime.Add(1 * time.Minute),
-// 		endTime:       staker2.endTime.Add(1 * time.Minute),
-// 	}
-
-// 	staker3Sub := staker{
-// 		nodeID:        staker3.nodeID,
-// 		rewardAddress: staker3.rewardAddress,
-// 		startTime:     staker3.startTime.Add(1 * time.Minute),
-// 		endTime:       staker3.endTime.Add(-1 * time.Minute),
-// 	}
-
-// 	staker4RewardAddress := ids.GenerateTestShortID()
-// 	staker4 := staker{
-// 		nodeID:        ids.NodeID(staker4RewardAddress),
-// 		rewardAddress: staker4RewardAddress,
-// 		startTime:     staker3.startTime,
-// 		endTime:       staker3.endTime,
-// 	}
-
-// 	staker5RewardAddress := ids.GenerateTestShortID()
-// 	staker5 := staker{
-// 		nodeID:        ids.NodeID(staker5RewardAddress),
-// 		rewardAddress: staker5RewardAddress,
-// 		startTime:     staker2.endTime,
-// 		endTime:       staker2.endTime.Add(defaultMinStakingDuration),
-// 	}
-
-// 	tests := []test{
-// 		{
-// 			description:   "advance time to before staker1 start with subnet",
-// 			stakers:       []staker{staker1, staker2, staker3, staker4, staker5},
-// 			subnetStakers: []staker{staker1, staker2, staker3, staker4, staker5},
-// 			advanceTimeTo: []time.Time{staker1.startTime.Add(-1 * time.Second)},
-// 			expectedStakers: map[ids.NodeID]stakerStatus{
-// 				staker1.nodeID: pending,
-// 				staker2.nodeID: pending,
-// 				staker3.nodeID: pending,
-// 				staker4.nodeID: pending,
-// 				staker5.nodeID: pending,
-// 			},
-// 			expectedSubnetStakers: map[ids.NodeID]stakerStatus{
-// 				staker1.nodeID: pending,
-// 				staker2.nodeID: pending,
-// 				staker3.nodeID: pending,
-// 				staker4.nodeID: pending,
-// 				staker5.nodeID: pending,
-// 			},
-// 		},
-// 		{
-// 			description:   "advance time to staker 1 start with subnet",
-// 			stakers:       []staker{staker1, staker2, staker3, staker4, staker5},
-// 			subnetStakers: []staker{staker1},
-// 			advanceTimeTo: []time.Time{staker1.startTime},
-// 			expectedStakers: map[ids.NodeID]stakerStatus{
-// 				staker1.nodeID: current,
-// 				staker2.nodeID: pending,
-// 				staker3.nodeID: pending,
-// 				staker4.nodeID: pending,
-// 				staker5.nodeID: pending,
-// 			},
-// 			expectedSubnetStakers: map[ids.NodeID]stakerStatus{
-// 				staker1.nodeID: current,
-// 				staker2.nodeID: pending,
-// 				staker3.nodeID: pending,
-// 				staker4.nodeID: pending,
-// 				staker5.nodeID: pending,
-// 			},
-// 		},
-// 		{
-// 			description:   "advance time to the staker2 start",
-// 			stakers:       []staker{staker1, staker2, staker3, staker4, staker5},
-// 			advanceTimeTo: []time.Time{staker1.startTime, staker2.startTime},
-// 			expectedStakers: map[ids.NodeID]stakerStatus{
-// 				staker1.nodeID: current,
-// 				staker2.nodeID: current,
-// 				staker3.nodeID: pending,
-// 				staker4.nodeID: pending,
-// 				staker5.nodeID: pending,
-// 			},
-// 		},
-// 		{
-// 			description:   "staker3 should validate only primary network",
-// 			stakers:       []staker{staker1, staker2, staker3, staker4, staker5},
-// 			subnetStakers: []staker{staker1, staker2, staker3Sub, staker4, staker5},
-// 			advanceTimeTo: []time.Time{staker1.startTime, staker2.startTime, staker3.startTime},
-// 			expectedStakers: map[ids.NodeID]stakerStatus{
-// 				staker1.nodeID: current,
-// 				staker2.nodeID: current,
-// 				staker3.nodeID: current,
-// 				staker4.nodeID: current,
-// 				staker5.nodeID: pending,
-// 			},
-// 			expectedSubnetStakers: map[ids.NodeID]stakerStatus{
-// 				staker1.nodeID:    current,
-// 				staker2.nodeID:    current,
-// 				staker3Sub.nodeID: pending,
-// 				staker4.nodeID:    current,
-// 				staker5.nodeID:    pending,
-// 			},
-// 		},
-// 		{
-// 			description:   "advance time to staker3 start with subnet",
-// 			stakers:       []staker{staker1, staker2, staker3, staker4, staker5},
-// 			subnetStakers: []staker{staker1, staker2, staker3Sub, staker4, staker5},
-// 			advanceTimeTo: []time.Time{staker1.startTime, staker2.startTime, staker3.startTime, staker3Sub.startTime},
-// 			expectedStakers: map[ids.NodeID]stakerStatus{
-// 				staker1.nodeID: current,
-// 				staker2.nodeID: current,
-// 				staker3.nodeID: current,
-// 				staker4.nodeID: current,
-// 				staker5.nodeID: pending,
-// 			},
-// 			expectedSubnetStakers: map[ids.NodeID]stakerStatus{
-// 				staker1.nodeID: current,
-// 				staker2.nodeID: current,
-// 				staker3.nodeID: current,
-// 				staker4.nodeID: current,
-// 				staker5.nodeID: pending,
-// 			},
-// 		},
-// 		{
-// 			description:   "advance time to staker5 end",
-// 			stakers:       []staker{staker1, staker2, staker3, staker4, staker5},
-// 			advanceTimeTo: []time.Time{staker1.startTime, staker2.startTime, staker3.startTime, staker5.startTime},
-// 			expectedStakers: map[ids.NodeID]stakerStatus{
-// 				staker1.nodeID: current,
-
-// 				// given its txID, staker2 will be
-// 				// rewarded and moved out of current stakers set
-// 				// staker2.nodeID: current,
-// 				staker3.nodeID: current,
-// 				staker4.nodeID: current,
-// 				staker5.nodeID: current,
-// 			},
-// 		},
-// 	}
-
-// 	for _, test := range tests {
-// 		t.Run(test.description, func(t *testing.T) {
-// 			require := require.New(t)
-// 			env := newEnvironment(t, nil)
-// 			defer func() {
-// 				require.NoError(shutdownEnvironment(env))
-// 			}()
-
-// 			env.config.BanffTime = time.Time{} // activate Banff
-
-// 			subnetID := testSubnet1.ID()
-// 			env.config.TrackedSubnets.Add(subnetID)
-// 			env.config.Validators.Add(subnetID, validators.NewSet())
-
-// 			for _, staker := range test.stakers {
-// 				tx, err := env.txBuilder.NewAddValidatorTx(
-// 					env.config.MinValidatorStake,
-// 					uint64(staker.startTime.Unix()),
-// 					uint64(staker.endTime.Unix()),
-// 					staker.nodeID,
-// 					staker.rewardAddress,
-// 					reward.PercentDenominator,
-// 					[]*secp256k1.PrivateKey{preFundedKeys[0]},
-// 					ids.ShortEmpty,
-// 				)
-// 				require.NoError(err)
-
-// 				staker, err := state.NewPendingStaker(
-// 					tx.ID(),
-// 					tx.Unsigned.(*txs.AddValidatorTx),
-// 				)
-// 				require.NoError(err)
-
-// 				env.state.PutPendingValidator(staker)
-// 				env.state.AddTx(tx, status.Committed)
-// 				require.NoError(env.state.Commit())
-// 			}
-
-// 			for _, subStaker := range test.subnetStakers {
-// 				tx, err := env.txBuilder.NewAddSubnetValidatorTx(
-// 					10, // Weight
-// 					uint64(subStaker.startTime.Unix()),
-// 					uint64(subStaker.endTime.Unix()),
-// 					subStaker.nodeID, // validator ID
-// 					subnetID,         // Subnet ID
-// 					[]*secp256k1.PrivateKey{preFundedKeys[0], preFundedKeys[1]},
-// 					ids.ShortEmpty,
-// 				)
-// 				require.NoError(err)
-
-// 				subnetStaker, err := state.NewPendingStaker(
-// 					tx.ID(),
-// 					tx.Unsigned.(*txs.AddSubnetValidatorTx),
-// 				)
-// 				require.NoError(err)
-
-// 				env.state.PutPendingValidator(subnetStaker)
-// 				env.state.AddTx(tx, status.Committed)
-// 				require.NoError(env.state.Commit())
-// 			}
-
-// 			for _, newTime := range test.advanceTimeTo {
-// 				env.clk.Set(newTime)
-
-// 				// add Staker0 (with the right end time) to state
-// 				// so to allow proposalBlk issuance
-// 				staker0.endTime = newTime
-// 				addStaker0, err := env.txBuilder.NewAddValidatorTx(
-// 					10,
-// 					uint64(staker0.startTime.Unix()),
-// 					uint64(staker0.endTime.Unix()),
-// 					staker0.nodeID,
-// 					staker0.rewardAddress,
-// 					reward.PercentDenominator,
-// 					[]*secp256k1.PrivateKey{preFundedKeys[0], preFundedKeys[1]},
-// 					ids.ShortEmpty,
-// 				)
-// 				require.NoError(err)
-
-// 				// store Staker0 to state
-// 				staker0, err := state.NewCurrentStaker(
-// 					addStaker0.ID(),
-// 					addStaker0.Unsigned.(*txs.AddValidatorTx),
-// 					0,
-// 				)
-// 				require.NoError(err)
-
-// 				env.state.PutCurrentValidator(staker0)
-// 				env.state.AddTx(addStaker0, status.Committed)
-// 				require.NoError(env.state.Commit())
-
-// 				s0RewardTx := &txs.Tx{
-// 					Unsigned: &txs.RewardValidatorTx{
-// 						TxID: staker0.TxID,
-// 					},
-// 				}
-// 				require.NoError(s0RewardTx.Initialize(txs.Codec))
-
-// 				// build proposal block moving ahead chain time
-// 				// as well as rewarding staker0
-// 				preferredID := env.state.GetLastAccepted()
-// 				parentBlk, _, err := env.state.GetStatelessBlock(preferredID)
-// 				require.NoError(err)
-// 				statelessProposalBlock, err := blocks.NewBanffProposalBlock(
-// 					newTime,
-// 					parentBlk.ID(),
-// 					parentBlk.Height()+1,
-// 					s0RewardTx,
-// 				)
-// 				require.NoError(err)
-
-// 				// verify and accept the block
-// 				block := env.blkManager.NewBlock(statelessProposalBlock)
-// 				require.NoError(block.Verify(context.Background()))
-// 				options, err := block.(snowman.OracleBlock).Options(context.Background())
-// 				require.NoError(err)
-
-// 				require.NoError(options[0].Verify(context.Background()))
-
-// 				require.NoError(block.Accept(context.Background()))
-// 				require.NoError(options[0].Accept(context.Background()))
-// 			}
-// 			require.NoError(env.state.Commit())
-
-// 			for stakerNodeID, status := range test.expectedStakers {
-// 				switch status {
-// 				case pending:
-// 					_, err := env.state.GetPendingValidator(constants.PrimaryNetworkID, stakerNodeID)
-// 					require.NoError(err)
-// 					require.False(validators.Contains(env.config.Validators, constants.PrimaryNetworkID, stakerNodeID))
-// 				case current:
-// 					_, err := env.state.GetCurrentValidator(constants.PrimaryNetworkID, stakerNodeID)
-// 					require.NoError(err)
-// 					require.True(validators.Contains(env.config.Validators, constants.PrimaryNetworkID, stakerNodeID))
-// 				}
-// 			}
-
-// 			for stakerNodeID, status := range test.expectedSubnetStakers {
-// 				switch status {
-// 				case pending:
-// 					require.False(validators.Contains(env.config.Validators, subnetID, stakerNodeID))
-// 				case current:
-// 					require.True(validators.Contains(env.config.Validators, subnetID, stakerNodeID))
-// 				}
-// 			}
-// 		})
-// 	}
-// }
-=======
 func TestApricotProposalBlockTimeVerification(t *testing.T) {
 	require := require.New(t)
 	ctrl := gomock.NewController(t)
@@ -761,7 +97,7 @@
 		SubnetID:  utx.SubnetID(),
 		StartTime: utx.StartTime(),
 		EndTime:   chainTime,
-	}).Times(2)
+	})
 	currentStakersIt.EXPECT().Release()
 	onParentAccept.EXPECT().GetCurrentStakerIterator().Return(currentStakersIt, nil)
 	onParentAccept.EXPECT().GetCurrentValidator(utx.SubnetID(), utx.NodeID()).Return(&state.Staker{
@@ -1359,7 +695,6 @@
 		})
 	}
 }
->>>>>>> 44080926
 
 func TestBanffProposalBlockRemoveSubnetValidator(t *testing.T) {
 	require := require.New(t)
