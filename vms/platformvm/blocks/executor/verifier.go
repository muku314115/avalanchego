--- conflicted
+++ resolved
@@ -31,11 +31,7 @@
 type verifier struct {
 	*backend
 	txExecutorBackend *executor.Backend
-<<<<<<< HEAD
-	forkChecker       *forkChecker
-=======
 	clk               *mockable.Clock
->>>>>>> 779bf046
 }
 
 func (v *verifier) BlueberryAbortBlock(b *blocks.BlueberryAbortBlock) error {
@@ -46,11 +42,7 @@
 		return nil
 	}
 
-<<<<<<< HEAD
-	if err := v.commonBlock(b); err != nil {
-=======
 	if err := v.blueberryOption(b); err != nil {
->>>>>>> 779bf046
 		return err
 	}
 
@@ -77,11 +69,7 @@
 		return nil
 	}
 
-<<<<<<< HEAD
-	if err := v.commonBlock(b); err != nil {
-=======
 	if err := v.blueberryOption(b); err != nil {
->>>>>>> 779bf046
 		return err
 	}
 
@@ -108,15 +96,7 @@
 		return nil
 	}
 
-<<<<<<< HEAD
-	if err := v.commonBlock(b); err != nil {
-=======
-	if _, ok := b.Tx.Unsigned.(*txs.AdvanceTimeTx); ok {
-		return errAdvanceTimeTxCannotBeIncluded
-	}
-
 	if err := v.blueberryNonOption(b); err != nil {
->>>>>>> 779bf046
 		return err
 	}
 
@@ -206,11 +186,7 @@
 		return nil
 	}
 
-<<<<<<< HEAD
-	if err := v.commonBlock(b); err != nil {
-=======
 	if err := v.blueberryNonOption(b); err != nil {
->>>>>>> 779bf046
 		return err
 	}
 
@@ -349,11 +325,7 @@
 		return nil
 	}
 
-<<<<<<< HEAD
-	if err := v.commonBlock(b); err != nil {
-=======
 	if err := v.commonBlock(b, forks.Apricot); err != nil {
->>>>>>> 779bf046
 		return err
 	}
 
@@ -381,11 +353,7 @@
 		return nil
 	}
 
-<<<<<<< HEAD
-	if err := v.commonBlock(b); err != nil {
-=======
 	if err := v.commonBlock(b, forks.Apricot); err != nil {
->>>>>>> 779bf046
 		return fmt.Errorf("couldn't verify common block of %s: %w", blkID, err)
 	}
 
@@ -400,7 +368,6 @@
 		statelessBlock: b,
 		onAcceptState:  onAcceptState,
 		timestamp:      onAcceptState.GetTimestamp(),
-<<<<<<< HEAD
 	}
 	v.blkIDToState[blkID] = blkState
 	return nil
@@ -414,7 +381,7 @@
 		return nil
 	}
 
-	if err := v.commonBlock(b); err != nil {
+	if err := v.commonBlock(b, forks.Apricot); err != nil {
 		return err
 	}
 
@@ -471,11 +438,12 @@
 		atomicRequests: make(map[ids.ID]*atomic.Requests),
 	}
 
-	if err := v.commonBlock(b); err != nil {
-		return err
-	}
-
-	onAcceptState, err := state.NewDiff(b.Parent(), v)
+	if err := v.commonBlock(b, forks.Apricot); err != nil {
+		return err
+	}
+
+	parentID := b.Parent()
+	onAcceptState, err := state.NewDiff(parentID, v)
 	if err != nil {
 		return err
 	}
@@ -538,158 +506,14 @@
 	return nil
 }
 
-func (v *verifier) commonBlock(b blocks.Block) error {
-=======
-	}
-	v.blkIDToState[blkID] = blkState
-	return nil
-}
-
-func (v *verifier) ApricotProposalBlock(b *blocks.ApricotProposalBlock) error {
-	blkID := b.ID()
-
-	if _, ok := v.blkIDToState[blkID]; ok {
-		// This block has already been verified.
-		return nil
-	}
-
-	if err := v.commonBlock(b, forks.Apricot); err != nil {
-		return err
-	}
-
-	parentID := b.Parent()
-	onCommitState, err := state.NewDiff(parentID, v.backend)
-	if err != nil {
-		return err
-	}
-	onAbortState, err := state.NewDiff(parentID, v.backend)
-	if err != nil {
-		return err
-	}
-
-	txExecutor := &executor.ProposalTxExecutor{
-		OnCommitState: onCommitState,
-		OnAbortState:  onAbortState,
-		Backend:       v.txExecutorBackend,
-		Tx:            b.Tx,
-	}
-	if err := b.Tx.Unsigned.Visit(txExecutor); err != nil {
-		txID := b.Tx.ID()
-		v.MarkDropped(txID, err.Error()) // cache tx as dropped
-		return err
-	}
-
-	onCommitState.AddTx(b.Tx, status.Committed)
-	onAbortState.AddTx(b.Tx, status.Aborted)
-
-	v.blkIDToState[blkID] = &blockState{
-		statelessBlock: b,
-		proposalBlockState: proposalBlockState{
-			onCommitState:         onCommitState,
-			onAbortState:          onAbortState,
-			initiallyPreferCommit: txExecutor.PrefersCommit,
-		},
-		// It is safe to use [b.onAbortState] here because the timestamp will
-		// never be modified by an Apricot Abort block.
-		timestamp: onAbortState.GetTimestamp(),
-	}
-
-	v.Mempool.RemoveProposalTx(b.Tx)
-	return nil
-}
-
-func (v *verifier) ApricotStandardBlock(b *blocks.ApricotStandardBlock) error {
-	blkID := b.ID()
-
-	if _, ok := v.blkIDToState[blkID]; ok {
-		// This block has already been verified.
-		return nil
-	}
-	blkState := &blockState{
-		statelessBlock: b,
-		atomicRequests: make(map[ids.ID]*atomic.Requests),
-	}
-
-	if err := v.commonBlock(b, forks.Apricot); err != nil {
-		return err
-	}
-
-	parentID := b.Parent()
-	onAcceptState, err := state.NewDiff(parentID, v)
-	if err != nil {
-		return err
-	}
-
-	funcs := make([]func(), 0, len(b.Transactions))
-	for _, tx := range b.Transactions {
-		txExecutor := &executor.StandardTxExecutor{
-			Backend: v.txExecutorBackend,
-			State:   onAcceptState,
-			Tx:      tx,
-		}
-		if err := tx.Unsigned.Visit(txExecutor); err != nil {
-			txID := tx.ID()
-			v.MarkDropped(txID, err.Error()) // cache tx as dropped
-			return err
-		}
-		// ensure it doesn't overlap with current input batch
-		if blkState.inputs.Overlaps(txExecutor.Inputs) {
-			return errConflictingBatchTxs
-		}
-		// Add UTXOs to batch
-		blkState.inputs.Union(txExecutor.Inputs)
-
-		onAcceptState.AddTx(tx, status.Committed)
-		if txExecutor.OnAccept != nil {
-			funcs = append(funcs, txExecutor.OnAccept)
-		}
-
-		for chainID, txRequests := range txExecutor.AtomicRequests {
-			// Add/merge in the atomic requests represented by [tx]
-			chainRequests, exists := blkState.atomicRequests[chainID]
-			if !exists {
-				blkState.atomicRequests[chainID] = txRequests
-				continue
-			}
-
-			chainRequests.PutRequests = append(chainRequests.PutRequests, txRequests.PutRequests...)
-			chainRequests.RemoveRequests = append(chainRequests.RemoveRequests, txRequests.RemoveRequests...)
-		}
-	}
-
-	if err := v.verifyUniqueInputs(b, blkState.inputs); err != nil {
-		return err
-	}
-
-	if numFuncs := len(funcs); numFuncs == 1 {
-		blkState.onAcceptFunc = funcs[0]
-	} else if numFuncs > 1 {
-		blkState.onAcceptFunc = func() {
-			for _, f := range funcs {
-				f()
-			}
-		}
-	}
-	blkState.timestamp = onAcceptState.GetTimestamp()
-	blkState.onAcceptState = onAcceptState
-
-	v.blkIDToState[blkID] = blkState
-	v.Mempool.RemoveDecisionTxs(b.Transactions)
-	return nil
-}
-
 func (v *verifier) commonBlock(b blocks.Block, expectedFork forks.Fork) error {
->>>>>>> 779bf046
 	parentID := b.Parent()
 	parent, err := v.GetBlock(parentID)
 	if err != nil {
 		return err
 	}
 
-<<<<<<< HEAD
-=======
 	// check height
->>>>>>> 779bf046
 	if expectedHeight := parent.Height() + 1; expectedHeight != b.Height() {
 		return fmt.Errorf(
 			"expected block to have height %d, but found %d",
@@ -698,10 +522,6 @@
 		)
 	}
 
-<<<<<<< HEAD
-	// check whether block type is allowed in current fork
-	return b.Visit(v.forkChecker)
-=======
 	// check fork
 	if currentFork := v.GetFork(parentID); currentFork != expectedFork {
 		return fmt.Errorf("expected fork %d but got %d", expectedFork, currentFork)
@@ -763,7 +583,6 @@
 		localTime,
 		false, /*enforceStrictness*/
 	)
->>>>>>> 779bf046
 }
 
 func (v *verifier) ApricotAtomicBlock(b *blocks.ApricotAtomicBlock) error {
@@ -774,11 +593,7 @@
 		return nil
 	}
 
-<<<<<<< HEAD
-	if err := v.commonBlock(b); err != nil {
-=======
 	if err := v.commonBlock(b, forks.Apricot); err != nil {
->>>>>>> 779bf046
 		return err
 	}
 
