--- conflicted
+++ resolved
@@ -39,7 +39,6 @@
 	bootstrapped *utils.AtomicBool
 }
 
-<<<<<<< HEAD
 func (b *backend) GetFork(blkID ids.ID) (forks.Fork, error) {
 	// We need the parent's timestamp.
 	// Verify was already called on the parent (guaranteed by consensus engine).
@@ -59,7 +58,8 @@
 		return forks.Apricot, nil
 	}
 	return forks.Blueberry, nil
-=======
+}
+
 func (b *backend) GetState(blkID ids.ID) (state.Chain, bool) {
 	// If the block is in the map, it is either processing or a proposal block
 	// that was accepted without an accepted child.
@@ -77,7 +77,6 @@
 
 func (b *backend) LastAccepted() ids.ID {
 	return b.lastAccepted
->>>>>>> 455c0d9d
 }
 
 func (b *backend) free(blkID ids.ID) {
