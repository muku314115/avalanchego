// Copyright (C) 2019-2021, Ava Labs, Inc. All rights reserved.
// See the file LICENSE for licensing terms.

package stateful

import (
	"errors"
	"fmt"

	"github.com/ava-labs/avalanchego/chains/atomic"
	"github.com/ava-labs/avalanchego/ids"
	"github.com/ava-labs/avalanchego/snow/choices"
	"github.com/ava-labs/avalanchego/vms/platformvm/blocks/stateless"
	"github.com/ava-labs/avalanchego/vms/platformvm/state"
	"github.com/ava-labs/avalanchego/vms/platformvm/status"
	"github.com/ava-labs/avalanchego/vms/platformvm/txs"
	"github.com/ava-labs/avalanchego/vms/platformvm/txs/executor"
)

var (
	errConflictingBatchTxs = errors.New("block contains conflicting transactions")

	_ Block    = &StandardBlock{}
	_ Decision = &StandardBlock{}
)

// StandardBlock being accepted results in the transactions contained in the
// block to be accepted and committed to the chain.
type StandardBlock struct {
	stateless.StandardBlockIntf
	*decisionBlock

	// Inputs are the atomic Inputs that are consumed by this block's atomic
	// transactions
	Inputs ids.Set

	atomicRequests map[ids.ID]*atomic.Requests
}

// NewStandardBlock returns a new *StandardBlock where the block's parent, a
// decision block, has ID [parentID].
func NewStandardBlock(
	version uint16,
	timestamp uint64,
	verifier Verifier,
	txExecutorBackend executor.Backend,
	parentID ids.ID,
	height uint64,
	txs []*txs.Tx,
) (*StandardBlock, error) {
	statelessBlk, err := stateless.NewStandardBlock(version, timestamp, parentID, height, txs)
	if err != nil {
		return nil, err
	}
	return toStatefulStandardBlock(statelessBlk, verifier, txExecutorBackend, choices.Processing)
}

func toStatefulStandardBlock(
	statelessBlk stateless.StandardBlockIntf,
	verifier Verifier,
	txExecutorBackend executor.Backend,
	status choices.Status,
) (*StandardBlock, error) {
	sb := &StandardBlock{
		StandardBlockIntf: statelessBlk,
		decisionBlock: &decisionBlock{
			commonBlock: &commonBlock{
<<<<<<< HEAD
				commonStatelessBlk: statelessBlk,
				status:             status,
				verifier:           verifier,
			},
		},
	}

	for _, tx := range sb.DecisionTxs() {
		tx.Unsigned.InitCtx(sb.verifier.Ctx())
=======
				baseBlk:           &statelessBlk.CommonBlock,
				status:            status,
				verifier:          verifier,
				txExecutorBackend: txExecutorBackend,
			},
		},
	}

	for _, tx := range sb.Txs {
		tx.Unsigned.InitCtx(sb.txExecutorBackend.Ctx)
>>>>>>> f0398251
	}

	return sb, nil
}

// conflicts checks to see if the provided input set contains any conflicts with
// any of this block's non-accepted ancestors or itself.
func (sb *StandardBlock) conflicts(s ids.Set) (bool, error) {
	if sb.status == choices.Accepted {
		return false, nil
	}
	if sb.Inputs.Overlaps(s) {
		return true, nil
	}
	parent, err := sb.parentBlock()
	if err != nil {
		return false, err
	}
	return parent.conflicts(s)
}

// Verify this block performs a valid state transition.
//
// The parent block must be a proposal
//
// This function also sets onAcceptDB database if the verification passes.
func (sb *StandardBlock) Verify() error {
	if err := sb.verify(); err != nil {
		return err
	}

	parentIntf, err := sb.parentBlock()
	if err != nil {
		return err
	}

	// StandardBlock is not a modifier on a proposal block, so its parent must
	// be a decision.
	parent, ok := parentIntf.(Decision)
	if !ok {
		return fmt.Errorf("expected Decision block but got %T", parentIntf)
	}

	parentState := parent.OnAccept()
	sb.onAcceptState = state.NewVersioned(
		parentState,
		parentState.CurrentStakerChainState(),
		parentState.PendingStakerChainState(),
	)

	// clear inputs so that multiple [Verify] calls can be made
	sb.Inputs.Clear()
	sb.atomicRequests = make(map[ids.ID]*atomic.Requests)

<<<<<<< HEAD
	txs := sb.DecisionTxs()
	funcs := make([]func() error, 0, len(txs))
	for _, tx := range txs {
		txID := tx.ID()

		inputUTXOs, err := sb.verifier.InputUTXOs(tx.Unsigned)
=======
	funcs := make([]func() error, 0, len(sb.Txs))
	for _, tx := range sb.Txs {
		txExecutor := executor.StandardTxExecutor{
			Backend: &sb.txExecutorBackend,
			State:   sb.onAcceptState,
			Tx:      tx,
		}
		err := tx.Unsigned.Visit(&txExecutor)
>>>>>>> f0398251
		if err != nil {
			txID := tx.ID()
			sb.verifier.MarkDropped(txID, err.Error()) // cache tx as dropped
			return err
		}
		// ensure it doesn't overlap with current input batch
		if sb.Inputs.Overlaps(txExecutor.Inputs) {
			return errConflictingBatchTxs
		}
		// Add UTXOs to batch
		sb.Inputs.Union(txExecutor.Inputs)

		sb.onAcceptState.AddTx(tx, status.Committed)
		if txExecutor.OnAccept != nil {
			funcs = append(funcs, txExecutor.OnAccept)
		}

		for chainID, txRequests := range txExecutor.AtomicRequests {
			// Add/merge in the atomic requests represented by [tx]
			chainRequests, exists := sb.atomicRequests[chainID]
			if !exists {
				sb.atomicRequests[chainID] = txRequests
				continue
			}

			chainRequests.PutRequests = append(chainRequests.PutRequests, txRequests.PutRequests...)
			chainRequests.RemoveRequests = append(chainRequests.RemoveRequests, txRequests.RemoveRequests...)
		}
	}

	if sb.Inputs.Len() > 0 {
		// ensure it doesnt conflict with the parent block
		conflicts, err := parentIntf.conflicts(sb.Inputs)
		if err != nil {
			return err
		}
		if conflicts {
			return ErrConflictingParentTxs
		}
	}

	if numFuncs := len(funcs); numFuncs == 1 {
		sb.onAcceptFunc = funcs[0]
	} else if numFuncs > 1 {
		sb.onAcceptFunc = func() error {
			for _, f := range funcs {
				if err := f(); err != nil {
					return fmt.Errorf("failed to execute onAcceptFunc: %w", err)
				}
			}
			return nil
		}
	}

	sb.SetTimestamp(sb.onAcceptState.GetTimestamp())

	sb.verifier.RemoveDecisionTxs(txs)
	sb.verifier.CacheVerifiedBlock(sb)
	parentIntf.addChild(sb)
	return nil
}

func (sb *StandardBlock) Accept() error {
	blkID := sb.ID()
<<<<<<< HEAD
	sb.verifier.Ctx().Log.Verbo("accepting block with ID %s", blkID)

	// Set up the shared memory operations
	txs := sb.DecisionTxs()
	sharedMemoryOps := make(map[ids.ID]*atomic.Requests)
	for _, tx := range txs {
		// Get the shared memory operations this transaction is performing
		chainID, txRequests, err := sb.verifier.AtomicOperations(tx)
		if err != nil {
			return err
		}

		// Only [AtomicTx]s will return operations to be applied to shared memory
		if txRequests == nil {
			continue
		}

		// Add/merge in the atomic requests represented by [tx]
		chainRequests, exists := sharedMemoryOps[chainID]
		if !exists {
			sharedMemoryOps[chainID] = txRequests
			continue
		}

		chainRequests.PutRequests = append(chainRequests.PutRequests, txRequests.PutRequests...)
		chainRequests.RemoveRequests = append(chainRequests.RemoveRequests, txRequests.RemoveRequests...)
	}
=======
	sb.txExecutorBackend.Ctx.Log.Verbo("accepting block with ID %s", blkID)
>>>>>>> f0398251

	sb.accept()
	sb.verifier.AddStatelessBlock(sb.StandardBlockIntf, sb.Status())
	if err := sb.verifier.RegisterBlock(sb.StandardBlockIntf); err != nil {
		return fmt.Errorf("failed to accept standard block %s: %w", blkID, err)
	}

	// Update the state of the chain in the database
	sb.onAcceptState.Apply(sb.verifier)

	defer sb.verifier.Abort()
	batch, err := sb.verifier.CommitBatch()
	if err != nil {
		return fmt.Errorf(
			"failed to commit VM's database for block %s: %w",
			blkID,
			err,
		)
	}

	if err := sb.txExecutorBackend.Ctx.SharedMemory.Apply(sb.atomicRequests, batch); err != nil {
		return fmt.Errorf("failed to apply vm's state to shared memory: %w", err)
	}

	for _, child := range sb.children {
		child.setBaseState()
	}
	if sb.onAcceptFunc != nil {
		if err := sb.onAcceptFunc(); err != nil {
			return fmt.Errorf("failed to execute onAcceptFunc: %w", err)
		}
	}

	sb.free()
	return nil
}

func (sb *StandardBlock) Reject() error {
	sb.txExecutorBackend.Ctx.Log.Verbo(
		"Rejecting Standard Block %s at height %d with parent %s",
		sb.ID(),
		sb.Height(),
		sb.Parent(),
	)

	txs := sb.DecisionTxs()
	for _, tx := range txs {
		if err := sb.verifier.Add(tx); err != nil {
			sb.txExecutorBackend.Ctx.Log.Debug(
				"failed to reissue tx %q due to: %s",
				tx.ID(),
				err,
			)
		}
	}

	defer sb.reject()
	sb.verifier.AddStatelessBlock(sb.StandardBlockIntf, sb.Status())
	return sb.verifier.Commit()
}<|MERGE_RESOLUTION|>--- conflicted
+++ resolved
@@ -65,28 +65,16 @@
 		StandardBlockIntf: statelessBlk,
 		decisionBlock: &decisionBlock{
 			commonBlock: &commonBlock{
-<<<<<<< HEAD
 				commonStatelessBlk: statelessBlk,
 				status:             status,
 				verifier:           verifier,
+				txExecutorBackend:  txExecutorBackend,
 			},
 		},
 	}
 
 	for _, tx := range sb.DecisionTxs() {
-		tx.Unsigned.InitCtx(sb.verifier.Ctx())
-=======
-				baseBlk:           &statelessBlk.CommonBlock,
-				status:            status,
-				verifier:          verifier,
-				txExecutorBackend: txExecutorBackend,
-			},
-		},
-	}
-
-	for _, tx := range sb.Txs {
 		tx.Unsigned.InitCtx(sb.txExecutorBackend.Ctx)
->>>>>>> f0398251
 	}
 
 	return sb, nil
@@ -141,23 +129,15 @@
 	sb.Inputs.Clear()
 	sb.atomicRequests = make(map[ids.ID]*atomic.Requests)
 
-<<<<<<< HEAD
 	txs := sb.DecisionTxs()
 	funcs := make([]func() error, 0, len(txs))
 	for _, tx := range txs {
-		txID := tx.ID()
-
-		inputUTXOs, err := sb.verifier.InputUTXOs(tx.Unsigned)
-=======
-	funcs := make([]func() error, 0, len(sb.Txs))
-	for _, tx := range sb.Txs {
 		txExecutor := executor.StandardTxExecutor{
 			Backend: &sb.txExecutorBackend,
 			State:   sb.onAcceptState,
 			Tx:      tx,
 		}
 		err := tx.Unsigned.Visit(&txExecutor)
->>>>>>> f0398251
 		if err != nil {
 			txID := tx.ID()
 			sb.verifier.MarkDropped(txID, err.Error()) // cache tx as dropped
@@ -222,37 +202,7 @@
 
 func (sb *StandardBlock) Accept() error {
 	blkID := sb.ID()
-<<<<<<< HEAD
-	sb.verifier.Ctx().Log.Verbo("accepting block with ID %s", blkID)
-
-	// Set up the shared memory operations
-	txs := sb.DecisionTxs()
-	sharedMemoryOps := make(map[ids.ID]*atomic.Requests)
-	for _, tx := range txs {
-		// Get the shared memory operations this transaction is performing
-		chainID, txRequests, err := sb.verifier.AtomicOperations(tx)
-		if err != nil {
-			return err
-		}
-
-		// Only [AtomicTx]s will return operations to be applied to shared memory
-		if txRequests == nil {
-			continue
-		}
-
-		// Add/merge in the atomic requests represented by [tx]
-		chainRequests, exists := sharedMemoryOps[chainID]
-		if !exists {
-			sharedMemoryOps[chainID] = txRequests
-			continue
-		}
-
-		chainRequests.PutRequests = append(chainRequests.PutRequests, txRequests.PutRequests...)
-		chainRequests.RemoveRequests = append(chainRequests.RemoveRequests, txRequests.RemoveRequests...)
-	}
-=======
 	sb.txExecutorBackend.Ctx.Log.Verbo("accepting block with ID %s", blkID)
->>>>>>> f0398251
 
 	sb.accept()
 	sb.verifier.AddStatelessBlock(sb.StandardBlockIntf, sb.Status())
