--- conflicted
+++ resolved
@@ -15,7 +15,15 @@
 	*backend
 }
 
-func (r *rejector) VisitProposalBlock(b *stateless.ProposalBlock) error {
+func (r *rejector) VisitBlueberryProposalBlock(b *stateless.BlueberryProposalBlock) error {
+	return r.visitProposalBlock(b)
+}
+
+func (r *rejector) VisitApricotProposalBlock(b *stateless.ApricotProposalBlock) error {
+	return r.visitProposalBlock(b)
+}
+
+func (r *rejector) visitProposalBlock(b stateless.Block) error {
 	blkID := b.ID()
 	defer r.free(blkID)
 
@@ -26,7 +34,7 @@
 		b.Parent(),
 	)
 
-	tx := b.ProposalTx()
+	tx := b.BlockTxs()[0]
 	if err := r.Mempool.Add(tx); err != nil {
 		r.ctx.Log.Verbo(
 			"failed to reissue tx %q due to: %s",
@@ -35,15 +43,8 @@
 		)
 	}
 
-<<<<<<< HEAD
-	b.status = choices.Rejected
-	defer b.free()
-	r.AddStatelessBlock(b.ProposalBlockIntf, b.status)
-	return r.Commit()
-=======
 	r.state.AddStatelessBlock(b, choices.Rejected)
 	return r.state.Commit()
->>>>>>> baacf706
 }
 
 func (r *rejector) VisitAtomicBlock(b *stateless.AtomicBlock) error {
@@ -57,7 +58,7 @@
 		b.Parent(),
 	)
 
-	tx := b.AtomicTx()
+	tx := b.BlockTxs()[0]
 	if err := r.Mempool.Add(tx); err != nil {
 		r.ctx.Log.Debug(
 			"failed to reissue tx %q due to: %s",
@@ -66,18 +67,19 @@
 		)
 	}
 
-<<<<<<< HEAD
-	b.status = choices.Rejected
-	defer b.free()
-	r.AddStatelessBlock(b.AtomicBlockIntf, b.status)
-	return r.Commit()
-=======
 	r.state.AddStatelessBlock(b, choices.Rejected)
 	return r.state.Commit()
->>>>>>> baacf706
 }
 
-func (r *rejector) VisitStandardBlock(b *stateless.StandardBlock) error {
+func (r *rejector) VisitBlueberryStandardBlock(b *stateless.BlueberryStandardBlock) error {
+	return r.visitStandardBlock(b)
+}
+
+func (r *rejector) VisitApricotStandardBlock(b *stateless.ApricotStandardBlock) error {
+	return r.visitStandardBlock(b)
+}
+
+func (r *rejector) visitStandardBlock(b stateless.Block) error {
 	blkID := b.ID()
 	defer r.free(blkID)
 
@@ -88,7 +90,7 @@
 		b.Parent(),
 	)
 
-	txes := b.DecisionTxs()
+	txes := b.BlockTxs()
 	for _, tx := range txes {
 		if err := r.Mempool.Add(tx); err != nil {
 			r.ctx.Log.Debug(
@@ -99,15 +101,8 @@
 		}
 	}
 
-<<<<<<< HEAD
-	b.status = choices.Rejected
-	defer b.free()
-	r.AddStatelessBlock(b.StandardBlockIntf, b.status)
-	return r.Commit()
-=======
 	r.state.AddStatelessBlock(b, choices.Rejected)
 	return r.state.Commit()
->>>>>>> baacf706
 }
 
 func (r *rejector) VisitCommitBlock(b *stateless.CommitBlock) error {
@@ -129,15 +124,8 @@
 		b.Parent(),
 	)
 
-<<<<<<< HEAD
-	b.status = choices.Rejected
-	defer b.free()
-	r.AddStatelessBlock(b.OptionBlock, b.status)
-	return r.Commit()
-=======
 	r.state.AddStatelessBlock(b, choices.Rejected)
 	return r.state.Commit()
->>>>>>> baacf706
 }
 
 func (r *rejector) VisitAbortBlock(b *stateless.AbortBlock) error {
@@ -159,13 +147,6 @@
 		b.Parent(),
 	)
 
-<<<<<<< HEAD
-	b.status = choices.Rejected
-	defer b.free()
-	r.AddStatelessBlock(b.OptionBlock, b.status)
-	return r.Commit()
-=======
 	r.state.AddStatelessBlock(b, choices.Rejected)
 	return r.state.Commit()
->>>>>>> baacf706
 }