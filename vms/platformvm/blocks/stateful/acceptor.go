// Copyright (C) 2019-2022, Ava Labs, Inc. All rights reserved.
// See the file LICENSE for licensing terms.

package stateful

import (
	"fmt"

	"github.com/ava-labs/avalanchego/snow/choices"
	"github.com/ava-labs/avalanchego/utils/window"
	"github.com/ava-labs/avalanchego/vms/platformvm/blocks/stateless"
	"github.com/ava-labs/avalanchego/vms/platformvm/metrics"
	"go.uber.org/zap"
)

var _ stateless.Visitor = &acceptor{}

// acceptor handles the logic for accepting a block.
type acceptor struct {
	*backend
	metrics          metrics.Metrics
	recentlyAccepted *window.Window
}

<<<<<<< HEAD
func (a *acceptor) BlueberryProposalBlock(b *stateless.BlueberryProposalBlock) error {
	// Update the state of the chain in the database
	// apply baseOptionState first
	// TODO by dan for alberto: why do we do this?
	blkID := b.ID()
	blkState, ok := a.blkIDToState[blkID]
	if !ok {
		return fmt.Errorf("couldn't find state of block %s", blkID)
	}
	blkState.onAcceptState.Apply(a.state)

	return a.commonVisitProposalBlock(b, false)
}

func (a *acceptor) ApricotProposalBlock(b *stateless.ApricotProposalBlock) error {
	return a.commonVisitProposalBlock(b, true)
}

func (a *acceptor) commonVisitProposalBlock(b stateless.Block, isApricot bool) error {
	/* Note that:
=======
func (a *acceptor) ProposalBlock(b *stateless.ProposalBlock) error {
	//  Note that:
>>>>>>> b8ee829b

	// * We don't free the proposal block in this method.
	//   It is freed when its child is accepted.
	//   We need to keep this block's state in memory for its child to use.

	// * We only update the metrics to reflect this block's
	//   acceptance when its child is accepted.

<<<<<<< HEAD
	* We don't write this block to state here.
	  That is done when this block's child (a CommitBlock or AbortBlock) is accepted.
	  We do this so that in the event that the node shuts down, the proposal block
	  is not written to disk unless its child is.
	  (The VM's Shutdown method commits the database.)
	  The snowman.Engine requires that the last committed block is a decision block.

	*/
	blkID := b.ID()

	if isApricot {
		a.ctx.Log.Verbo(
			"accepting Aprictor Proposal Block",
			zap.Stringer("blkID", blkID),
			zap.Uint64("height", b.Height()),
			zap.Stringer("parent", b.Parent()),
		)
	} else {
		a.ctx.Log.Verbo(
			"accepting Blueberry Proposal Block",
			zap.Stringer("blkID", blkID),
			zap.Uint64("height", b.Height()),
			zap.Stringer("parent", b.Parent()),
		)
	}
=======
	// * We don't write this block to state here.
	//   That is done when this block's child (a CommitBlock or AbortBlock) is accepted.
	//   We do this so that in the event that the node shuts down, the proposal block
	//   is not written to disk unless its child is.
	//   (The VM's Shutdown method commits the database.)
	//   The snowman.Engine requires that the last committed block is a decision block.

	blkID := b.ID()
	a.ctx.Log.Verbo(
		"accepting block",
		zap.String("blockType", "proposal"),
		zap.Stringer("blkID", blkID),
		zap.Uint64("height", b.Height()),
		zap.Stringer("parent", b.Parent()),
	)
>>>>>>> b8ee829b

	// See comment for [lastAccepted].
	a.backend.lastAccepted = blkID
	return nil
}

func (a *acceptor) AtomicBlock(b *stateless.AtomicBlock) error {
	blkID := b.ID()
	defer a.free(blkID)

	a.ctx.Log.Verbo(
		"accepting block",
		zap.String("blockType", "atomic"),
		zap.Stringer("blkID", blkID),
		zap.Uint64("height", b.Height()),
		zap.Stringer("parent", b.Parent()),
	)

	if err := a.commonAccept(b); err != nil {
		return err
	}

	blkState, ok := a.blkIDToState[blkID]
	if !ok {
		return fmt.Errorf("couldn't find state of block %s", blkID)
	}

	// Update the state to reflect the changes made in [onAcceptState].
	blkState.onAcceptState.Apply(a.state)

	defer a.state.Abort()
	batch, err := a.state.CommitBatch()
	if err != nil {
		return fmt.Errorf(
			"failed to commit VM's database for block %s: %w",
			blkID,
			err,
		)
	}

	// Note that this method writes [batch] to the database.
	if err := a.ctx.SharedMemory.Apply(blkState.atomicRequests, batch); err != nil {
		return fmt.Errorf(
			"failed to atomically accept tx %s in block %s: %w",
			b.Tx.ID(),
			blkID,
			err,
		)
	}
	return nil
}

func (a *acceptor) BlueberryStandardBlock(b *stateless.BlueberryStandardBlock) error {
	return a.standardBlock(b)
}

func (a *acceptor) ApricotStandardBlock(b *stateless.ApricotStandardBlock) error {
	return a.standardBlock(b)
}

func (a *acceptor) standardBlock(b stateless.Block) error {
	blkID := b.ID()
	defer a.free(blkID)

	a.ctx.Log.Verbo(
		"accepting block",
		zap.String("blockType", "standard"),
		zap.Stringer("blkID", blkID),
		zap.Uint64("height", b.Height()),
		zap.Stringer("parent", b.Parent()),
	)

	if err := a.commonAccept(b); err != nil {
		return err
	}

	blkState, ok := a.blkIDToState[blkID]
	if !ok {
		return fmt.Errorf("couldn't find state of block %s", blkID)
	}

	// Update the state to reflect the changes made in [onAcceptState].
	blkState.onAcceptState.Apply(a.state)

	defer a.state.Abort()
	batch, err := a.state.CommitBatch()
	if err != nil {
		return fmt.Errorf(
			"failed to commit VM's database for block %s: %w",
			blkID,
			err,
		)
	}

	// Note that this method writes [batch] to the database.
	if err := a.ctx.SharedMemory.Apply(blkState.atomicRequests, batch); err != nil {
		return fmt.Errorf("failed to apply vm's state to shared memory: %w", err)
	}

	if onAcceptFunc := blkState.onAcceptFunc; onAcceptFunc != nil {
		onAcceptFunc()
	}
	return nil
}

func (a *acceptor) CommitBlock(b *stateless.CommitBlock) error {
	a.ctx.Log.Verbo(
		"accepting block",
		zap.String("blockType", "commit"),
		zap.Stringer("blkID", b.ID()),
		zap.Uint64("height", b.Height()),
		zap.Stringer("parent", b.Parent()),
	)
	return a.acceptOptionBlock(b)
}

func (a *acceptor) AbortBlock(b *stateless.AbortBlock) error {
	a.ctx.Log.Verbo(
		"accepting block",
		zap.String("blockType", "abort"),
		zap.Stringer("blkID", b.ID()),
		zap.Uint64("height", b.Height()),
		zap.Stringer("parent", b.Parent()),
	)
	return a.acceptOptionBlock(b)
}

func (a *acceptor) acceptOptionBlock(b stateless.Block) error {
	blkID := b.ID()
	parentID := b.Parent()

	defer func() {
		a.free(blkID)
		// Note: we assume this block's sibling doesn't
		// need the parent's state when it's rejected.
		a.free(parentID)
	}()

	parentState, ok := a.blkIDToState[parentID]
	if !ok {
		return fmt.Errorf("couldn't find state of block %s, parent of %s", parentID, blkID)
	}
	// Note that the parent must be accepted first.
	if err := a.commonAccept(parentState.statelessBlock); err != nil {
		return err
	}
	if err := a.commonAccept(b); err != nil {
		return err
	}

	// Update metrics
	if a.bootstrapped.GetValue() {
		wasPreferred := parentState.initiallyPreferCommit
		if wasPreferred {
			a.metrics.MarkOptionVoteWon()
		} else {
			a.metrics.MarkOptionVoteLost()
		}
	}

	blkState, ok := a.blkIDToState[blkID]
	if !ok {
		return fmt.Errorf("couldn't find state of block %s", blkID)
	}

	// Update the state to reflect the changes made in [onAcceptState].
	blkState.onAcceptState.Apply(a.state)
	return a.state.Commit()
}

func (a *acceptor) commonAccept(b stateless.Block) error {
	blkID := b.ID()

	if err := a.metrics.MarkAccepted(b); err != nil {
		return fmt.Errorf("failed to accept block %s: %w", blkID, err)
	}

	a.backend.lastAccepted = blkID
	a.state.SetLastAccepted(blkID)
	a.state.SetHeight(b.Height())
	a.state.AddStatelessBlock(b, choices.Accepted)
	a.stateVersions.DeleteState(b.Parent())
	a.stateVersions.SetState(blkID, a.state)
	a.recentlyAccepted.Add(blkID)
	return nil
}<|MERGE_RESOLUTION|>--- conflicted
+++ resolved
@@ -22,7 +22,6 @@
 	recentlyAccepted *window.Window
 }
 
-<<<<<<< HEAD
 func (a *acceptor) BlueberryProposalBlock(b *stateless.BlueberryProposalBlock) error {
 	// Update the state of the chain in the database
 	// apply baseOptionState first
@@ -43,10 +42,6 @@
 
 func (a *acceptor) commonVisitProposalBlock(b stateless.Block, isApricot bool) error {
 	/* Note that:
-=======
-func (a *acceptor) ProposalBlock(b *stateless.ProposalBlock) error {
-	//  Note that:
->>>>>>> b8ee829b
 
 	// * We don't free the proposal block in this method.
 	//   It is freed when its child is accepted.
@@ -55,7 +50,6 @@
 	// * We only update the metrics to reflect this block's
 	//   acceptance when its child is accepted.
 
-<<<<<<< HEAD
 	* We don't write this block to state here.
 	  That is done when this block's child (a CommitBlock or AbortBlock) is accepted.
 	  We do this so that in the event that the node shuts down, the proposal block
@@ -81,23 +75,6 @@
 			zap.Stringer("parent", b.Parent()),
 		)
 	}
-=======
-	// * We don't write this block to state here.
-	//   That is done when this block's child (a CommitBlock or AbortBlock) is accepted.
-	//   We do this so that in the event that the node shuts down, the proposal block
-	//   is not written to disk unless its child is.
-	//   (The VM's Shutdown method commits the database.)
-	//   The snowman.Engine requires that the last committed block is a decision block.
-
-	blkID := b.ID()
-	a.ctx.Log.Verbo(
-		"accepting block",
-		zap.String("blockType", "proposal"),
-		zap.Stringer("blkID", blkID),
-		zap.Uint64("height", b.Height()),
-		zap.Stringer("parent", b.Parent()),
-	)
->>>>>>> b8ee829b
 
 	// See comment for [lastAccepted].
 	a.backend.lastAccepted = blkID
