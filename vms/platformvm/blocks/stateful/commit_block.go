--- conflicted
+++ resolved
@@ -84,13 +84,8 @@
 		return err
 	}
 	c.accept()
-<<<<<<< HEAD
 	c.verifier.AddStatelessBlock(c.OptionBlock, c.Status())
-	if err := c.verifier.RegisterBlock(c.OptionBlock); err != nil {
-=======
-	c.verifier.AddStatelessBlock(c.CommitBlock, c.Status())
-	if err := c.verifier.MarkAccepted(c.CommitBlock); err != nil {
->>>>>>> 1c4a96ab
+	if err := c.verifier.MarkAccepted(c.OptionBlock); err != nil {
 		return fmt.Errorf("failed to accept accept option block %s: %w", c.ID(), err)
 	}
 
