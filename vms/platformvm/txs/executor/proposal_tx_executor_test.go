// Copyright (C) 2019-2023, Ava Labs, Inc. All rights reserved.
// See the file LICENSE for licensing terms.

package executor

import (
	"fmt"
	"math"
	"testing"
	"time"

	"github.com/stretchr/testify/require"

	"github.com/ava-labs/avalanchego/database"
	"github.com/ava-labs/avalanchego/ids"
	"github.com/ava-labs/avalanchego/utils/crypto/secp256k1"
	"github.com/ava-labs/avalanchego/utils/hashing"
	"github.com/ava-labs/avalanchego/vms/platformvm/reward"
	"github.com/ava-labs/avalanchego/vms/platformvm/state"
	"github.com/ava-labs/avalanchego/vms/platformvm/status"
	"github.com/ava-labs/avalanchego/vms/platformvm/txs"
	"github.com/ava-labs/avalanchego/vms/secp256k1fx"
)

func TestProposalTxExecuteAddDelegator(t *testing.T) {
	dummyHeight := uint64(1)
	rewardAddress := preFundedKeys[0].PublicKey().Address()
	nodeID := ids.NodeID(rewardAddress)

	newValidatorID := ids.GenerateTestNodeID()
	newValidatorStartTime := uint64(defaultValidateStartTime.Add(5 * time.Second).Unix())
	newValidatorEndTime := uint64(defaultValidateEndTime.Add(-5 * time.Second).Unix())

	// [addMinStakeValidator] adds a new validator to the primary network's
	// pending validator set with the minimum staking amount
	addMinStakeValidator := func(target *environment) {
		tx, err := target.txBuilder.NewAddValidatorTx(
			target.config.MinValidatorStake, // stake amount
			newValidatorStartTime,           // start time
			newValidatorEndTime,             // end time
			newValidatorID,                  // node ID
			rewardAddress,                   // Reward Address
			reward.PercentDenominator,       // Shares
			[]*secp256k1.PrivateKey{preFundedKeys[0]},
			ids.ShortEmpty,
		)
		require.NoError(t, err)

		addValTx := tx.Unsigned.(*txs.AddValidatorTx)
		staker, err := state.NewCurrentStaker(
			tx.ID(),
			addValTx,
			addValTx.StartTime(),
			0,
		)
		require.NoError(t, err)

		target.state.PutCurrentValidator(staker)
		target.state.AddTx(tx, status.Committed)
		target.state.SetHeight(dummyHeight)
		require.NoError(t, target.state.Commit())
	}

	// [addMaxStakeValidator] adds a new validator to the primary network's
	// pending validator set with the maximum staking amount
	addMaxStakeValidator := func(target *environment) {
		tx, err := target.txBuilder.NewAddValidatorTx(
			target.config.MaxValidatorStake, // stake amount
			newValidatorStartTime,           // start time
			newValidatorEndTime,             // end time
			newValidatorID,                  // node ID
			rewardAddress,                   // Reward Address
			reward.PercentDenominator,       // Shared
			[]*secp256k1.PrivateKey{preFundedKeys[0]},
			ids.ShortEmpty,
		)
		require.NoError(t, err)

		addValTx := tx.Unsigned.(*txs.AddValidatorTx)
		staker, err := state.NewCurrentStaker(
			tx.ID(),
			addValTx,
			addValTx.StartTime(),
			0,
		)
		require.NoError(t, err)

		target.state.PutCurrentValidator(staker)
		target.state.AddTx(tx, status.Committed)
		target.state.SetHeight(dummyHeight)
		require.NoError(t, target.state.Commit())
	}

<<<<<<< HEAD
	dummyH := newEnvironment(apricotPhase5Fork)
=======
	dummyH := newEnvironment(t, false /*=postBanff*/, false /*=postCortina*/)
>>>>>>> 0e2ad851
	currentTimestamp := dummyH.state.GetTimestamp()

	type test struct {
		description   string
		stakeAmount   uint64
		startTime     uint64
		endTime       uint64
		nodeID        ids.NodeID
		rewardAddress ids.ShortID
		feeKeys       []*secp256k1.PrivateKey
		setup         func(*environment)
		AP3Time       time.Time
		expectedErr   error
	}

	tests := []test{
		{
			description:   "validator stops validating earlier than delegator",
			stakeAmount:   dummyH.config.MinDelegatorStake,
			startTime:     uint64(defaultValidateStartTime.Unix()) + 1,
			endTime:       uint64(defaultValidateEndTime.Unix()) + 1,
			nodeID:        nodeID,
			rewardAddress: rewardAddress,
			feeKeys:       []*secp256k1.PrivateKey{preFundedKeys[0]},
			setup:         nil,
			AP3Time:       defaultGenesisTime,
			expectedErr:   ErrOverDelegated,
		},
		{
			description:   fmt.Sprintf("delegator should not be added more than (%s) in the future", MaxFutureStartTime),
			stakeAmount:   dummyH.config.MinDelegatorStake,
			startTime:     uint64(currentTimestamp.Add(MaxFutureStartTime + time.Second).Unix()),
			endTime:       uint64(currentTimestamp.Add(MaxFutureStartTime + defaultMinStakingDuration + time.Second).Unix()),
			nodeID:        nodeID,
			rewardAddress: rewardAddress,
			feeKeys:       []*secp256k1.PrivateKey{preFundedKeys[0]},
			setup:         nil,
			AP3Time:       defaultGenesisTime,
			expectedErr:   ErrFutureStakeTime,
		},
		{
			description:   "validator not in the current or pending validator sets",
			stakeAmount:   dummyH.config.MinDelegatorStake,
			startTime:     uint64(defaultValidateStartTime.Add(5 * time.Second).Unix()),
			endTime:       uint64(defaultValidateEndTime.Add(-5 * time.Second).Unix()),
			nodeID:        newValidatorID,
			rewardAddress: rewardAddress,
			feeKeys:       []*secp256k1.PrivateKey{preFundedKeys[0]},
			setup:         nil,
			AP3Time:       defaultGenesisTime,
			expectedErr:   database.ErrNotFound,
		},
		{
			description:   "delegator starts before validator",
			stakeAmount:   dummyH.config.MinDelegatorStake,
			startTime:     newValidatorStartTime - 1, // start validating subnet before primary network
			endTime:       newValidatorEndTime,
			nodeID:        newValidatorID,
			rewardAddress: rewardAddress,
			feeKeys:       []*secp256k1.PrivateKey{preFundedKeys[0]},
			setup:         addMinStakeValidator,
			AP3Time:       defaultGenesisTime,
			expectedErr:   ErrOverDelegated,
		},
		{
			description:   "delegator stops before validator",
			stakeAmount:   dummyH.config.MinDelegatorStake,
			startTime:     newValidatorStartTime,
			endTime:       newValidatorEndTime + 1, // stop validating subnet after stopping validating primary network
			nodeID:        newValidatorID,
			rewardAddress: rewardAddress,
			feeKeys:       []*secp256k1.PrivateKey{preFundedKeys[0]},
			setup:         addMinStakeValidator,
			AP3Time:       defaultGenesisTime,
			expectedErr:   ErrOverDelegated,
		},
		{
			description:   "valid",
			stakeAmount:   dummyH.config.MinDelegatorStake,
			startTime:     newValidatorStartTime, // same start time as for primary network
			endTime:       newValidatorEndTime,   // same end time as for primary network
			nodeID:        newValidatorID,
			rewardAddress: rewardAddress,
			feeKeys:       []*secp256k1.PrivateKey{preFundedKeys[0]},
			setup:         addMinStakeValidator,
			AP3Time:       defaultGenesisTime,
			expectedErr:   nil,
		},
		{
			description:   "starts delegating at current timestamp",
			stakeAmount:   dummyH.config.MinDelegatorStake,           // weight
			startTime:     uint64(currentTimestamp.Unix()),           // start time
			endTime:       uint64(defaultValidateEndTime.Unix()),     // end time
			nodeID:        nodeID,                                    // node ID
			rewardAddress: rewardAddress,                             // Reward Address
			feeKeys:       []*secp256k1.PrivateKey{preFundedKeys[0]}, // tx fee payer
			setup:         nil,
			AP3Time:       defaultGenesisTime,
			expectedErr:   ErrTimestampNotBeforeStartTime,
		},
		{
			description:   "tx fee paying key has no funds",
			stakeAmount:   dummyH.config.MinDelegatorStake,             // weight
			startTime:     uint64(defaultValidateStartTime.Unix()) + 1, // start time
			endTime:       uint64(defaultValidateEndTime.Unix()),       // end time
			nodeID:        nodeID,                                      // node ID
			rewardAddress: rewardAddress,                               // Reward Address
			feeKeys:       []*secp256k1.PrivateKey{preFundedKeys[1]},   // tx fee payer
			setup: func(target *environment) { // Remove all UTXOs owned by keys[1]
				utxoIDs, err := target.state.UTXOIDs(
					preFundedKeys[1].PublicKey().Address().Bytes(),
					ids.Empty,
					math.MaxInt32)
				require.NoError(t, err)

				for _, utxoID := range utxoIDs {
					target.state.DeleteUTXO(utxoID)
				}
				target.state.SetHeight(dummyHeight)
				require.NoError(t, target.state.Commit())
			},
			AP3Time:     defaultGenesisTime,
			expectedErr: ErrFlowCheckFailed,
		},
		{
			description:   "over delegation before AP3",
			stakeAmount:   dummyH.config.MinDelegatorStake,
			startTime:     newValidatorStartTime, // same start time as for primary network
			endTime:       newValidatorEndTime,   // same end time as for primary network
			nodeID:        newValidatorID,
			rewardAddress: rewardAddress,
			feeKeys:       []*secp256k1.PrivateKey{preFundedKeys[0]},
			setup:         addMaxStakeValidator,
			AP3Time:       defaultValidateEndTime,
			expectedErr:   nil,
		},
		{
			description:   "over delegation after AP3",
			stakeAmount:   dummyH.config.MinDelegatorStake,
			startTime:     newValidatorStartTime, // same start time as for primary network
			endTime:       newValidatorEndTime,   // same end time as for primary network
			nodeID:        newValidatorID,
			rewardAddress: rewardAddress,
			feeKeys:       []*secp256k1.PrivateKey{preFundedKeys[0]},
			setup:         addMaxStakeValidator,
			AP3Time:       defaultGenesisTime,
			expectedErr:   ErrOverDelegated,
		},
	}

	for _, tt := range tests {
		t.Run(tt.description, func(t *testing.T) {
			require := require.New(t)
<<<<<<< HEAD
			freshTH := newEnvironment(apricotPhase5Fork)
=======
			freshTH := newEnvironment(t, false /*=postBanff*/, false /*=postCortina*/)
>>>>>>> 0e2ad851
			freshTH.config.ApricotPhase3Time = tt.AP3Time
			defer func() {
				require.NoError(shutdownEnvironment(freshTH))
			}()

			tx, err := freshTH.txBuilder.NewAddDelegatorTx(
				tt.stakeAmount,
				tt.startTime,
				tt.endTime,
				tt.nodeID,
				tt.rewardAddress,
				tt.feeKeys,
				ids.ShortEmpty,
			)
			require.NoError(err)

			if tt.setup != nil {
				tt.setup(freshTH)
			}

			onCommitState, err := state.NewDiff(lastAcceptedID, freshTH)
			require.NoError(err)

			onAbortState, err := state.NewDiff(lastAcceptedID, freshTH)
			require.NoError(err)

			executor := ProposalTxExecutor{
				OnCommitState: onCommitState,
				OnAbortState:  onAbortState,
				Backend:       &freshTH.backend,
				Tx:            tx,
			}
			err = tx.Unsigned.Visit(&executor)
			require.ErrorIs(err, tt.expectedErr)
		})
	}
}

func TestProposalTxExecuteAddSubnetValidator(t *testing.T) {
	require := require.New(t)
<<<<<<< HEAD
	env := newEnvironment(apricotPhase5Fork)
=======
	env := newEnvironment(t, false /*=postBanff*/, false /*=postCortina*/)
>>>>>>> 0e2ad851
	env.ctx.Lock.Lock()
	defer func() {
		require.NoError(shutdownEnvironment(env))
	}()

	nodeID := preFundedKeys[0].PublicKey().Address()

	{
		// Case: Proposed validator currently validating primary network
		// but stops validating subnet after stops validating primary network
		// (note that keys[0] is a genesis validator)
		tx, err := env.txBuilder.NewAddSubnetValidatorTx(
			defaultWeight,
			uint64(defaultValidateStartTime.Unix())+1,
			uint64(defaultValidateEndTime.Unix())+1,
			ids.NodeID(nodeID),
			testSubnet1.ID(),
			[]*secp256k1.PrivateKey{testSubnet1ControlKeys[0], testSubnet1ControlKeys[1]},
			ids.ShortEmpty, // change addr
		)
		require.NoError(err)

		onCommitState, err := state.NewDiff(lastAcceptedID, env)
		require.NoError(err)

		onAbortState, err := state.NewDiff(lastAcceptedID, env)
		require.NoError(err)

		executor := ProposalTxExecutor{
			OnCommitState: onCommitState,
			OnAbortState:  onAbortState,
			Backend:       &env.backend,
			Tx:            tx,
		}
		err = tx.Unsigned.Visit(&executor)
		require.ErrorIs(err, ErrValidatorSubset)
	}

	{
		// Case: Proposed validator currently validating primary network
		// and proposed subnet validation period is subset of
		// primary network validation period
		// (note that keys[0] is a genesis validator)
		tx, err := env.txBuilder.NewAddSubnetValidatorTx(
			defaultWeight,
			uint64(defaultValidateStartTime.Unix())+1,
			uint64(defaultValidateEndTime.Unix()),
			ids.NodeID(nodeID),
			testSubnet1.ID(),
			[]*secp256k1.PrivateKey{testSubnet1ControlKeys[0], testSubnet1ControlKeys[1]},
			ids.ShortEmpty, // change addr
		)
		require.NoError(err)

		onCommitState, err := state.NewDiff(lastAcceptedID, env)
		require.NoError(err)

		onAbortState, err := state.NewDiff(lastAcceptedID, env)
		require.NoError(err)

		executor := ProposalTxExecutor{
			OnCommitState: onCommitState,
			OnAbortState:  onAbortState,
			Backend:       &env.backend,
			Tx:            tx,
		}
		require.NoError(tx.Unsigned.Visit(&executor))
	}

	// Add a validator to pending validator set of primary network
	key, err := testKeyfactory.NewPrivateKey()
	require.NoError(err)
	pendingDSValidatorID := ids.NodeID(key.PublicKey().Address())

	// starts validating primary network 10 seconds after genesis
	dsStartTime := defaultGenesisTime.Add(10 * time.Second)
	dsEndTime := dsStartTime.Add(5 * defaultMinStakingDuration)

	addDSTx, err := env.txBuilder.NewAddValidatorTx(
		env.config.MinValidatorStake, // stake amount
		uint64(dsStartTime.Unix()),   // start time
		uint64(dsEndTime.Unix()),     // end time
		pendingDSValidatorID,         // node ID
		nodeID,                       // reward address
		reward.PercentDenominator,    // shares
		[]*secp256k1.PrivateKey{preFundedKeys[0]},
		ids.ShortEmpty,
	)
	require.NoError(err)

	{
		// Case: Proposed validator isn't in pending or current validator sets
		tx, err := env.txBuilder.NewAddSubnetValidatorTx(
			defaultWeight,
			uint64(dsStartTime.Unix()), // start validating subnet before primary network
			uint64(dsEndTime.Unix()),
			pendingDSValidatorID,
			testSubnet1.ID(),
			[]*secp256k1.PrivateKey{testSubnet1ControlKeys[0], testSubnet1ControlKeys[1]},
			ids.ShortEmpty, // change addr
		)
		require.NoError(err)

		onCommitState, err := state.NewDiff(lastAcceptedID, env)
		require.NoError(err)

		onAbortState, err := state.NewDiff(lastAcceptedID, env)
		require.NoError(err)

		executor := ProposalTxExecutor{
			OnCommitState: onCommitState,
			OnAbortState:  onAbortState,
			Backend:       &env.backend,
			Tx:            tx,
		}
		err = tx.Unsigned.Visit(&executor)
		require.ErrorIs(err, ErrNotValidator)
	}

	addValTx := addDSTx.Unsigned.(*txs.AddValidatorTx)
	staker, err := state.NewCurrentStaker(
		addDSTx.ID(),
		addValTx,
		addValTx.StartTime(),
		0,
	)
	require.NoError(err)

	env.state.PutCurrentValidator(staker)
	env.state.AddTx(addDSTx, status.Committed)
	dummyHeight := uint64(1)
	env.state.SetHeight(dummyHeight)
	require.NoError(env.state.Commit())

	// Node with ID key.PublicKey().Address() now a pending validator for primary network

	{
		// Case: Proposed validator is pending validator of primary network
		// but starts validating subnet before primary network
		tx, err := env.txBuilder.NewAddSubnetValidatorTx(
			defaultWeight,
			uint64(dsStartTime.Unix())-1, // start validating subnet before primary network
			uint64(dsEndTime.Unix()),
			pendingDSValidatorID,
			testSubnet1.ID(),
			[]*secp256k1.PrivateKey{testSubnet1ControlKeys[0], testSubnet1ControlKeys[1]},
			ids.ShortEmpty, // change addr
		)
		require.NoError(err)

		onCommitState, err := state.NewDiff(lastAcceptedID, env)
		require.NoError(err)

		onAbortState, err := state.NewDiff(lastAcceptedID, env)
		require.NoError(err)

		executor := ProposalTxExecutor{
			OnCommitState: onCommitState,
			OnAbortState:  onAbortState,
			Backend:       &env.backend,
			Tx:            tx,
		}
		err = tx.Unsigned.Visit(&executor)
		require.ErrorIs(err, ErrValidatorSubset)
	}

	{
		// Case: Proposed validator is pending validator of primary network
		// but stops validating subnet after primary network
		tx, err := env.txBuilder.NewAddSubnetValidatorTx(
			defaultWeight,
			uint64(dsStartTime.Unix()),
			uint64(dsEndTime.Unix())+1, // stop validating subnet after stopping validating primary network
			pendingDSValidatorID,
			testSubnet1.ID(),
			[]*secp256k1.PrivateKey{testSubnet1ControlKeys[0], testSubnet1ControlKeys[1]},
			ids.ShortEmpty, // change addr
		)
		require.NoError(err)

		onCommitState, err := state.NewDiff(lastAcceptedID, env)
		require.NoError(err)

		onAbortState, err := state.NewDiff(lastAcceptedID, env)
		require.NoError(err)

		executor := ProposalTxExecutor{
			OnCommitState: onCommitState,
			OnAbortState:  onAbortState,
			Backend:       &env.backend,
			Tx:            tx,
		}
		err = tx.Unsigned.Visit(&executor)
		require.ErrorIs(err, ErrValidatorSubset)
	}

	{
		// Case: Proposed validator is pending validator of primary network and
		// period validating subnet is subset of time validating primary network
		tx, err := env.txBuilder.NewAddSubnetValidatorTx(
			defaultWeight,
			uint64(dsStartTime.Unix()), // same start time as for primary network
			uint64(dsEndTime.Unix()),   // same end time as for primary network
			pendingDSValidatorID,
			testSubnet1.ID(),
			[]*secp256k1.PrivateKey{testSubnet1ControlKeys[0], testSubnet1ControlKeys[1]},
			ids.ShortEmpty, // change addr
		)
		require.NoError(err)

		onCommitState, err := state.NewDiff(lastAcceptedID, env)
		require.NoError(err)

		onAbortState, err := state.NewDiff(lastAcceptedID, env)
		require.NoError(err)

		executor := ProposalTxExecutor{
			OnCommitState: onCommitState,
			OnAbortState:  onAbortState,
			Backend:       &env.backend,
			Tx:            tx,
		}
		require.NoError(tx.Unsigned.Visit(&executor))
	}

	// Case: Proposed validator start validating at/before current timestamp
	// First, advance the timestamp
	newTimestamp := defaultGenesisTime.Add(2 * time.Second)
	env.state.SetTimestamp(newTimestamp)

	{
		tx, err := env.txBuilder.NewAddSubnetValidatorTx(
			defaultWeight,               // weight
			uint64(newTimestamp.Unix()), // start time
			uint64(newTimestamp.Add(defaultMinStakingDuration).Unix()), // end time
			ids.NodeID(nodeID), // node ID
			testSubnet1.ID(),   // subnet ID
			[]*secp256k1.PrivateKey{testSubnet1ControlKeys[0], testSubnet1ControlKeys[1]},
			ids.ShortEmpty, // change addr
		)
		require.NoError(err)

		onCommitState, err := state.NewDiff(lastAcceptedID, env)
		require.NoError(err)

		onAbortState, err := state.NewDiff(lastAcceptedID, env)
		require.NoError(err)

		executor := ProposalTxExecutor{
			OnCommitState: onCommitState,
			OnAbortState:  onAbortState,
			Backend:       &env.backend,
			Tx:            tx,
		}
		err = tx.Unsigned.Visit(&executor)
		require.ErrorIs(err, ErrTimestampNotBeforeStartTime)
	}

	// reset the timestamp
	env.state.SetTimestamp(defaultGenesisTime)

	// Case: Proposed validator already validating the subnet
	// First, add validator as validator of subnet
	subnetTx, err := env.txBuilder.NewAddSubnetValidatorTx(
		defaultWeight,                           // weight
		uint64(defaultValidateStartTime.Unix()), // start time
		uint64(defaultValidateEndTime.Unix()),   // end time
		ids.NodeID(nodeID),                      // node ID
		testSubnet1.ID(),                        // subnet ID
		[]*secp256k1.PrivateKey{testSubnet1ControlKeys[0], testSubnet1ControlKeys[1]},
		ids.ShortEmpty,
	)
	require.NoError(err)

	addSubnetValTx := subnetTx.Unsigned.(*txs.AddSubnetValidatorTx)
	staker, err = state.NewCurrentStaker(
		subnetTx.ID(),
		addSubnetValTx,
		addSubnetValTx.StartTime(),
		0,
	)
	require.NoError(err)

	env.state.PutCurrentValidator(staker)
	env.state.AddTx(subnetTx, status.Committed)
	env.state.SetHeight(dummyHeight)
	require.NoError(env.state.Commit())

	{
		// Node with ID nodeIDKey.PublicKey().Address() now validating subnet with ID testSubnet1.ID
		duplicateSubnetTx, err := env.txBuilder.NewAddSubnetValidatorTx(
			defaultWeight, // weight
			uint64(defaultValidateStartTime.Unix())+1, // start time
			uint64(defaultValidateEndTime.Unix()),     // end time
			ids.NodeID(nodeID),                        // node ID
			testSubnet1.ID(),                          // subnet ID
			[]*secp256k1.PrivateKey{testSubnet1ControlKeys[0], testSubnet1ControlKeys[1]},
			ids.ShortEmpty, // change addr
		)
		require.NoError(err)

		onCommitState, err := state.NewDiff(lastAcceptedID, env)
		require.NoError(err)

		onAbortState, err := state.NewDiff(lastAcceptedID, env)
		require.NoError(err)

		executor := ProposalTxExecutor{
			OnCommitState: onCommitState,
			OnAbortState:  onAbortState,
			Backend:       &env.backend,
			Tx:            duplicateSubnetTx,
		}
		err = duplicateSubnetTx.Unsigned.Visit(&executor)
		require.ErrorIs(err, ErrDuplicateValidator)
	}

	env.state.DeleteCurrentValidator(staker)
	env.state.SetHeight(dummyHeight)
	require.NoError(env.state.Commit())

	{
		// Case: Too few signatures
		tx, err := env.txBuilder.NewAddSubnetValidatorTx(
			defaultWeight,                       // weight
			uint64(defaultGenesisTime.Unix())+1, // start time
			uint64(defaultGenesisTime.Add(defaultMinStakingDuration).Unix())+1, // end time
			ids.NodeID(nodeID), // node ID
			testSubnet1.ID(),   // subnet ID
			[]*secp256k1.PrivateKey{testSubnet1ControlKeys[0], testSubnet1ControlKeys[2]},
			ids.ShortEmpty, // change addr
		)
		require.NoError(err)

		// Remove a signature
		addSubnetValidatorTx := tx.Unsigned.(*txs.AddSubnetValidatorTx)
		input := addSubnetValidatorTx.SubnetAuth.(*secp256k1fx.Input)
		input.SigIndices = input.SigIndices[1:]
		// This tx was syntactically verified when it was created...pretend it wasn't so we don't use cache
		addSubnetValidatorTx.SyntacticallyVerified = false

		onCommitState, err := state.NewDiff(lastAcceptedID, env)
		require.NoError(err)

		onAbortState, err := state.NewDiff(lastAcceptedID, env)
		require.NoError(err)

		executor := ProposalTxExecutor{
			OnCommitState: onCommitState,
			OnAbortState:  onAbortState,
			Backend:       &env.backend,
			Tx:            tx,
		}
		err = tx.Unsigned.Visit(&executor)
		require.ErrorIs(err, errUnauthorizedSubnetModification)
	}

	{
		// Case: Control Signature from invalid key (keys[3] is not a control key)
		tx, err := env.txBuilder.NewAddSubnetValidatorTx(
			defaultWeight,                       // weight
			uint64(defaultGenesisTime.Unix())+1, // start time
			uint64(defaultGenesisTime.Add(defaultMinStakingDuration).Unix())+1, // end time
			ids.NodeID(nodeID), // node ID
			testSubnet1.ID(),   // subnet ID
			[]*secp256k1.PrivateKey{testSubnet1ControlKeys[0], preFundedKeys[1]},
			ids.ShortEmpty, // change addr
		)
		require.NoError(err)

		// Replace a valid signature with one from keys[3]
		sig, err := preFundedKeys[3].SignHash(hashing.ComputeHash256(tx.Unsigned.Bytes()))
		require.NoError(err)
		copy(tx.Creds[1].(*secp256k1fx.Credential).Sigs[0][:], sig)

		onCommitState, err := state.NewDiff(lastAcceptedID, env)
		require.NoError(err)

		onAbortState, err := state.NewDiff(lastAcceptedID, env)
		require.NoError(err)

		executor := ProposalTxExecutor{
			OnCommitState: onCommitState,
			OnAbortState:  onAbortState,
			Backend:       &env.backend,
			Tx:            tx,
		}
		err = tx.Unsigned.Visit(&executor)
		require.ErrorIs(err, errUnauthorizedSubnetModification)
	}

	{
		// Case: Proposed validator in pending validator set for subnet
		// First, add validator to pending validator set of subnet
		tx, err := env.txBuilder.NewAddSubnetValidatorTx(
			defaultWeight,                       // weight
			uint64(defaultGenesisTime.Unix())+1, // start time
			uint64(defaultGenesisTime.Add(defaultMinStakingDuration).Unix())+1, // end time
			ids.NodeID(nodeID), // node ID
			testSubnet1.ID(),   // subnet ID
			[]*secp256k1.PrivateKey{testSubnet1ControlKeys[0], testSubnet1ControlKeys[1]},
			ids.ShortEmpty, // change addr
		)
		require.NoError(err)

		addSubnetValTx := subnetTx.Unsigned.(*txs.AddSubnetValidatorTx)
		staker, err = state.NewCurrentStaker(
			subnetTx.ID(),
			addSubnetValTx,
			addSubnetValTx.StartTime(),
			0,
		)
		require.NoError(err)

		env.state.PutCurrentValidator(staker)
		env.state.AddTx(tx, status.Committed)
		env.state.SetHeight(dummyHeight)
		require.NoError(env.state.Commit())

		onCommitState, err := state.NewDiff(lastAcceptedID, env)
		require.NoError(err)

		onAbortState, err := state.NewDiff(lastAcceptedID, env)
		require.NoError(err)

		executor := ProposalTxExecutor{
			OnCommitState: onCommitState,
			OnAbortState:  onAbortState,
			Backend:       &env.backend,
			Tx:            tx,
		}
		err = tx.Unsigned.Visit(&executor)
		require.ErrorIs(err, ErrDuplicateValidator)
	}
}

func TestProposalTxExecuteAddValidator(t *testing.T) {
	require := require.New(t)
<<<<<<< HEAD
	env := newEnvironment(apricotPhase5Fork)
=======
	env := newEnvironment(t, false /*=postBanff*/, false /*=postCortina*/)
>>>>>>> 0e2ad851
	env.ctx.Lock.Lock()
	defer func() {
		require.NoError(shutdownEnvironment(env))
	}()

	nodeID := ids.GenerateTestNodeID()

	{
		// Case: Validator's start time too early
		tx, err := env.txBuilder.NewAddValidatorTx(
			env.config.MinValidatorStake,
			uint64(defaultValidateStartTime.Unix()),
			uint64(defaultValidateEndTime.Unix()),
			nodeID,
			ids.ShortEmpty,
			reward.PercentDenominator,
			[]*secp256k1.PrivateKey{preFundedKeys[0]},
			ids.ShortEmpty, // change addr
		)
		require.NoError(err)

		onCommitState, err := state.NewDiff(lastAcceptedID, env)
		require.NoError(err)

		onAbortState, err := state.NewDiff(lastAcceptedID, env)
		require.NoError(err)

		executor := ProposalTxExecutor{
			OnCommitState: onCommitState,
			OnAbortState:  onAbortState,
			Backend:       &env.backend,
			Tx:            tx,
		}
		err = tx.Unsigned.Visit(&executor)
		require.ErrorIs(err, ErrTimestampNotBeforeStartTime)
	}

	{
		// Case: Validator's start time too far in the future
		tx, err := env.txBuilder.NewAddValidatorTx(
			env.config.MinValidatorStake,
			uint64(defaultValidateStartTime.Add(MaxFutureStartTime).Unix()+1),
			uint64(defaultValidateStartTime.Add(MaxFutureStartTime).Add(defaultMinStakingDuration).Unix()+1),
			nodeID,
			ids.ShortEmpty,
			reward.PercentDenominator,
			[]*secp256k1.PrivateKey{preFundedKeys[0]},
			ids.ShortEmpty, // change addr
		)
		require.NoError(err)

		onCommitState, err := state.NewDiff(lastAcceptedID, env)
		require.NoError(err)

		onAbortState, err := state.NewDiff(lastAcceptedID, env)
		require.NoError(err)

		executor := ProposalTxExecutor{
			OnCommitState: onCommitState,
			OnAbortState:  onAbortState,
			Backend:       &env.backend,
			Tx:            tx,
		}
		err = tx.Unsigned.Visit(&executor)
		require.ErrorIs(err, ErrFutureStakeTime)
	}

	{
		// Case: Validator already validating primary network
		tx, err := env.txBuilder.NewAddValidatorTx(
			env.config.MinValidatorStake,
			uint64(defaultValidateStartTime.Unix())+1,
			uint64(defaultValidateEndTime.Unix()),
			ids.NodeID(preFundedKeys[0].Address()),
			ids.ShortEmpty,
			reward.PercentDenominator,
			[]*secp256k1.PrivateKey{preFundedKeys[0]},
			ids.ShortEmpty, // change addr
		)
		require.NoError(err)

		onCommitState, err := state.NewDiff(lastAcceptedID, env)
		require.NoError(err)

		onAbortState, err := state.NewDiff(lastAcceptedID, env)
		require.NoError(err)

		executor := ProposalTxExecutor{
			OnCommitState: onCommitState,
			OnAbortState:  onAbortState,
			Backend:       &env.backend,
			Tx:            tx,
		}
		err = tx.Unsigned.Visit(&executor)
		require.ErrorIs(err, ErrAlreadyValidator)
	}

	{
		// Case: Validator in pending validator set of primary network
		startTime := defaultGenesisTime.Add(1 * time.Second)
		tx, err := env.txBuilder.NewAddValidatorTx(
			env.config.MinValidatorStake,                            // stake amount
			uint64(startTime.Unix()),                                // start time
			uint64(startTime.Add(defaultMinStakingDuration).Unix()), // end time
			nodeID,
			ids.ShortEmpty,
			reward.PercentDenominator, // shares
			[]*secp256k1.PrivateKey{preFundedKeys[0]},
			ids.ShortEmpty, // change addr
		)
		require.NoError(err)

		addValTx := tx.Unsigned.(*txs.AddValidatorTx)
		staker, err := state.NewCurrentStaker(
			tx.ID(),
			addValTx,
			addValTx.StartTime(),
			0,
		)
		require.NoError(err)

		env.state.PutPendingValidator(staker)
		env.state.AddTx(tx, status.Committed)
		dummyHeight := uint64(1)
		env.state.SetHeight(dummyHeight)
		require.NoError(env.state.Commit())

		onCommitState, err := state.NewDiff(lastAcceptedID, env)
		require.NoError(err)

		onAbortState, err := state.NewDiff(lastAcceptedID, env)
		require.NoError(err)

		executor := ProposalTxExecutor{
			OnCommitState: onCommitState,
			OnAbortState:  onAbortState,
			Backend:       &env.backend,
			Tx:            tx,
		}
		err = tx.Unsigned.Visit(&executor)
		require.ErrorIs(err, ErrAlreadyValidator)
	}

	{
		// Case: Validator doesn't have enough tokens to cover stake amount
		tx, err := env.txBuilder.NewAddValidatorTx( // create the tx
			env.config.MinValidatorStake,
			uint64(defaultValidateStartTime.Unix())+1,
			uint64(defaultValidateEndTime.Unix()),
			ids.GenerateTestNodeID(),
			ids.ShortEmpty,
			reward.PercentDenominator,
			[]*secp256k1.PrivateKey{preFundedKeys[0]},
			ids.ShortEmpty, // change addr
		)
		require.NoError(err)

		// Remove all UTXOs owned by preFundedKeys[0]
		utxoIDs, err := env.state.UTXOIDs(preFundedKeys[0].PublicKey().Address().Bytes(), ids.Empty, math.MaxInt32)
		require.NoError(err)

		for _, utxoID := range utxoIDs {
			env.state.DeleteUTXO(utxoID)
		}

		onCommitState, err := state.NewDiff(lastAcceptedID, env)
		require.NoError(err)

		onAbortState, err := state.NewDiff(lastAcceptedID, env)
		require.NoError(err)

		executor := ProposalTxExecutor{
			OnCommitState: onCommitState,
			OnAbortState:  onAbortState,
			Backend:       &env.backend,
			Tx:            tx,
		}
		err = tx.Unsigned.Visit(&executor)
		require.ErrorIs(err, ErrFlowCheckFailed)
	}
}<|MERGE_RESOLUTION|>--- conflicted
+++ resolved
@@ -91,11 +91,7 @@
 		require.NoError(t, target.state.Commit())
 	}
 
-<<<<<<< HEAD
-	dummyH := newEnvironment(apricotPhase5Fork)
-=======
-	dummyH := newEnvironment(t, false /*=postBanff*/, false /*=postCortina*/)
->>>>>>> 0e2ad851
+	dummyH := newEnvironment(t, apricotPhase5Fork)
 	currentTimestamp := dummyH.state.GetTimestamp()
 
 	type test struct {
@@ -249,11 +245,7 @@
 	for _, tt := range tests {
 		t.Run(tt.description, func(t *testing.T) {
 			require := require.New(t)
-<<<<<<< HEAD
-			freshTH := newEnvironment(apricotPhase5Fork)
-=======
-			freshTH := newEnvironment(t, false /*=postBanff*/, false /*=postCortina*/)
->>>>>>> 0e2ad851
+			freshTH := newEnvironment(t, apricotPhase5Fork)
 			freshTH.config.ApricotPhase3Time = tt.AP3Time
 			defer func() {
 				require.NoError(shutdownEnvironment(freshTH))
@@ -294,11 +286,7 @@
 
 func TestProposalTxExecuteAddSubnetValidator(t *testing.T) {
 	require := require.New(t)
-<<<<<<< HEAD
-	env := newEnvironment(apricotPhase5Fork)
-=======
-	env := newEnvironment(t, false /*=postBanff*/, false /*=postCortina*/)
->>>>>>> 0e2ad851
+	env := newEnvironment(t, apricotPhase5Fork)
 	env.ctx.Lock.Lock()
 	defer func() {
 		require.NoError(shutdownEnvironment(env))
@@ -737,11 +725,7 @@
 
 func TestProposalTxExecuteAddValidator(t *testing.T) {
 	require := require.New(t)
-<<<<<<< HEAD
-	env := newEnvironment(apricotPhase5Fork)
-=======
-	env := newEnvironment(t, false /*=postBanff*/, false /*=postCortina*/)
->>>>>>> 0e2ad851
+	env := newEnvironment(t, apricotPhase5Fork)
 	env.ctx.Lock.Lock()
 	defer func() {
 		require.NoError(shutdownEnvironment(env))
