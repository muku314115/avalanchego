--- conflicted
+++ resolved
@@ -50,11 +50,7 @@
 	}()
 
 	chainTime := env.state.GetTimestamp()
-<<<<<<< HEAD
-	startTime := ts.GenesisTime.Add(1 * time.Second)
-=======
-	startTime := defaultValidateStartTime.Add(1 * time.Second)
->>>>>>> 3e1890c0
+	startTime := ts.ValidateStartTime.Add(1 * time.Second)
 
 	tests := []struct {
 		banffTime     time.Time
@@ -108,35 +104,20 @@
 	nodeID := ts.GenesisNodeIDs[0]
 
 	newValidatorID := ids.GenerateTestNodeID()
-<<<<<<< HEAD
-	newValidatorStartTime := uint64(ts.ValidateStartTime.Add(5 * time.Second).Unix())
-	newValidatorEndTime := uint64(ts.ValidateEndTime.Add(-5 * time.Second).Unix())
-=======
-	newValidatorStartTime := defaultValidateStartTime.Add(5 * time.Second)
-	newValidatorEndTime := defaultValidateEndTime.Add(-5 * time.Second)
->>>>>>> 3e1890c0
+	newValidatorStartTime := ts.ValidateStartTime.Add(5 * time.Second)
+	newValidatorEndTime := ts.ValidateEndTime.Add(-5 * time.Second)
 
 	// [addMinStakeValidator] adds a new validator to the primary network's
 	// pending validator set with the minimum staking amount
 	addMinStakeValidator := func(target *environment) {
 		tx, err := target.txBuilder.NewAddValidatorTx(
-<<<<<<< HEAD
-			target.config.MinValidatorStake, // stake amount
-			newValidatorStartTime,           // start time
-			newValidatorEndTime,             // end time
-			newValidatorID,                  // node ID
-			rewardAddress,                   // Reward Address
-			reward.PercentDenominator,       // Shares
-			[]*secp256k1.PrivateKey{ts.Keys[0]},
-=======
 			target.config.MinValidatorStake,      // stake amount
 			uint64(newValidatorStartTime.Unix()), // start time
 			uint64(newValidatorEndTime.Unix()),   // end time
 			newValidatorID,                       // node ID
 			rewardAddress,                        // Reward Address
 			reward.PercentDenominator,            // Shares
-			[]*secp256k1.PrivateKey{preFundedKeys[0]},
->>>>>>> 3e1890c0
+			[]*secp256k1.PrivateKey{ts.Keys[0]},
 			ids.ShortEmpty,
 		)
 		require.NoError(t, err)
@@ -145,7 +126,7 @@
 		staker, err := state.NewCurrentStaker(
 			tx.ID(),
 			addValTx,
-			newValidatorStartTime,
+			addValTx.StartTime(),
 			0,
 		)
 		require.NoError(t, err)
@@ -160,23 +141,13 @@
 	// pending validator set with the maximum staking amount
 	addMaxStakeValidator := func(target *environment) {
 		tx, err := target.txBuilder.NewAddValidatorTx(
-<<<<<<< HEAD
-			target.config.MaxValidatorStake, // stake amount
-			newValidatorStartTime,           // start time
-			newValidatorEndTime,             // end time
-			newValidatorID,                  // node ID
-			rewardAddress,                   // Reward Address
-			reward.PercentDenominator,       // Shared
-			[]*secp256k1.PrivateKey{ts.Keys[0]},
-=======
 			target.config.MaxValidatorStake,      // stake amount
 			uint64(newValidatorStartTime.Unix()), // start time
 			uint64(newValidatorEndTime.Unix()),   // end time
 			newValidatorID,                       // node ID
 			rewardAddress,                        // Reward Address
 			reward.PercentDenominator,            // Shared
-			[]*secp256k1.PrivateKey{preFundedKeys[0]},
->>>>>>> 3e1890c0
+			[]*secp256k1.PrivateKey{ts.Keys[0]},
 			ids.ShortEmpty,
 		)
 		require.NoError(t, err)
@@ -185,7 +156,7 @@
 		staker, err := state.NewCurrentStaker(
 			tx.ID(),
 			addValTx,
-			newValidatorStartTime,
+			addValTx.StartTime(),
 			0,
 		)
 		require.NoError(t, err)
@@ -217,13 +188,8 @@
 		{
 			description:          "validator stops validating earlier than delegator",
 			stakeAmount:          dummyH.config.MinDelegatorStake,
-<<<<<<< HEAD
-			startTime:            uint64(ts.ValidateStartTime.Unix()) + 1,
-			endTime:              uint64(ts.ValidateEndTime.Unix()) + 1,
-=======
-			startTime:            defaultValidateStartTime.Add(time.Second),
-			endTime:              defaultValidateEndTime.Add(time.Second),
->>>>>>> 3e1890c0
+			startTime:            ts.ValidateStartTime.Add(time.Second),
+			endTime:              ts.ValidateEndTime.Add(time.Second),
 			nodeID:               nodeID,
 			rewardAddress:        rewardAddress,
 			feeKeys:              []*secp256k1.PrivateKey{ts.Keys[0]},
@@ -235,13 +201,8 @@
 		{
 			description:          fmt.Sprintf("delegator should not be added more than (%s) in the future", MaxFutureStartTime),
 			stakeAmount:          dummyH.config.MinDelegatorStake,
-<<<<<<< HEAD
-			startTime:            uint64(currentTimestamp.Add(MaxFutureStartTime + time.Second).Unix()),
-			endTime:              uint64(currentTimestamp.Add(MaxFutureStartTime + ts.MinStakingDuration + time.Second).Unix()),
-=======
 			startTime:            currentTimestamp.Add(MaxFutureStartTime + time.Second),
-			endTime:              currentTimestamp.Add(MaxFutureStartTime + defaultMinStakingDuration + time.Second),
->>>>>>> 3e1890c0
+			endTime:              currentTimestamp.Add(MaxFutureStartTime + ts.MinStakingDuration + time.Second),
 			nodeID:               nodeID,
 			rewardAddress:        rewardAddress,
 			feeKeys:              []*secp256k1.PrivateKey{ts.Keys[0]},
@@ -253,13 +214,8 @@
 		{
 			description:          "validator not in the current or pending validator sets",
 			stakeAmount:          dummyH.config.MinDelegatorStake,
-<<<<<<< HEAD
-			startTime:            uint64(ts.ValidateStartTime.Add(5 * time.Second).Unix()),
-			endTime:              uint64(ts.ValidateEndTime.Add(-5 * time.Second).Unix()),
-=======
-			startTime:            defaultValidateStartTime.Add(5 * time.Second),
-			endTime:              defaultValidateEndTime.Add(-5 * time.Second),
->>>>>>> 3e1890c0
+			startTime:            ts.ValidateStartTime.Add(5 * time.Second),
+			endTime:              ts.ValidateEndTime.Add(-5 * time.Second),
 			nodeID:               newValidatorID,
 			rewardAddress:        rewardAddress,
 			feeKeys:              []*secp256k1.PrivateKey{ts.Keys[0]},
@@ -309,21 +265,12 @@
 		},
 		{
 			description:          "starts delegating at current timestamp",
-<<<<<<< HEAD
 			stakeAmount:          dummyH.config.MinDelegatorStake,     // weight
-			startTime:            uint64(currentTimestamp.Unix()),     // start time
-			endTime:              uint64(ts.ValidateEndTime.Unix()),   // end time
+			startTime:            currentTimestamp,                    // start time
+			endTime:              ts.ValidateEndTime,                  // end time
 			nodeID:               nodeID,                              // node ID
 			rewardAddress:        rewardAddress,                       // Reward Address
 			feeKeys:              []*secp256k1.PrivateKey{ts.Keys[0]}, // tx fee payer
-=======
-			stakeAmount:          dummyH.config.MinDelegatorStake,           // weight
-			startTime:            currentTimestamp,                          // start time
-			endTime:              defaultValidateEndTime,                    // end time
-			nodeID:               nodeID,                                    // node ID
-			rewardAddress:        rewardAddress,                             // Reward Address
-			feeKeys:              []*secp256k1.PrivateKey{preFundedKeys[0]}, // tx fee payer
->>>>>>> 3e1890c0
 			setup:                nil,
 			AP3Time:              ts.GenesisTime,
 			expectedExecutionErr: ErrTimestampNotBeforeStartTime,
@@ -331,21 +278,12 @@
 		},
 		{
 			description:   "tx fee paying key has no funds",
-<<<<<<< HEAD
-			stakeAmount:   dummyH.config.MinDelegatorStake,         // weight
-			startTime:     uint64(ts.ValidateStartTime.Unix()) + 1, // start time
-			endTime:       uint64(ts.ValidateEndTime.Unix()),       // end time
-			nodeID:        nodeID,                                  // node ID
-			rewardAddress: rewardAddress,                           // Reward Address
-			feeKeys:       []*secp256k1.PrivateKey{ts.Keys[1]},     // tx fee payer
-=======
-			stakeAmount:   dummyH.config.MinDelegatorStake,           // weight
-			startTime:     defaultValidateStartTime.Add(time.Second), // start time
-			endTime:       defaultValidateEndTime,                    // end time
-			nodeID:        nodeID,                                    // node ID
-			rewardAddress: rewardAddress,                             // Reward Address
-			feeKeys:       []*secp256k1.PrivateKey{preFundedKeys[1]}, // tx fee payer
->>>>>>> 3e1890c0
+			stakeAmount:   dummyH.config.MinDelegatorStake,       // weight
+			startTime:     ts.ValidateStartTime.Add(time.Second), // start time
+			endTime:       ts.ValidateEndTime,                    // end time
+			nodeID:        nodeID,                                // node ID
+			rewardAddress: rewardAddress,                         // Reward Address
+			feeKeys:       []*secp256k1.PrivateKey{ts.Keys[1]},   // tx fee payer
 			setup: func(target *environment) { // Remove all UTXOs owned by keys[1]
 				utxoIDs, err := target.state.UTXOIDs(
 					ts.Keys[1].PublicKey().Address().Bytes(),
@@ -448,12 +386,7 @@
 		require.NoError(shutdownEnvironment(env))
 	}()
 
-<<<<<<< HEAD
 	nodeID := ts.GenesisNodeIDs[0]
-	env.config.BanffTime = env.state.GetTimestamp()
-=======
-	nodeID := genesisNodeIDs[0]
->>>>>>> 3e1890c0
 
 	{
 		// Case: Proposed validator currently validating primary network
@@ -938,11 +871,7 @@
 
 	{
 		// Case: Validator in current validator set of primary network
-<<<<<<< HEAD
-		startTime := ts.GenesisTime.Add(1 * time.Second)
-=======
-		startTime := defaultValidateStartTime.Add(1 * time.Second)
->>>>>>> 3e1890c0
+		startTime := ts.ValidateStartTime.Add(1 * time.Second)
 		tx, err := env.txBuilder.NewAddValidatorTx(
 			env.config.MinValidatorStake,                        // stake amount
 			uint64(startTime.Unix()),                            // start time
@@ -981,11 +910,7 @@
 
 	{
 		// Case: Validator in pending validator set of primary network
-<<<<<<< HEAD
-		startTime := ts.GenesisTime.Add(1 * time.Second)
-=======
-		startTime := defaultValidateStartTime.Add(1 * time.Second)
->>>>>>> 3e1890c0
+		startTime := ts.ValidateStartTime.Add(1 * time.Second)
 		tx, err := env.txBuilder.NewAddValidatorTx(
 			env.config.MinValidatorStake,                        // stake amount
 			uint64(startTime.Unix()),                            // start time
@@ -1021,11 +946,7 @@
 
 	{
 		// Case: Validator doesn't have enough tokens to cover stake amount
-<<<<<<< HEAD
-		startTime := ts.GenesisTime.Add(1 * time.Second)
-=======
-		startTime := defaultValidateStartTime.Add(1 * time.Second)
->>>>>>> 3e1890c0
+		startTime := ts.ValidateStartTime.Add(1 * time.Second)
 		tx, err := env.txBuilder.NewAddValidatorTx( // create the tx
 			env.config.MinValidatorStake,
 			uint64(startTime.Unix()),
