// Copyright (C) 2019-2023, Ava Labs, Inc. All rights reserved.
// See the file LICENSE for licensing terms.

package executor

import (
	"errors"
	"fmt"
	"time"

	stdmath "math"

	"github.com/ava-labs/avalanchego/database"
	"github.com/ava-labs/avalanchego/ids"
	"github.com/ava-labs/avalanchego/utils/constants"
	"github.com/ava-labs/avalanchego/utils/math"
	"github.com/ava-labs/avalanchego/utils/timer/mockable"
	"github.com/ava-labs/avalanchego/vms/components/avax"
	"github.com/ava-labs/avalanchego/vms/components/verify"
	"github.com/ava-labs/avalanchego/vms/platformvm/state"
	"github.com/ava-labs/avalanchego/vms/platformvm/txs"
)

var (
<<<<<<< HEAD
	ErrWeightTooSmall                           = errors.New("weight of this validator is too low")
	ErrWeightTooLarge                           = errors.New("weight of this validator is too large")
	ErrInsufficientDelegationFee                = errors.New("staker charges an insufficient delegation fee")
	ErrStakeTooShort                            = errors.New("staking period is too short")
	ErrStakeTooLong                             = errors.New("staking period is too long")
	ErrFlowCheckFailed                          = errors.New("flow check failed")
	ErrFutureStakeTime                          = fmt.Errorf("staker is attempting to start staking more than %s ahead of the current chain time", MaxFutureStartTime)
	ErrValidatorSubset                          = errors.New("all subnets' staking period must be a subset of the primary network")
	ErrNotValidator                             = errors.New("isn't a current or pending validator")
	ErrRemovePermissionlessValidator            = errors.New("attempting to remove permissionless validator")
	ErrStakeOverflow                            = errors.New("validator stake exceeds limit")
	ErrOverDelegated                            = errors.New("validator would be over delegated")
	ErrIsNotTransformSubnetTx                   = errors.New("is not a transform subnet tx")
	ErrTimestampNotBeforeStartTime              = errors.New("chain timestamp not before start time")
	ErrAlreadyValidator                         = errors.New("already a validator")
	ErrDuplicateValidator                       = errors.New("duplicate validator")
	ErrDelegateToPermissionedValidator          = errors.New("delegation to permissioned validator")
	ErrWrongStakedAssetID                       = errors.New("incorrect staked assetID")
	ErrUnauthorizedStakerStopping               = errors.New("unauthorized staker stopping")
	ErrTxUnacceptableBeforeFork                 = errors.New("tx unacceptable before fork")
	ErrCantContinuousDelegateToPendingValidator = errors.New("cannot do continuous delegation to pending validator")
	ErrNoStakerToStop                           = errors.New("could not find staker to stop")
=======
	ErrWeightTooSmall                  = errors.New("weight of this validator is too low")
	ErrWeightTooLarge                  = errors.New("weight of this validator is too large")
	ErrInsufficientDelegationFee       = errors.New("staker charges an insufficient delegation fee")
	ErrStakeTooShort                   = errors.New("staking period is too short")
	ErrStakeTooLong                    = errors.New("staking period is too long")
	ErrFlowCheckFailed                 = errors.New("flow check failed")
	ErrFutureStakeTime                 = fmt.Errorf("staker is attempting to start staking more than %s ahead of the current chain time", MaxFutureStartTime)
	ErrNotValidator                    = errors.New("isn't a current or pending validator")
	ErrRemovePermissionlessValidator   = errors.New("attempting to remove permissionless validator")
	ErrStakeOverflow                   = errors.New("validator stake exceeds limit")
	ErrPeriodMismatch                  = errors.New("proposed staking period is not inside dependant staking period")
	ErrOverDelegated                   = errors.New("validator would be over delegated")
	ErrIsNotTransformSubnetTx          = errors.New("is not a transform subnet tx")
	ErrTimestampNotBeforeStartTime     = errors.New("chain timestamp not before start time")
	ErrAlreadyValidator                = errors.New("already a validator")
	ErrDuplicateValidator              = errors.New("duplicate validator")
	ErrDelegateToPermissionedValidator = errors.New("delegation to permissioned validator")
	ErrWrongStakedAssetID              = errors.New("incorrect staked assetID")
>>>>>>> cebad8a9
)

// verifyAddValidatorTx carries out the validation for an AddValidatorTx.
// It returns the tx outputs that should be returned if this validator is not
// added to the staking set.
func verifyAddValidatorTx(
	backend *Backend,
	chainState state.Chain,
	sTx *txs.Tx,
	tx *txs.AddValidatorTx,
) (
	[]*avax.TransferableOutput,
	error,
) {
	// Verify the tx is well-formed
	if err := sTx.SyntacticVerify(backend.Ctx); err != nil {
		return nil, err
	}

	stakingPeriod := tx.StakingPeriod()
	switch {
	case tx.Validator.Wght < backend.Config.MinValidatorStake:
		// Ensure validator is staking at least the minimum amount
		return nil, ErrWeightTooSmall

	case tx.Validator.Wght > backend.Config.MaxValidatorStake:
		// Ensure validator isn't staking too much
		return nil, ErrWeightTooLarge

	case tx.DelegationShares < backend.Config.MinDelegationFee:
		// Ensure the validator fee is at least the minimum amount
		return nil, ErrInsufficientDelegationFee

	case stakingPeriod < backend.Config.MinStakeDuration:
		// Ensure staking length is not too short
		return nil, ErrStakeTooShort

	case stakingPeriod > backend.Config.MaxStakeDuration:
		// Ensure staking length is not too long
		return nil, ErrStakeTooLong
	}

	outs := make([]*avax.TransferableOutput, len(tx.Outs)+len(tx.StakeOuts))
	copy(outs, tx.Outs)
	copy(outs[len(tx.Outs):], tx.StakeOuts)

	if !backend.Bootstrapped.Get() {
		return outs, nil
	}

	// Pre Continuous Staking fork activation, start time must be after current chain time.
	// Post Continuous Staking fork activation, only staking period matters, hence start time
	// is not validated
	var (
		currentTimestamp              = chainState.GetTimestamp()
		preContinuousStakingStartTime = tx.StartTime()
		isContinuousStakingForkActive = backend.Config.IsContinuousStakingActivated(currentTimestamp)
	)
	if !isContinuousStakingForkActive {
		if !currentTimestamp.Before(preContinuousStakingStartTime) {
			return nil, fmt.Errorf(
				"%w: %s >= %s",
				ErrTimestampNotBeforeStartTime,
				currentTimestamp,
				preContinuousStakingStartTime,
			)
		}
	}

	_, err := GetValidator(chainState, constants.PrimaryNetworkID, tx.Validator.NodeID)
	if err == nil {
		return nil, fmt.Errorf(
			"%s is %w of the primary network",
			tx.Validator.NodeID,
			ErrAlreadyValidator,
		)
	}
	if err != database.ErrNotFound {
		return nil, fmt.Errorf(
			"failed to find whether %s is a primary network validator: %w",
			tx.Validator.NodeID,
			err,
		)
	}

	// Verify the flowcheck
	if err := backend.FlowChecker.VerifySpend(
		tx,
		chainState,
		tx.Ins,
		outs,
		sTx.Creds,
		map[ids.ID]uint64{
			backend.Ctx.AVAXAssetID: backend.Config.AddPrimaryNetworkValidatorFee,
		},
	); err != nil {
		return nil, fmt.Errorf("%w: %v", ErrFlowCheckFailed, err)
	}

	if !isContinuousStakingForkActive {
		// Make sure the tx doesn't start too far in the future. This is done last
		// to allow the verifier visitor to explicitly check for this error.
		maxStartTime := currentTimestamp.Add(MaxFutureStartTime)
		if preContinuousStakingStartTime.After(maxStartTime) {
			return nil, ErrFutureStakeTime
		}
	}

	return outs, nil
}

// verifyAddSubnetValidatorTx carries out the validation for an
// AddSubnetValidatorTx.
func verifyAddSubnetValidatorTx(
	backend *Backend,
	chainState state.Chain,
	sTx *txs.Tx,
	tx *txs.AddSubnetValidatorTx,
) error {
	// Verify the tx is well-formed
	if err := sTx.SyntacticVerify(backend.Ctx); err != nil {
		return err
	}

	stakingPeriod := tx.StakingPeriod()
	switch {
	case stakingPeriod < backend.Config.MinStakeDuration:
		// Ensure staking length is not too short
		return ErrStakeTooShort

	case stakingPeriod > backend.Config.MaxStakeDuration:
		// Ensure staking length is not too long
		return ErrStakeTooLong
	}

	if !backend.Bootstrapped.Get() {
		return nil
	}

	// Pre Continuous Staking fork activation, start time must be after current chain time.
	// Post Continuous Staking fork activation, only staking period matters, hence start time
	// is not validated
	var (
		currentTimestamp              = chainState.GetTimestamp()
		preContinuousStakingStartTime = tx.StartTime()
		isContinuousStakingForkActive = backend.Config.IsContinuousStakingActivated(currentTimestamp)
	)
	if !isContinuousStakingForkActive {
		if !currentTimestamp.Before(preContinuousStakingStartTime) {
			return fmt.Errorf(
				"%w: %s >= %s",
				ErrTimestampNotBeforeStartTime,
				currentTimestamp,
				preContinuousStakingStartTime,
			)
		}
	}

	_, err := GetValidator(chainState, tx.SubnetValidator.Subnet, tx.Validator.NodeID)
	if err == nil {
		return fmt.Errorf(
			"attempted to issue %w for %s on subnet %s",
			ErrDuplicateValidator,
			tx.Validator.NodeID,
			tx.SubnetValidator.Subnet,
		)
	}
	if err != database.ErrNotFound {
		return fmt.Errorf(
			"failed to find whether %s is a subnet validator: %w",
			tx.Validator.NodeID,
			err,
		)
	}

	primaryNetworkValidator, err := GetValidator(chainState, constants.PrimaryNetworkID, tx.Validator.NodeID)
	if err == database.ErrNotFound {
		return fmt.Errorf(
			"%s %w of the primary network",
			tx.Validator.NodeID,
			ErrNotValidator,
		)
	}
	if err != nil {
		return fmt.Errorf(
			"failed to fetch the primary network validator for %s: %w",
			tx.Validator.NodeID,
			err,
		)
	}

	// Ensure that the period this validator validates the specified subnet
	// is a subset of the time they validate the primary network.
	stakerStart := currentTimestamp
	stakerEnd := stakerStart.Add(tx.StakingPeriod())
	if !isContinuousStakingForkActive {
		stakerStart = preContinuousStakingStartTime
		stakerEnd = tx.EndTime()
	}
	if !txs.BoundedBy(
		stakerStart,
		stakerEnd,
		primaryNetworkValidator.StartTime,
		primaryNetworkValidator.EndTime,
	) {
		return ErrPeriodMismatch
	}

	baseTxCreds, err := verifyPoASubnetAuthorization(backend, chainState, sTx, tx.SubnetValidator.Subnet, tx.SubnetAuth)
	if err != nil {
		return err
	}

	// Verify the flowcheck
	if err := backend.FlowChecker.VerifySpend(
		tx,
		chainState,
		tx.Ins,
		tx.Outs,
		baseTxCreds,
		map[ids.ID]uint64{
			backend.Ctx.AVAXAssetID: backend.Config.AddSubnetValidatorFee,
		},
	); err != nil {
		return fmt.Errorf("%w: %v", ErrFlowCheckFailed, err)
	}

	if !isContinuousStakingForkActive {
		// Make sure the tx doesn't start too far in the future. This is done last
		// to allow the verifier visitor to explicitly check for this error.
		maxStartTime := currentTimestamp.Add(MaxFutureStartTime)
		if preContinuousStakingStartTime.After(maxStartTime) {
			return ErrFutureStakeTime
		}
	}

	return nil
}

// Returns the representation of [tx.NodeID] validating [tx.Subnet].
// Returns true if [tx.NodeID] is a current validator of [tx.Subnet].
// Returns an error if the given tx is invalid.
// The transaction is valid if:
// * [tx.NodeID] is a current/pending PoA validator of [tx.Subnet].
// * [sTx]'s creds authorize it to spend the stated inputs.
// * [sTx]'s creds authorize it to remove a validator from [tx.Subnet].
// * The flow checker passes.
func removeSubnetValidatorValidation(
	backend *Backend,
	chainState state.Chain,
	sTx *txs.Tx,
	tx *txs.RemoveSubnetValidatorTx,
) (*state.Staker, bool, error) {
	// Verify the tx is well-formed
	if err := sTx.SyntacticVerify(backend.Ctx); err != nil {
		return nil, false, err
	}

	isCurrentValidator := true
	vdr, err := chainState.GetCurrentValidator(tx.Subnet, tx.NodeID)
	if err == database.ErrNotFound {
		vdr, err = chainState.GetPendingValidator(tx.Subnet, tx.NodeID)
		isCurrentValidator = false
	}
	if err != nil {
		// It isn't a current or pending validator.
		return nil, false, fmt.Errorf(
			"%s %w of %s: %v",
			tx.NodeID,
			ErrNotValidator,
			tx.Subnet,
			err,
		)
	}

	if !vdr.Priority.IsPermissionedValidator() {
		return nil, false, ErrRemovePermissionlessValidator
	}

	if !backend.Bootstrapped.Get() {
		// Not bootstrapped yet -- don't need to do full verification.
		return vdr, isCurrentValidator, nil
	}

	baseTxCreds, err := verifySubnetAuthorization(backend, chainState, sTx, tx.Subnet, tx.SubnetAuth)
	if err != nil {
		return nil, false, err
	}

	// Verify the flowcheck
	if err := backend.FlowChecker.VerifySpend(
		tx,
		chainState,
		tx.Ins,
		tx.Outs,
		baseTxCreds,
		map[ids.ID]uint64{
			backend.Ctx.AVAXAssetID: backend.Config.TxFee,
		},
	); err != nil {
		return nil, false, fmt.Errorf("%w: %v", ErrFlowCheckFailed, err)
	}

	return vdr, isCurrentValidator, nil
}

// verifyAddDelegatorTx carries out the validation for an AddDelegatorTx.
// It returns the tx outputs that should be returned if this delegator is not
// added to the staking set.
func verifyAddDelegatorTx(
	backend *Backend,
	chainState state.Chain,
	sTx *txs.Tx,
	tx *txs.AddDelegatorTx,
) (
	[]*avax.TransferableOutput,
	error,
) {
	// Verify the tx is well-formed
	if err := sTx.SyntacticVerify(backend.Ctx); err != nil {
		return nil, err
	}

	stakingPeriod := tx.StakingPeriod()
	switch {
	case stakingPeriod < backend.Config.MinStakeDuration:
		// Ensure staking length is not too short
		return nil, ErrStakeTooShort

	case stakingPeriod > backend.Config.MaxStakeDuration:
		// Ensure staking length is not too long
		return nil, ErrStakeTooLong

	case tx.Validator.Wght < backend.Config.MinDelegatorStake:
		// Ensure validator is staking at least the minimum amount
		return nil, ErrWeightTooSmall
	}

	outs := make([]*avax.TransferableOutput, len(tx.Outs)+len(tx.StakeOuts))
	copy(outs, tx.Outs)
	copy(outs[len(tx.Outs):], tx.StakeOuts)

	if !backend.Bootstrapped.Get() {
		return outs, nil
	}

	// Pre Continuous Staking fork activation, start time must be after current chain time.
	// Post Continuous Staking fork activation, only staking period matters, hence start time
	// is not validated
	var (
		currentTimestamp              = chainState.GetTimestamp()
		preContinuousStakingStartTime = tx.StartTime()
		isContinuousStakingForkActive = backend.Config.IsContinuousStakingActivated(currentTimestamp)
	)
	if !isContinuousStakingForkActive {
		if !currentTimestamp.Before(preContinuousStakingStartTime) {
			return nil, fmt.Errorf(
				"%w: %s >= %s",
				ErrTimestampNotBeforeStartTime,
				currentTimestamp,
				preContinuousStakingStartTime,
			)
		}
	}

	primaryNetworkValidator, err := GetValidator(chainState, constants.PrimaryNetworkID, tx.Validator.NodeID)
	if err != nil {
		return nil, fmt.Errorf(
			"failed to fetch the primary network validator for %s: %w",
			tx.Validator.NodeID,
			err,
		)
	}

	maximumWeight, err := math.Mul64(MaxValidatorWeightFactor, primaryNetworkValidator.Weight)
	if err != nil {
		return nil, ErrStakeOverflow
	}

	if backend.Config.IsApricotPhase3Activated(currentTimestamp) {
		maximumWeight = math.Min(maximumWeight, backend.Config.MaxValidatorStake)
	}

	txID := sTx.ID()
	var newStaker *state.Staker
	if isContinuousStakingForkActive {
		// potential reward does not matter
		newStaker, err = state.NewCurrentStaker(txID, tx, currentTimestamp, currentTimestamp.Add(tx.StakingPeriod()), 0)
	} else {
		newStaker, err = state.NewPendingStaker(txID, tx)
	}
	if err != nil {
		return nil, err
	}

	if !txs.BoundedBy(
		newStaker.StartTime,
		newStaker.EndTime,
		primaryNetworkValidator.StartTime,
		primaryNetworkValidator.EndTime,
	) {
		return nil, ErrPeriodMismatch
	}
	overDelegated, err := overDelegated(chainState, primaryNetworkValidator, maximumWeight, newStaker)
	if err != nil {
		return nil, err
	}
	if overDelegated {
		return nil, ErrOverDelegated
	}

	// Verify the flowcheck
	if err := backend.FlowChecker.VerifySpend(
		tx,
		chainState,
		tx.Ins,
		outs,
		sTx.Creds,
		map[ids.ID]uint64{
			backend.Ctx.AVAXAssetID: backend.Config.AddPrimaryNetworkDelegatorFee,
		},
	); err != nil {
		return nil, fmt.Errorf("%w: %v", ErrFlowCheckFailed, err)
	}

	if !isContinuousStakingForkActive {
		// Make sure the tx doesn't start too far in the future. This is done last
		// to allow the verifier visitor to explicitly check for this error.
		maxStartTime := currentTimestamp.Add(MaxFutureStartTime)
		if preContinuousStakingStartTime.After(maxStartTime) {
			return nil, ErrFutureStakeTime
		}
	}

	return outs, nil
}

// verifyAddPermissionlessValidatorTx carries out the validation for an
// AddPermissionlessValidatorTx.
func verifyAddPermissionlessValidatorTx(
	backend *Backend,
	chainState state.Chain,
	sTx *txs.Tx,
	tx *txs.AddPermissionlessValidatorTx,
) error {
	// Verify the tx is well-formed
	if err := sTx.SyntacticVerify(backend.Ctx); err != nil {
		return err
	}

	if !backend.Bootstrapped.Get() {
		return nil
	}

	// Pre Continuous Staking fork activation, start time must be after current chain time.
	// Post Continuous Staking fork activation, only staking period matters, hence start time
	// is not validated
	var (
		currentTimestamp              = chainState.GetTimestamp()
		preContinuousStakingStartTime = tx.StartTime()
		isContinuousStakingForkActive = backend.Config.IsContinuousStakingActivated(currentTimestamp)
	)
	if !isContinuousStakingForkActive {
		if !currentTimestamp.Before(preContinuousStakingStartTime) {
			return fmt.Errorf(
				"%w: %s >= %s",
				ErrTimestampNotBeforeStartTime,
				currentTimestamp,
				preContinuousStakingStartTime,
			)
		}
	}

	validatorRules, err := getValidatorRules(backend, chainState, tx.Subnet)
	if err != nil {
		return err
	}

	var (
		stakingPeriod = tx.StakingPeriod()
		stakedAssetID = tx.StakeOuts[0].AssetID()
	)
	switch {
	case tx.Validator.Wght < validatorRules.minValidatorStake:
		// Ensure validator is staking at least the minimum amount
		return ErrWeightTooSmall

	case tx.Validator.Wght > validatorRules.maxValidatorStake:
		// Ensure validator isn't staking too much
		return ErrWeightTooLarge

	case tx.DelegationShares < validatorRules.minDelegationFee:
		// Ensure the validator fee is at least the minimum amount
		return ErrInsufficientDelegationFee

	case stakingPeriod < validatorRules.minStakeDuration:
		// Ensure staking length is not too short
		return ErrStakeTooShort

	case stakingPeriod > validatorRules.maxStakeDuration:
		// Ensure staking length is not too long
		return ErrStakeTooLong

	case stakedAssetID != validatorRules.assetID:
		// Wrong assetID used
		return fmt.Errorf(
			"%w: %s != %s",
			ErrWrongStakedAssetID,
			validatorRules.assetID,
			stakedAssetID,
		)
	}

	_, err = GetValidator(chainState, tx.Subnet, tx.Validator.NodeID)
	if err == nil {
		return fmt.Errorf(
			"%w: %s on %s",
			ErrDuplicateValidator,
			tx.Validator.NodeID,
			tx.Subnet,
		)
	}
	if err != database.ErrNotFound {
		return fmt.Errorf(
			"failed to find whether %s is a validator on %s: %w",
			tx.Validator.NodeID,
			tx.Subnet,
			err,
		)
	}

	var txFee uint64
	if tx.Subnet != constants.PrimaryNetworkID {
		primaryNetworkValidator, err := GetValidator(chainState, constants.PrimaryNetworkID, tx.Validator.NodeID)
		if err != nil {
			return fmt.Errorf(
				"failed to fetch the primary network validator for %s: %w",
				tx.Validator.NodeID,
				err,
			)
		}

		// Ensure that the period this validator validates the specified subnet
		// is a subset of the time they validate the primary network.
		stakerStart := currentTimestamp
		stakerEnd := stakerStart.Add(stakingPeriod)
		if !isContinuousStakingForkActive {
			stakerStart = preContinuousStakingStartTime
			stakerEnd = tx.EndTime()
		}
		if !txs.BoundedBy(
			stakerStart,
			stakerEnd,
			primaryNetworkValidator.StartTime,
			primaryNetworkValidator.EndTime,
		) {
			return ErrPeriodMismatch
		}

		txFee = backend.Config.AddSubnetValidatorFee
	} else {
		txFee = backend.Config.AddPrimaryNetworkValidatorFee
	}

	outs := make([]*avax.TransferableOutput, len(tx.Outs)+len(tx.StakeOuts))
	copy(outs, tx.Outs)
	copy(outs[len(tx.Outs):], tx.StakeOuts)

	// Verify the flowcheck
	if err := backend.FlowChecker.VerifySpend(
		tx,
		chainState,
		tx.Ins,
		outs,
		sTx.Creds,
		map[ids.ID]uint64{
			backend.Ctx.AVAXAssetID: txFee,
		},
	); err != nil {
		return fmt.Errorf("%w: %v", ErrFlowCheckFailed, err)
	}

	if !isContinuousStakingForkActive {
		// Make sure the tx doesn't start too far in the future. This is done last
		// to allow the verifier visitor to explicitly check for this error.
		maxStartTime := currentTimestamp.Add(MaxFutureStartTime)
		if preContinuousStakingStartTime.After(maxStartTime) {
			return ErrFutureStakeTime
		}
	}

	return nil
}

type addValidatorRules struct {
	assetID           ids.ID
	minValidatorStake uint64
	maxValidatorStake uint64
	minStakeDuration  time.Duration
	maxStakeDuration  time.Duration
	minDelegationFee  uint32
}

func getValidatorRules(
	backend *Backend,
	chainState state.Chain,
	subnetID ids.ID,
) (*addValidatorRules, error) {
	if subnetID == constants.PrimaryNetworkID {
		return &addValidatorRules{
			assetID:           backend.Ctx.AVAXAssetID,
			minValidatorStake: backend.Config.MinValidatorStake,
			maxValidatorStake: backend.Config.MaxValidatorStake,
			minStakeDuration:  backend.Config.MinStakeDuration,
			maxStakeDuration:  backend.Config.MaxStakeDuration,
			minDelegationFee:  backend.Config.MinDelegationFee,
		}, nil
	}

	transformSubnetIntf, err := chainState.GetSubnetTransformation(subnetID)
	if err != nil {
		return nil, err
	}
	transformSubnet, ok := transformSubnetIntf.Unsigned.(*txs.TransformSubnetTx)
	if !ok {
		return nil, ErrIsNotTransformSubnetTx
	}

	return &addValidatorRules{
		assetID:           transformSubnet.AssetID,
		minValidatorStake: transformSubnet.MinValidatorStake,
		maxValidatorStake: transformSubnet.MaxValidatorStake,
		minStakeDuration:  time.Duration(transformSubnet.MinStakeDuration) * time.Second,
		maxStakeDuration:  time.Duration(transformSubnet.MaxStakeDuration) * time.Second,
		minDelegationFee:  transformSubnet.MinDelegationFee,
	}, nil
}

// verifyAddPermissionlessDelegatorTx carries out the validation for an
// AddPermissionlessDelegatorTx.
func verifyAddPermissionlessDelegatorTx(
	backend *Backend,
	chainState state.Chain,
	sTx *txs.Tx,
	tx *txs.AddPermissionlessDelegatorTx,
) error {
	// Verify the tx is well-formed
	if err := sTx.SyntacticVerify(backend.Ctx); err != nil {
		return err
	}

	if !backend.Bootstrapped.Get() {
		return nil
	}

	// Pre Continuous Staking fork activation, start time must be after current chain time.
	// Post Continuous Staking fork activation, only staking period matters, hence start time
	// is not validated
	var (
		currentTimestamp              = chainState.GetTimestamp()
		preContinuousStakingStartTime = tx.StartTime()
		isContinuousStakingForkActive = backend.Config.IsContinuousStakingActivated(currentTimestamp)
	)
	if !isContinuousStakingForkActive {
		if !currentTimestamp.Before(preContinuousStakingStartTime) {
			return fmt.Errorf(
				"chain timestamp (%s) not before validator's start time (%s)",
				currentTimestamp,
				preContinuousStakingStartTime,
			)
		}
	}

	delegatorRules, err := getDelegatorRules(backend, chainState, tx.Subnet)
	if err != nil {
		return err
	}

	var (
		stakingPeriod = tx.StakingPeriod()
		stakedAssetID = tx.StakeOuts[0].AssetID()
	)
	switch {
	case tx.Validator.Wght < delegatorRules.minDelegatorStake:
		// Ensure delegator is staking at least the minimum amount
		return ErrWeightTooSmall

	case stakingPeriod < delegatorRules.minStakeDuration:
		// Ensure staking length is not too short
		return ErrStakeTooShort

	case stakingPeriod > delegatorRules.maxStakeDuration:
		// Ensure staking length is not too long
		return ErrStakeTooLong

	case stakedAssetID != delegatorRules.assetID:
		// Wrong assetID used
		return fmt.Errorf(
			"%w: %s != %s",
			ErrWrongStakedAssetID,
			delegatorRules.assetID,
			stakedAssetID,
		)
	}

	validator, err := GetValidator(chainState, tx.Subnet, tx.Validator.NodeID)
	if err != nil {
		return fmt.Errorf(
			"failed to fetch the validator for %s on %s: %w",
			tx.Validator.NodeID,
			tx.Subnet,
			err,
		)
	}

	maximumWeight, err := math.Mul64(
		uint64(delegatorRules.maxValidatorWeightFactor),
		validator.Weight,
	)
	if err != nil {
		maximumWeight = stdmath.MaxUint64
	}
	maximumWeight = math.Min(maximumWeight, delegatorRules.maxValidatorStake)

	txID := sTx.ID()
	var newStaker *state.Staker
	if isContinuousStakingForkActive {
		// potential reward does not matter
		newStaker, err = state.NewCurrentStaker(txID, tx, currentTimestamp, currentTimestamp.Add(stakingPeriod), 0)
	} else {
		newStaker, err = state.NewPendingStaker(txID, tx)
	}
	if err != nil {
		return err
	}

	if !txs.BoundedBy(
		newStaker.StartTime,
		newStaker.EndTime,
		validator.StartTime,
		validator.EndTime,
	) {
		return ErrPeriodMismatch
	}
	overDelegated, err := overDelegated(chainState, validator, maximumWeight, newStaker)
	if err != nil {
		return err
	}
	if overDelegated {
		return ErrOverDelegated
	}

	outs := make([]*avax.TransferableOutput, len(tx.Outs)+len(tx.StakeOuts))
	copy(outs, tx.Outs)
	copy(outs[len(tx.Outs):], tx.StakeOuts)

	var txFee uint64
	if tx.Subnet != constants.PrimaryNetworkID {
		// Invariant: Delegators must only be able to reference validator
		//            transactions that implement [txs.ValidatorTx]. All
		//            validator transactions implement this interface except the
		//            AddSubnetValidatorTx. AddSubnetValidatorTx is the only
		//            permissioned validator, so we verify this delegator is
		//            pointing to a permissionless validator.
		if validator.Priority.IsPermissionedValidator() {
			return ErrDelegateToPermissionedValidator
		}

		txFee = backend.Config.AddSubnetDelegatorFee
	} else {
		txFee = backend.Config.AddPrimaryNetworkDelegatorFee
	}

	// Verify the flowcheck
	if err := backend.FlowChecker.VerifySpend(
		tx,
		chainState,
		tx.Ins,
		outs,
		sTx.Creds,
		map[ids.ID]uint64{
			backend.Ctx.AVAXAssetID: txFee,
		},
	); err != nil {
		return fmt.Errorf("%w: %v", ErrFlowCheckFailed, err)
	}

	if !isContinuousStakingForkActive {
		// Make sure the tx doesn't start too far in the future. This is done last
		// to allow the verifier visitor to explicitly check for this error.
		maxStartTime := currentTimestamp.Add(MaxFutureStartTime)
		if preContinuousStakingStartTime.After(maxStartTime) {
			return ErrFutureStakeTime
		}
	}

	return nil
}

type addDelegatorRules struct {
	assetID                  ids.ID
	minDelegatorStake        uint64
	maxValidatorStake        uint64
	minStakeDuration         time.Duration
	maxStakeDuration         time.Duration
	maxValidatorWeightFactor byte
}

func getDelegatorRules(
	backend *Backend,
	chainState state.Chain,
	subnetID ids.ID,
) (*addDelegatorRules, error) {
	if subnetID == constants.PrimaryNetworkID {
		return &addDelegatorRules{
			assetID:                  backend.Ctx.AVAXAssetID,
			minDelegatorStake:        backend.Config.MinDelegatorStake,
			maxValidatorStake:        backend.Config.MaxValidatorStake,
			minStakeDuration:         backend.Config.MinStakeDuration,
			maxStakeDuration:         backend.Config.MaxStakeDuration,
			maxValidatorWeightFactor: MaxValidatorWeightFactor,
		}, nil
	}

	transformSubnetIntf, err := chainState.GetSubnetTransformation(subnetID)
	if err != nil {
		return nil, err
	}
	transformSubnet, ok := transformSubnetIntf.Unsigned.(*txs.TransformSubnetTx)
	if !ok {
		return nil, ErrIsNotTransformSubnetTx
	}

	return &addDelegatorRules{
		assetID:                  transformSubnet.AssetID,
		minDelegatorStake:        transformSubnet.MinDelegatorStake,
		maxValidatorStake:        transformSubnet.MaxValidatorStake,
		minStakeDuration:         time.Duration(transformSubnet.MinStakeDuration) * time.Second,
		maxStakeDuration:         time.Duration(transformSubnet.MaxStakeDuration) * time.Second,
		maxValidatorWeightFactor: transformSubnet.MaxValidatorWeightFactor,
	}, nil
}

// verifyAddContinuousValidatorTx carries out the validation for an
// AddContinuousValidatorTx.
func verifyAddContinuousValidatorTx(
	backend *Backend,
	chainState state.Chain,
	sTx *txs.Tx,
	tx *txs.AddContinuousValidatorTx,
) error {
	// Verify the tx is well-formed
	if err := sTx.SyntacticVerify(backend.Ctx); err != nil {
		return err
	}

	if !backend.Bootstrapped.Get() {
		return nil
	}

	currentTimestamp := chainState.GetTimestamp()
	if !backend.Config.IsContinuousStakingActivated(currentTimestamp) {
		return ErrTxUnacceptableBeforeFork
	}

	subnetID := constants.PlatformChainID
	validatorRules, err := getValidatorRules(backend, chainState, subnetID)
	if err != nil {
		return err
	}

	var (
		stakingPeriod = tx.StakingPeriod()
		stakedAssetID = tx.StakeOuts[0].AssetID()
	)
	switch {
	case tx.Validator.Wght < validatorRules.minValidatorStake:
		// Ensure validator is staking at least the minimum amount
		return ErrWeightTooSmall

	case tx.Validator.Wght > validatorRules.maxValidatorStake:
		// Ensure validator isn't staking too much
		return ErrWeightTooLarge

	case tx.DelegationShares < validatorRules.minDelegationFee:
		// Ensure the validator fee is at least the minimum amount
		return ErrInsufficientDelegationFee

	case stakingPeriod < validatorRules.minStakeDuration:
		// Ensure staking length is not too short
		return ErrStakeTooShort

	case stakingPeriod > validatorRules.maxStakeDuration:
		// Ensure staking length is not too long
		return ErrStakeTooLong

	case stakedAssetID != validatorRules.assetID:
		// Wrong assetID used
		return fmt.Errorf(
			"%w: %s != %s",
			ErrWrongStakedAssetID,
			validatorRules.assetID,
			stakedAssetID,
		)
	}

	_, err = GetValidator(chainState, subnetID, tx.Validator.NodeID)
	if err == nil {
		return fmt.Errorf(
			"%w: %s on %s",
			ErrDuplicateValidator,
			tx.Validator.NodeID,
			subnetID,
		)
	}
	if err != database.ErrNotFound {
		return fmt.Errorf(
			"failed to find whether %s is a validator on %s: %w",
			tx.Validator.NodeID,
			subnetID,
			err,
		)
	}

	txFee := backend.Config.AddPrimaryNetworkValidatorFee

	outs := make([]*avax.TransferableOutput, len(tx.Outs)+len(tx.StakeOuts))
	copy(outs, tx.Outs)
	copy(outs[len(tx.Outs):], tx.StakeOuts)

	// Verify the flowcheck
	if err := backend.FlowChecker.VerifySpend(
		tx,
		chainState,
		tx.Ins,
		outs,
		sTx.Creds,
		map[ids.ID]uint64{
			backend.Ctx.AVAXAssetID: txFee,
		},
	); err != nil {
		return fmt.Errorf("%w: %v", ErrFlowCheckFailed, err)
	}

	return nil
}

// verifyAddContinuousDelegatorTx carries out the validation for an
// AddContinuousDelegatorTx. It returns the end time for the delegator
// to be created if verification passes.
func verifyAddContinuousDelegatorTx(
	backend *Backend,
	chainState state.Chain,
	sTx *txs.Tx,
	tx *txs.AddContinuousDelegatorTx,
) (time.Time, error) {
	// Verify the tx is well-formed
	if err := sTx.SyntacticVerify(backend.Ctx); err != nil {
		return time.Time{}, err
	}

	subnetID := constants.PrimaryNetworkID
	if !backend.Bootstrapped.Get() {
		validator, err := GetValidator(chainState, subnetID, tx.Validator.NodeID)
		if err != nil {
			return time.Time{}, fmt.Errorf(
				"failed to fetch the validator for %s on %s: %w",
				tx.Validator.NodeID,
				subnetID,
				err,
			)
		}
		if validator.Priority.IsPending() {
			return time.Time{}, ErrCantContinuousDelegateToPendingValidator
		}

		// We do not forbid AddContinuousDelegatorTx to create a delegator
		// for an already stopped or a finite validator. We do make sure,
		// however that the delegator won't outlive its validator.
		endTime := mockable.MaxTime
		if endTime.After(validator.EndTime) {
			endTime = validator.EndTime
		}
		return endTime, nil
	}

	currentTimestamp := chainState.GetTimestamp()
	if !backend.Config.IsContinuousStakingActivated(currentTimestamp) {
		return time.Time{}, ErrTxUnacceptableBeforeFork
	}

	delegatorRules, err := getDelegatorRules(backend, chainState, subnetID)
	if err != nil {
		return time.Time{}, err
	}

	var (
		stakingPeriod = tx.StakingPeriod()
		stakedAssetID = tx.StakeOuts[0].AssetID()
	)
	switch {
	case tx.Validator.Wght < delegatorRules.minDelegatorStake:
		// Ensure delegator is staking at least the minimum amount
		return time.Time{}, ErrWeightTooSmall

	case stakingPeriod < delegatorRules.minStakeDuration:
		// Ensure staking length is not too short
		return time.Time{}, ErrStakeTooShort

	case stakingPeriod > delegatorRules.maxStakeDuration:
		// Ensure staking length is not too long
		return time.Time{}, ErrStakeTooLong

	case stakedAssetID != delegatorRules.assetID:
		// Wrong assetID used
		return time.Time{}, fmt.Errorf(
			"%w: %s != %s",
			ErrWrongStakedAssetID,
			delegatorRules.assetID,
			stakedAssetID,
		)
	}

	validator, err := GetValidator(chainState, subnetID, tx.Validator.NodeID)
	if err != nil {
		return time.Time{}, fmt.Errorf(
			"failed to fetch the validator for %s on %s: %w",
			tx.Validator.NodeID,
			subnetID,
			err,
		)
	}
	if validator.Priority.IsPending() {
		return time.Time{}, ErrCantContinuousDelegateToPendingValidator
	}

	maximumWeight, err := math.Mul64(
		uint64(delegatorRules.maxValidatorWeightFactor),
		validator.Weight,
	)
	if err != nil {
		maximumWeight = stdmath.MaxUint64
	}
	maximumWeight = math.Min(maximumWeight, delegatorRules.maxValidatorStake)

	delegatorEndTime := mockable.MaxTime
	if delegatorEndTime.After(validator.EndTime) {
		delegatorEndTime = validator.EndTime
	}

	// potential reward does not matter
	newStaker, err := state.NewCurrentStaker(sTx.ID(), tx, currentTimestamp, delegatorEndTime, 0)
	if err != nil {
		return time.Time{}, err
	}

	canDelegate, err := canDelegate(chainState, validator, maximumWeight, newStaker)
	if err != nil {
		return time.Time{}, err
	}
	if !canDelegate {
		return time.Time{}, ErrOverDelegated
	}

	outs := make([]*avax.TransferableOutput, len(tx.Outs)+len(tx.StakeOuts))
	copy(outs, tx.Outs)
	copy(outs[len(tx.Outs):], tx.StakeOuts)

	txFee := backend.Config.AddPrimaryNetworkDelegatorFee

	// Verify the flowcheck
	if err := backend.FlowChecker.VerifySpend(
		tx,
		chainState,
		tx.Ins,
		outs,
		sTx.Creds,
		map[ids.ID]uint64{
			backend.Ctx.AVAXAssetID: txFee,
		},
	); err != nil {
		return time.Time{}, fmt.Errorf("%w: %v", ErrFlowCheckFailed, err)
	}

	return delegatorEndTime, nil
}

func verifyStopStakerTx(
	backend *Backend,
	chainState state.Chain,
	sTx *txs.Tx,
	tx *txs.StopStakerTx,
) ([]*state.Staker, time.Time, error) {
	// Verify the tx is well-formed
	if err := sTx.SyntacticVerify(backend.Ctx); err != nil {
		return nil, time.Time{}, err
	}

	currentTimestamp := chainState.GetTimestamp()
	if !backend.Config.IsContinuousStakingActivated(currentTimestamp) {
		return nil, time.Time{}, ErrTxUnacceptableBeforeFork
	}

	// retrieve staker to be stopped
	var (
		txID         = tx.TxID
		stakerToStop *state.Staker
	)
	theStakerIt, err := chainState.GetCurrentStakerIterator()
	if err != nil {
		return nil, time.Time{}, err
	}
	defer theStakerIt.Release()
	for theStakerIt.Next() {
		staker := theStakerIt.Value()
		if staker.TxID == txID {
			stakerToStop = staker
			break
		}
	}

	if stakerToStop == nil {
		return nil, time.Time{}, ErrNoStakerToStop
	}

	if backend.Bootstrapped.Get() {
		// We can skip full verification during bootstrap.
		baseTxCreds, err := verifyStopStakerAuthorization(backend, chainState, sTx, txID, tx.StakerAuth)
		if err != nil {
			return nil, time.Time{}, err
		}

		// Verify the flowcheck
		if err := backend.FlowChecker.VerifySpend(
			tx,
			chainState,
			tx.Ins,
			tx.Outs,
			baseTxCreds,
			map[ids.ID]uint64{
				backend.Ctx.AVAXAssetID: backend.Config.TxFee,
			},
		); err != nil {
			return nil, time.Time{}, fmt.Errorf("%w: %v", ErrFlowCheckFailed, err)
		}
	}

	candidateStopTime := stakerToStop.NextTime
	if !stakerToStop.Priority.IsValidator() {
		return []*state.Staker{stakerToStop}, candidateStopTime, nil
	}

	// primary network validators are special since, when stopping them, we need to handle
	// their delegators and subnet validators/delegator as well, to make sure they don't
	// outlive the primary network validators.
	res := []*state.Staker{stakerToStop}
	allStakersIt, err := chainState.GetCurrentStakerIterator()
	if err != nil {
		return nil, time.Time{}, err
	}
	defer allStakersIt.Release()
	for allStakersIt.Next() {
		staker := allStakersIt.Value()
		if staker.NodeID != stakerToStop.NodeID {
			continue
		}
		if staker.TxID != stakerToStop.TxID {
			res = append(res, staker)
		}
		if candidateStopTime.Before(staker.NextTime) {
			candidateStopTime = candidateStopTime.Add(stakerToStop.StakingPeriod)
		}
	}

	return res, candidateStopTime, nil
}

func verifyStopStakerAuthorization(
	backend *Backend,
	chainState state.Chain,
	sTx *txs.Tx,
	stakerTxID ids.ID,
	stakerAuth verify.Verifiable,
) ([]verify.Verifiable, error) {
	if len(sTx.Creds) == 0 {
		// Ensure there is at least one credential for the subnet authorization
		return nil, errWrongNumberOfCredentials
	}

	baseTxCredsLen := len(sTx.Creds) - 1
	stakerCred := sTx.Creds[baseTxCredsLen]

	stakerTx, _, err := chainState.GetTx(stakerTxID)
	if err != nil {
		return nil, fmt.Errorf(
			"staker tx not found %q: %w",
			stakerTxID,
			err,
		)
	}

	continuousStakerTx, ok := stakerTx.Unsigned.(txs.ContinuousStaker)
	if !ok {
		return nil, ErrUnauthorizedStakerStopping
	}

	err = backend.Fx.VerifyPermission(sTx.Unsigned, stakerAuth, stakerCred, continuousStakerTx.ManagementKey())
	if err != nil {
		return nil, fmt.Errorf("%w: %v", ErrUnauthorizedStakerStopping, err)
	}

	return sTx.Creds[:baseTxCredsLen], nil
}<|MERGE_RESOLUTION|>--- conflicted
+++ resolved
@@ -22,7 +22,6 @@
 )
 
 var (
-<<<<<<< HEAD
 	ErrWeightTooSmall                           = errors.New("weight of this validator is too low")
 	ErrWeightTooLarge                           = errors.New("weight of this validator is too large")
 	ErrInsufficientDelegationFee                = errors.New("staker charges an insufficient delegation fee")
@@ -34,6 +33,7 @@
 	ErrNotValidator                             = errors.New("isn't a current or pending validator")
 	ErrRemovePermissionlessValidator            = errors.New("attempting to remove permissionless validator")
 	ErrStakeOverflow                            = errors.New("validator stake exceeds limit")
+	ErrPeriodMismatch                           = errors.New("proposed staking period is not inside dependant staking period")
 	ErrOverDelegated                            = errors.New("validator would be over delegated")
 	ErrIsNotTransformSubnetTx                   = errors.New("is not a transform subnet tx")
 	ErrTimestampNotBeforeStartTime              = errors.New("chain timestamp not before start time")
@@ -45,26 +45,6 @@
 	ErrTxUnacceptableBeforeFork                 = errors.New("tx unacceptable before fork")
 	ErrCantContinuousDelegateToPendingValidator = errors.New("cannot do continuous delegation to pending validator")
 	ErrNoStakerToStop                           = errors.New("could not find staker to stop")
-=======
-	ErrWeightTooSmall                  = errors.New("weight of this validator is too low")
-	ErrWeightTooLarge                  = errors.New("weight of this validator is too large")
-	ErrInsufficientDelegationFee       = errors.New("staker charges an insufficient delegation fee")
-	ErrStakeTooShort                   = errors.New("staking period is too short")
-	ErrStakeTooLong                    = errors.New("staking period is too long")
-	ErrFlowCheckFailed                 = errors.New("flow check failed")
-	ErrFutureStakeTime                 = fmt.Errorf("staker is attempting to start staking more than %s ahead of the current chain time", MaxFutureStartTime)
-	ErrNotValidator                    = errors.New("isn't a current or pending validator")
-	ErrRemovePermissionlessValidator   = errors.New("attempting to remove permissionless validator")
-	ErrStakeOverflow                   = errors.New("validator stake exceeds limit")
-	ErrPeriodMismatch                  = errors.New("proposed staking period is not inside dependant staking period")
-	ErrOverDelegated                   = errors.New("validator would be over delegated")
-	ErrIsNotTransformSubnetTx          = errors.New("is not a transform subnet tx")
-	ErrTimestampNotBeforeStartTime     = errors.New("chain timestamp not before start time")
-	ErrAlreadyValidator                = errors.New("already a validator")
-	ErrDuplicateValidator              = errors.New("duplicate validator")
-	ErrDelegateToPermissionedValidator = errors.New("delegation to permissioned validator")
-	ErrWrongStakedAssetID              = errors.New("incorrect staked assetID")
->>>>>>> cebad8a9
 )
 
 // verifyAddValidatorTx carries out the validation for an AddValidatorTx.
@@ -1121,11 +1101,19 @@
 		return time.Time{}, err
 	}
 
-	canDelegate, err := canDelegate(chainState, validator, maximumWeight, newStaker)
+	if !txs.BoundedBy(
+		newStaker.StartTime,
+		newStaker.NextTime,
+		validator.StartTime,
+		validator.NextTime,
+	) {
+		return time.Time{}, ErrPeriodMismatch
+	}
+	overDelegated, err := overDelegated(chainState, validator, maximumWeight, newStaker)
 	if err != nil {
 		return time.Time{}, err
 	}
-	if !canDelegate {
+	if overDelegated {
 		return time.Time{}, ErrOverDelegated
 	}
 
