// Copyright (C) 2019-2023, Ava Labs, Inc. All rights reserved.
// See the file LICENSE for licensing terms.

package executor

import (
	"fmt"
	"testing"
	"time"

	"github.com/stretchr/testify/require"

	"github.com/ava-labs/avalanchego/database"
	"github.com/ava-labs/avalanchego/ids"
	"github.com/ava-labs/avalanchego/utils/constants"
	"github.com/ava-labs/avalanchego/utils/crypto/secp256k1"
	"github.com/ava-labs/avalanchego/vms/platformvm/reward"
	"github.com/ava-labs/avalanchego/vms/platformvm/state"
	"github.com/ava-labs/avalanchego/vms/platformvm/status"
	"github.com/ava-labs/avalanchego/vms/platformvm/txs"
)

// Ensure semantic verification updates the current and pending staker set
// for the primary network
func TestAdvanceTimeTxUpdatePrimaryNetworkStakers(t *testing.T) {
	require := require.New(t)
	env := newEnvironment(t, false /*=postBanff*/, false /*=postCortina*/, false /*postDurango*/)
	env.ctx.Lock.Lock()
	defer env.ctx.Lock.Unlock()
	dummyHeight := uint64(1)

	// Case: Timestamp is after next validator start time
	// Add a pending validator
	pendingValidatorStartTime := defaultValidateStartTime.Add(1 * time.Second)
	pendingValidatorEndTime := pendingValidatorStartTime.Add(defaultMinStakingDuration)
	nodeID := ids.GenerateTestNodeID()
	addPendingValidatorTx, err := addPendingValidator(
		env,
		pendingValidatorStartTime,
		pendingValidatorEndTime,
		nodeID,
		[]*secp256k1.PrivateKey{preFundedKeys[0]},
	)
	require.NoError(err)

	tx, err := env.txBuilder.NewAdvanceTimeTx(pendingValidatorStartTime)
	require.NoError(err)

	onCommitState, err := state.NewDiff(lastAcceptedID, env)
	require.NoError(err)

	onAbortState, err := state.NewDiff(lastAcceptedID, env)
	require.NoError(err)

	executor := ProposalTxExecutor{
		OnCommitState: onCommitState,
		OnAbortState:  onAbortState,
		Backend:       &env.backend,
		Tx:            tx,
	}
	require.NoError(tx.Unsigned.Visit(&executor))

	validatorStaker, err := executor.OnCommitState.GetCurrentValidator(constants.PrimaryNetworkID, nodeID)
	require.NoError(err)
	require.Equal(addPendingValidatorTx.ID(), validatorStaker.TxID)
	require.Equal(uint64(1370), validatorStaker.PotentialReward) // See rewards tests to explain why 1370

	_, err = executor.OnCommitState.GetPendingValidator(constants.PrimaryNetworkID, nodeID)
	require.ErrorIs(err, database.ErrNotFound)

	_, err = executor.OnAbortState.GetCurrentValidator(constants.PrimaryNetworkID, nodeID)
	require.ErrorIs(err, database.ErrNotFound)

	validatorStaker, err = executor.OnAbortState.GetPendingValidator(constants.PrimaryNetworkID, nodeID)
	require.NoError(err)
	require.Equal(addPendingValidatorTx.ID(), validatorStaker.TxID)

	// Test VM validators
	require.NoError(executor.OnCommitState.Apply(env.state))

	env.state.SetHeight(dummyHeight)
	require.NoError(env.state.Commit())
	_, ok := env.config.Validators.GetValidator(constants.PrimaryNetworkID, nodeID)
	require.True(ok)
}

// Ensure semantic verification fails when proposed timestamp is at or before current timestamp
func TestAdvanceTimeTxTimestampTooEarly(t *testing.T) {
	require := require.New(t)
<<<<<<< HEAD
	env := newEnvironment(t, false /*=postBanff*/, false /*=postCortina*/)
=======
	env := newEnvironment(t, false /*=postBanff*/, false /*=postCortina*/, false /*postDurango*/)
	defer func() {
		require.NoError(shutdownEnvironment(env))
	}()
>>>>>>> 83c95a54

	tx, err := env.txBuilder.NewAdvanceTimeTx(env.state.GetTimestamp())
	require.NoError(err)

	onCommitState, err := state.NewDiff(lastAcceptedID, env)
	require.NoError(err)

	onAbortState, err := state.NewDiff(lastAcceptedID, env)
	require.NoError(err)

	executor := ProposalTxExecutor{
		OnCommitState: onCommitState,
		OnAbortState:  onAbortState,
		Backend:       &env.backend,
		Tx:            tx,
	}
	err = tx.Unsigned.Visit(&executor)
	require.ErrorIs(err, ErrChildBlockNotAfterParent)
}

// Ensure semantic verification fails when proposed timestamp is after next validator set change time
func TestAdvanceTimeTxTimestampTooLate(t *testing.T) {
	require := require.New(t)
	env := newEnvironment(t, false /*=postBanff*/, false /*=postCortina*/, false /*postDurango*/)
	env.ctx.Lock.Lock()

	// Case: Timestamp is after next validator start time
	// Add a pending validator
	pendingValidatorStartTime := defaultValidateStartTime.Add(1 * time.Second)
	pendingValidatorEndTime := pendingValidatorStartTime.Add(defaultMinStakingDuration)
	nodeID := ids.GenerateTestNodeID()
	_, err := addPendingValidator(env, pendingValidatorStartTime, pendingValidatorEndTime, nodeID, []*secp256k1.PrivateKey{preFundedKeys[0]})
	require.NoError(err)

	{
		tx, err := env.txBuilder.NewAdvanceTimeTx(pendingValidatorStartTime.Add(1 * time.Second))
		require.NoError(err)

		onCommitState, err := state.NewDiff(lastAcceptedID, env)
		require.NoError(err)

		onAbortState, err := state.NewDiff(lastAcceptedID, env)
		require.NoError(err)

		executor := ProposalTxExecutor{
			OnCommitState: onCommitState,
			OnAbortState:  onAbortState,
			Backend:       &env.backend,
			Tx:            tx,
		}
		err = tx.Unsigned.Visit(&executor)
		require.ErrorIs(err, ErrChildBlockAfterStakerChangeTime)
	}

	// Case: Timestamp is after next validator end time
	env = newEnvironment(t, false /*=postBanff*/, false /*=postCortina*/, false /*postDurango*/)
	env.ctx.Lock.Lock()
	defer env.ctx.Lock.Unlock()

	// fast forward clock to 10 seconds before genesis validators stop validating
	env.clk.Set(defaultValidateEndTime.Add(-10 * time.Second))

	{
		// Proposes advancing timestamp to 1 second after genesis validators stop validating
		tx, err := env.txBuilder.NewAdvanceTimeTx(defaultValidateEndTime.Add(1 * time.Second))
		require.NoError(err)

		onCommitState, err := state.NewDiff(lastAcceptedID, env)
		require.NoError(err)

		onAbortState, err := state.NewDiff(lastAcceptedID, env)
		require.NoError(err)

		executor := ProposalTxExecutor{
			OnCommitState: onCommitState,
			OnAbortState:  onAbortState,
			Backend:       &env.backend,
			Tx:            tx,
		}
		err = tx.Unsigned.Visit(&executor)
		require.ErrorIs(err, ErrChildBlockAfterStakerChangeTime)
	}
}

// Ensure semantic verification updates the current and pending staker sets correctly.
// Namely, it should add pending stakers whose start time is at or before the timestamp.
// It will not remove primary network stakers; that happens in rewardTxs.
func TestAdvanceTimeTxUpdateStakers(t *testing.T) {
	type stakerStatus uint
	const (
		pending stakerStatus = iota
		current
	)

	type staker struct {
		nodeID             ids.NodeID
		startTime, endTime time.Time
	}
	type test struct {
		description           string
		stakers               []staker
		subnetStakers         []staker
		advanceTimeTo         []time.Time
		expectedStakers       map[ids.NodeID]stakerStatus
		expectedSubnetStakers map[ids.NodeID]stakerStatus
	}

	// Chronological order (not in scale):
	// Staker1:    |----------------------------------------------------------|
	// Staker2:        |------------------------|
	// Staker3:            |------------------------|
	// Staker3sub:             |----------------|
	// Staker4:            |------------------------|
	// Staker5:                                 |--------------------|
	staker1 := staker{
		nodeID:    ids.GenerateTestNodeID(),
		startTime: defaultValidateStartTime.Add(1 * time.Minute),
		endTime:   defaultValidateStartTime.Add(10 * defaultMinStakingDuration).Add(1 * time.Minute),
	}
	staker2 := staker{
		nodeID:    ids.GenerateTestNodeID(),
		startTime: staker1.startTime.Add(1 * time.Minute),
		endTime:   staker1.startTime.Add(1 * time.Minute).Add(defaultMinStakingDuration),
	}
	staker3 := staker{
		nodeID:    ids.GenerateTestNodeID(),
		startTime: staker2.startTime.Add(1 * time.Minute),
		endTime:   staker2.endTime.Add(1 * time.Minute),
	}
	staker3Sub := staker{
		nodeID:    staker3.nodeID,
		startTime: staker3.startTime.Add(1 * time.Minute),
		endTime:   staker3.endTime.Add(-1 * time.Minute),
	}
	staker4 := staker{
		nodeID:    ids.GenerateTestNodeID(),
		startTime: staker3.startTime,
		endTime:   staker3.endTime,
	}
	staker5 := staker{
		nodeID:    ids.GenerateTestNodeID(),
		startTime: staker2.endTime,
		endTime:   staker2.endTime.Add(defaultMinStakingDuration),
	}

	tests := []test{
		{
			description:   "advance time to before staker1 start with subnet",
			stakers:       []staker{staker1, staker2, staker3, staker4, staker5},
			subnetStakers: []staker{staker1, staker2, staker3, staker4, staker5},
			advanceTimeTo: []time.Time{staker1.startTime.Add(-1 * time.Second)},
			expectedStakers: map[ids.NodeID]stakerStatus{
				staker1.nodeID: pending,
				staker2.nodeID: pending,
				staker3.nodeID: pending,
				staker4.nodeID: pending,
				staker5.nodeID: pending,
			},
			expectedSubnetStakers: map[ids.NodeID]stakerStatus{
				staker1.nodeID: pending,
				staker2.nodeID: pending,
				staker3.nodeID: pending,
				staker4.nodeID: pending,
				staker5.nodeID: pending,
			},
		},
		{
			description:   "advance time to staker 1 start with subnet",
			stakers:       []staker{staker1, staker2, staker3, staker4, staker5},
			subnetStakers: []staker{staker1},
			advanceTimeTo: []time.Time{staker1.startTime},
			expectedStakers: map[ids.NodeID]stakerStatus{
				staker1.nodeID: current,
				staker2.nodeID: pending,
				staker3.nodeID: pending,
				staker4.nodeID: pending,
				staker5.nodeID: pending,
			},
			expectedSubnetStakers: map[ids.NodeID]stakerStatus{
				staker1.nodeID: current,
				staker2.nodeID: pending,
				staker3.nodeID: pending,
				staker4.nodeID: pending,
				staker5.nodeID: pending,
			},
		},
		{
			description:   "advance time to the staker2 start",
			stakers:       []staker{staker1, staker2, staker3, staker4, staker5},
			advanceTimeTo: []time.Time{staker1.startTime, staker2.startTime},
			expectedStakers: map[ids.NodeID]stakerStatus{
				staker1.nodeID: current,
				staker2.nodeID: current,
				staker3.nodeID: pending,
				staker4.nodeID: pending,
				staker5.nodeID: pending,
			},
		},
		{
			description:   "staker3 should validate only primary network",
			stakers:       []staker{staker1, staker2, staker3, staker4, staker5},
			subnetStakers: []staker{staker1, staker2, staker3Sub, staker4, staker5},
			advanceTimeTo: []time.Time{staker1.startTime, staker2.startTime, staker3.startTime},
			expectedStakers: map[ids.NodeID]stakerStatus{
				staker1.nodeID: current,
				staker2.nodeID: current,
				staker3.nodeID: current,
				staker4.nodeID: current,
				staker5.nodeID: pending,
			},
			expectedSubnetStakers: map[ids.NodeID]stakerStatus{
				staker1.nodeID:    current,
				staker2.nodeID:    current,
				staker3Sub.nodeID: pending,
				staker4.nodeID:    current,
				staker5.nodeID:    pending,
			},
		},
		{
			description:   "advance time to staker3 start with subnet",
			stakers:       []staker{staker1, staker2, staker3, staker4, staker5},
			subnetStakers: []staker{staker1, staker2, staker3Sub, staker4, staker5},
			advanceTimeTo: []time.Time{staker1.startTime, staker2.startTime, staker3.startTime, staker3Sub.startTime},
			expectedStakers: map[ids.NodeID]stakerStatus{
				staker1.nodeID: current,
				staker2.nodeID: current,
				staker3.nodeID: current,
				staker4.nodeID: current,
				staker5.nodeID: pending,
			},
			expectedSubnetStakers: map[ids.NodeID]stakerStatus{
				staker1.nodeID: current,
				staker2.nodeID: current,
				staker3.nodeID: current,
				staker4.nodeID: current,
				staker5.nodeID: pending,
			},
		},
		{
			description:   "advance time to staker5 end",
			stakers:       []staker{staker1, staker2, staker3, staker4, staker5},
			advanceTimeTo: []time.Time{staker1.startTime, staker2.startTime, staker3.startTime, staker5.startTime},
			expectedStakers: map[ids.NodeID]stakerStatus{
				staker1.nodeID: current,
				staker2.nodeID: current,
				staker3.nodeID: current,
				staker4.nodeID: current,
				staker5.nodeID: current,
			},
		},
	}

	for _, test := range tests {
		t.Run(test.description, func(t *testing.T) {
			require := require.New(t)
			env := newEnvironment(t, false /*=postBanff*/, false /*=postCortina*/, false /*postDurango*/)
			env.ctx.Lock.Lock()
			defer env.ctx.Lock.Unlock()

			dummyHeight := uint64(1)

			subnetID := testSubnet1.ID()
			env.config.TrackedSubnets.Add(subnetID)

			for _, staker := range test.stakers {
				_, err := addPendingValidator(
					env,
					staker.startTime,
					staker.endTime,
					staker.nodeID,
					[]*secp256k1.PrivateKey{preFundedKeys[0]},
				)
				require.NoError(err)
			}

			for _, staker := range test.subnetStakers {
				tx, err := env.txBuilder.NewAddSubnetValidatorTx(
					10, // Weight
					uint64(staker.startTime.Unix()),
					uint64(staker.endTime.Unix()),
					staker.nodeID, // validator ID
					subnetID,      // Subnet ID
					[]*secp256k1.PrivateKey{preFundedKeys[0], preFundedKeys[1]},
					ids.ShortEmpty,
				)
				require.NoError(err)

				staker, err := state.NewPendingStaker(
					tx.ID(),
					tx.Unsigned.(*txs.AddSubnetValidatorTx),
				)
				require.NoError(err)

				env.state.PutPendingValidator(staker)
				env.state.AddTx(tx, status.Committed)
			}
			env.state.SetHeight(dummyHeight)
			require.NoError(env.state.Commit())

			for _, newTime := range test.advanceTimeTo {
				env.clk.Set(newTime)
				tx, err := env.txBuilder.NewAdvanceTimeTx(newTime)
				require.NoError(err)

				onCommitState, err := state.NewDiff(lastAcceptedID, env)
				require.NoError(err)

				onAbortState, err := state.NewDiff(lastAcceptedID, env)
				require.NoError(err)

				executor := ProposalTxExecutor{
					OnCommitState: onCommitState,
					OnAbortState:  onAbortState,
					Backend:       &env.backend,
					Tx:            tx,
				}
				require.NoError(tx.Unsigned.Visit(&executor))

				require.NoError(executor.OnCommitState.Apply(env.state))
			}
			env.state.SetHeight(dummyHeight)
			require.NoError(env.state.Commit())

			for stakerNodeID, status := range test.expectedStakers {
				switch status {
				case pending:
					_, err := env.state.GetPendingValidator(constants.PrimaryNetworkID, stakerNodeID)
					require.NoError(err)
					_, ok := env.config.Validators.GetValidator(constants.PrimaryNetworkID, stakerNodeID)
					require.False(ok)
				case current:
					_, err := env.state.GetCurrentValidator(constants.PrimaryNetworkID, stakerNodeID)
					require.NoError(err)
					_, ok := env.config.Validators.GetValidator(constants.PrimaryNetworkID, stakerNodeID)
					require.True(ok)
				}
			}

			for stakerNodeID, status := range test.expectedSubnetStakers {
				switch status {
				case pending:
					_, ok := env.config.Validators.GetValidator(subnetID, stakerNodeID)
					require.False(ok)
				case current:
					_, ok := env.config.Validators.GetValidator(subnetID, stakerNodeID)
					require.True(ok)
				}
			}
		})
	}
}

// Regression test for https://github.com/ava-labs/avalanchego/pull/584
// that ensures it fixes a bug where subnet validators are not removed
// when timestamp is advanced and there is a pending staker whose start time
// is after the new timestamp
func TestAdvanceTimeTxRemoveSubnetValidator(t *testing.T) {
	require := require.New(t)
	env := newEnvironment(t, false /*=postBanff*/, false /*=postCortina*/, false /*postDurango*/)
	env.ctx.Lock.Lock()
	defer env.ctx.Lock.Unlock()

	subnetID := testSubnet1.ID()
	env.config.TrackedSubnets.Add(subnetID)

	dummyHeight := uint64(1)
	// Add a subnet validator to the staker set
	subnetValidatorNodeID := genesisNodeIDs[0]
	subnetVdr1StartTime := defaultValidateStartTime
	subnetVdr1EndTime := defaultValidateStartTime.Add(defaultMinStakingDuration)
	tx, err := env.txBuilder.NewAddSubnetValidatorTx(
		1,                                  // Weight
		uint64(subnetVdr1StartTime.Unix()), // Start time
		uint64(subnetVdr1EndTime.Unix()),   // end time
		subnetValidatorNodeID,              // Node ID
		subnetID,                           // Subnet ID
		[]*secp256k1.PrivateKey{preFundedKeys[0], preFundedKeys[1]},
		ids.ShortEmpty,
	)
	require.NoError(err)

	addSubnetValTx := tx.Unsigned.(*txs.AddSubnetValidatorTx)
	staker, err := state.NewCurrentStaker(
		tx.ID(),
		addSubnetValTx,
		addSubnetValTx.StartTime(),
		0,
	)
	require.NoError(err)

	env.state.PutCurrentValidator(staker)
	env.state.AddTx(tx, status.Committed)
	env.state.SetHeight(dummyHeight)
	require.NoError(env.state.Commit())

	// The above validator is now part of the staking set

	// Queue a staker that joins the staker set after the above validator leaves
	subnetVdr2NodeID := genesisNodeIDs[1]
	tx, err = env.txBuilder.NewAddSubnetValidatorTx(
		1, // Weight
		uint64(subnetVdr1EndTime.Add(time.Second).Unix()),                                // Start time
		uint64(subnetVdr1EndTime.Add(time.Second).Add(defaultMinStakingDuration).Unix()), // end time
		subnetVdr2NodeID, // Node ID
		subnetID,         // Subnet ID
		[]*secp256k1.PrivateKey{preFundedKeys[0], preFundedKeys[1]}, // Keys
		ids.ShortEmpty, // reward address
	)
	require.NoError(err)

	staker, err = state.NewPendingStaker(
		tx.ID(),
		tx.Unsigned.(*txs.AddSubnetValidatorTx),
	)
	require.NoError(err)

	env.state.PutPendingValidator(staker)
	env.state.AddTx(tx, status.Committed)
	env.state.SetHeight(dummyHeight)
	require.NoError(env.state.Commit())

	// The above validator is now in the pending staker set

	// Advance time to the first staker's end time.
	env.clk.Set(subnetVdr1EndTime)
	tx, err = env.txBuilder.NewAdvanceTimeTx(subnetVdr1EndTime)
	require.NoError(err)

	onCommitState, err := state.NewDiff(lastAcceptedID, env)
	require.NoError(err)

	onAbortState, err := state.NewDiff(lastAcceptedID, env)
	require.NoError(err)

	executor := ProposalTxExecutor{
		OnCommitState: onCommitState,
		OnAbortState:  onAbortState,
		Backend:       &env.backend,
		Tx:            tx,
	}
	require.NoError(tx.Unsigned.Visit(&executor))

	_, err = executor.OnCommitState.GetCurrentValidator(subnetID, subnetValidatorNodeID)
	require.ErrorIs(err, database.ErrNotFound)

	// Check VM Validators are removed successfully
	require.NoError(executor.OnCommitState.Apply(env.state))

	env.state.SetHeight(dummyHeight)
	require.NoError(env.state.Commit())
	_, ok := env.config.Validators.GetValidator(subnetID, subnetVdr2NodeID)
	require.False(ok)
	_, ok = env.config.Validators.GetValidator(subnetID, subnetValidatorNodeID)
	require.False(ok)
}

func TestTrackedSubnet(t *testing.T) {
	for _, tracked := range []bool{true, false} {
		t.Run(fmt.Sprintf("tracked %t", tracked), func(t *testing.T) {
			require := require.New(t)
			env := newEnvironment(t, false /*=postBanff*/, false /*=postCortina*/, false /*postDurango*/)
			env.ctx.Lock.Lock()
			defer env.ctx.Lock.Unlock()
			dummyHeight := uint64(1)

			subnetID := testSubnet1.ID()
			if tracked {
				env.config.TrackedSubnets.Add(subnetID)
			}

			// Add a subnet validator to the staker set
			subnetValidatorNodeID := genesisNodeIDs[0]

			subnetVdr1StartTime := defaultValidateStartTime.Add(1 * time.Minute)
			subnetVdr1EndTime := defaultValidateStartTime.Add(10 * defaultMinStakingDuration).Add(1 * time.Minute)
			tx, err := env.txBuilder.NewAddSubnetValidatorTx(
				1,                                  // Weight
				uint64(subnetVdr1StartTime.Unix()), // Start time
				uint64(subnetVdr1EndTime.Unix()),   // end time
				subnetValidatorNodeID,              // Node ID
				subnetID,                           // Subnet ID
				[]*secp256k1.PrivateKey{preFundedKeys[0], preFundedKeys[1]},
				ids.ShortEmpty,
			)
			require.NoError(err)

			staker, err := state.NewPendingStaker(
				tx.ID(),
				tx.Unsigned.(*txs.AddSubnetValidatorTx),
			)
			require.NoError(err)

			env.state.PutPendingValidator(staker)
			env.state.AddTx(tx, status.Committed)
			env.state.SetHeight(dummyHeight)
			require.NoError(env.state.Commit())

			// Advance time to the staker's start time.
			env.clk.Set(subnetVdr1StartTime)
			tx, err = env.txBuilder.NewAdvanceTimeTx(subnetVdr1StartTime)
			require.NoError(err)

			onCommitState, err := state.NewDiff(lastAcceptedID, env)
			require.NoError(err)

			onAbortState, err := state.NewDiff(lastAcceptedID, env)
			require.NoError(err)

			executor := ProposalTxExecutor{
				OnCommitState: onCommitState,
				OnAbortState:  onAbortState,
				Backend:       &env.backend,
				Tx:            tx,
			}
			require.NoError(tx.Unsigned.Visit(&executor))

			require.NoError(executor.OnCommitState.Apply(env.state))

			env.state.SetHeight(dummyHeight)
			require.NoError(env.state.Commit())
			_, ok := env.config.Validators.GetValidator(subnetID, subnetValidatorNodeID)
			require.True(ok)
		})
	}
}

func TestAdvanceTimeTxDelegatorStakerWeight(t *testing.T) {
	require := require.New(t)
	env := newEnvironment(t, false /*=postBanff*/, false /*=postCortina*/, false /*postDurango*/)
	env.ctx.Lock.Lock()
	defer env.ctx.Lock.Unlock()
	dummyHeight := uint64(1)

	// Case: Timestamp is after next validator start time
	// Add a pending validator
	pendingValidatorStartTime := defaultValidateStartTime.Add(1 * time.Second)
	pendingValidatorEndTime := pendingValidatorStartTime.Add(defaultMaxStakingDuration)
	nodeID := ids.GenerateTestNodeID()
	_, err := addPendingValidator(
		env,
		pendingValidatorStartTime,
		pendingValidatorEndTime,
		nodeID,
		[]*secp256k1.PrivateKey{preFundedKeys[0]},
	)
	require.NoError(err)

	tx, err := env.txBuilder.NewAdvanceTimeTx(pendingValidatorStartTime)
	require.NoError(err)

	onCommitState, err := state.NewDiff(lastAcceptedID, env)
	require.NoError(err)

	onAbortState, err := state.NewDiff(lastAcceptedID, env)
	require.NoError(err)

	executor := ProposalTxExecutor{
		OnCommitState: onCommitState,
		OnAbortState:  onAbortState,
		Backend:       &env.backend,
		Tx:            tx,
	}
	require.NoError(tx.Unsigned.Visit(&executor))

	require.NoError(executor.OnCommitState.Apply(env.state))

	env.state.SetHeight(dummyHeight)
	require.NoError(env.state.Commit())

	// Test validator weight before delegation
	vdrWeight := env.config.Validators.GetWeight(constants.PrimaryNetworkID, nodeID)
	require.Equal(env.config.MinValidatorStake, vdrWeight)

	// Add delegator
	pendingDelegatorStartTime := pendingValidatorStartTime.Add(1 * time.Second)
	pendingDelegatorEndTime := pendingDelegatorStartTime.Add(1 * time.Second)

	addDelegatorTx, err := env.txBuilder.NewAddDelegatorTx(
		env.config.MinDelegatorStake,
		uint64(pendingDelegatorStartTime.Unix()),
		uint64(pendingDelegatorEndTime.Unix()),
		nodeID,
		preFundedKeys[0].PublicKey().Address(),
		[]*secp256k1.PrivateKey{
			preFundedKeys[0],
			preFundedKeys[1],
			preFundedKeys[4],
		},
		ids.ShortEmpty,
	)
	require.NoError(err)

	staker, err := state.NewPendingStaker(
		addDelegatorTx.ID(),
		addDelegatorTx.Unsigned.(*txs.AddDelegatorTx),
	)
	require.NoError(err)

	env.state.PutPendingDelegator(staker)
	env.state.AddTx(addDelegatorTx, status.Committed)
	env.state.SetHeight(dummyHeight)
	require.NoError(env.state.Commit())

	// Advance Time
	tx, err = env.txBuilder.NewAdvanceTimeTx(pendingDelegatorStartTime)
	require.NoError(err)

	onCommitState, err = state.NewDiff(lastAcceptedID, env)
	require.NoError(err)

	onAbortState, err = state.NewDiff(lastAcceptedID, env)
	require.NoError(err)

	executor = ProposalTxExecutor{
		OnCommitState: onCommitState,
		OnAbortState:  onAbortState,
		Backend:       &env.backend,
		Tx:            tx,
	}
	require.NoError(tx.Unsigned.Visit(&executor))

	require.NoError(executor.OnCommitState.Apply(env.state))

	env.state.SetHeight(dummyHeight)
	require.NoError(env.state.Commit())

	// Test validator weight after delegation
	vdrWeight = env.config.Validators.GetWeight(constants.PrimaryNetworkID, nodeID)
	require.Equal(env.config.MinDelegatorStake+env.config.MinValidatorStake, vdrWeight)
}

func TestAdvanceTimeTxDelegatorStakers(t *testing.T) {
	require := require.New(t)
	env := newEnvironment(t, false /*=postBanff*/, false /*=postCortina*/, false /*postDurango*/)
	env.ctx.Lock.Lock()
	defer env.ctx.Lock.Unlock()
	dummyHeight := uint64(1)

	// Case: Timestamp is after next validator start time
	// Add a pending validator
	pendingValidatorStartTime := defaultValidateStartTime.Add(1 * time.Second)
	pendingValidatorEndTime := pendingValidatorStartTime.Add(defaultMinStakingDuration)
	nodeID := ids.GenerateTestNodeID()
	_, err := addPendingValidator(env, pendingValidatorStartTime, pendingValidatorEndTime, nodeID, []*secp256k1.PrivateKey{preFundedKeys[0]})
	require.NoError(err)

	tx, err := env.txBuilder.NewAdvanceTimeTx(pendingValidatorStartTime)
	require.NoError(err)

	onCommitState, err := state.NewDiff(lastAcceptedID, env)
	require.NoError(err)

	onAbortState, err := state.NewDiff(lastAcceptedID, env)
	require.NoError(err)

	executor := ProposalTxExecutor{
		OnCommitState: onCommitState,
		OnAbortState:  onAbortState,
		Backend:       &env.backend,
		Tx:            tx,
	}
	require.NoError(tx.Unsigned.Visit(&executor))

	require.NoError(executor.OnCommitState.Apply(env.state))

	env.state.SetHeight(dummyHeight)
	require.NoError(env.state.Commit())

	// Test validator weight before delegation
	vdrWeight := env.config.Validators.GetWeight(constants.PrimaryNetworkID, nodeID)
	require.Equal(env.config.MinValidatorStake, vdrWeight)

	// Add delegator
	pendingDelegatorStartTime := pendingValidatorStartTime.Add(1 * time.Second)
	pendingDelegatorEndTime := pendingDelegatorStartTime.Add(defaultMinStakingDuration)
	addDelegatorTx, err := env.txBuilder.NewAddDelegatorTx(
		env.config.MinDelegatorStake,
		uint64(pendingDelegatorStartTime.Unix()),
		uint64(pendingDelegatorEndTime.Unix()),
		nodeID,
		preFundedKeys[0].PublicKey().Address(),
		[]*secp256k1.PrivateKey{preFundedKeys[0], preFundedKeys[1], preFundedKeys[4]},
		ids.ShortEmpty,
	)
	require.NoError(err)

	staker, err := state.NewPendingStaker(
		addDelegatorTx.ID(),
		addDelegatorTx.Unsigned.(*txs.AddDelegatorTx),
	)
	require.NoError(err)

	env.state.PutPendingDelegator(staker)
	env.state.AddTx(addDelegatorTx, status.Committed)
	env.state.SetHeight(dummyHeight)
	require.NoError(env.state.Commit())

	// Advance Time
	tx, err = env.txBuilder.NewAdvanceTimeTx(pendingDelegatorStartTime)
	require.NoError(err)

	onCommitState, err = state.NewDiff(lastAcceptedID, env)
	require.NoError(err)

	onAbortState, err = state.NewDiff(lastAcceptedID, env)
	require.NoError(err)

	executor = ProposalTxExecutor{
		OnCommitState: onCommitState,
		OnAbortState:  onAbortState,
		Backend:       &env.backend,
		Tx:            tx,
	}
	require.NoError(tx.Unsigned.Visit(&executor))

	require.NoError(executor.OnCommitState.Apply(env.state))

	env.state.SetHeight(dummyHeight)
	require.NoError(env.state.Commit())

	// Test validator weight after delegation
	vdrWeight = env.config.Validators.GetWeight(constants.PrimaryNetworkID, nodeID)
	require.Equal(env.config.MinDelegatorStake+env.config.MinValidatorStake, vdrWeight)
}

// Test method InitiallyPrefersCommit
func TestAdvanceTimeTxInitiallyPrefersCommit(t *testing.T) {
	require := require.New(t)
	env := newEnvironment(t, false /*=postBanff*/, false /*=postCortina*/, false /*postDurango*/)
	env.ctx.Lock.Lock()
<<<<<<< HEAD
	defer env.ctx.Lock.Unlock()
	env.clk.Set(defaultGenesisTime) // VM's clock reads the genesis time
=======
	defer func() {
		require.NoError(shutdownEnvironment(env))
	}()
	now := env.clk.Time()
>>>>>>> 83c95a54

	// Proposed advancing timestamp to 1 second after sync bound
	tx, err := env.txBuilder.NewAdvanceTimeTx(now.Add(SyncBound))
	require.NoError(err)

	onCommitState, err := state.NewDiff(lastAcceptedID, env)
	require.NoError(err)

	onAbortState, err := state.NewDiff(lastAcceptedID, env)
	require.NoError(err)

	executor := ProposalTxExecutor{
		OnCommitState: onCommitState,
		OnAbortState:  onAbortState,
		Backend:       &env.backend,
		Tx:            tx,
	}
	require.NoError(tx.Unsigned.Visit(&executor))

	require.True(executor.PrefersCommit, "should prefer to commit this tx because its proposed timestamp it's within sync bound")
}

func TestAdvanceTimeTxAfterBanff(t *testing.T) {
	require := require.New(t)
	env := newEnvironment(t, false /*=postBanff*/, false /*=postCortina*/, false /*postDurango*/)
	env.ctx.Lock.Lock()
	defer env.ctx.Lock.Unlock()
	env.clk.Set(defaultGenesisTime) // VM's clock reads the genesis time
	upgradeTime := env.clk.Time().Add(SyncBound)
	env.config.BanffTime = upgradeTime
	env.config.CortinaTime = upgradeTime
	env.config.DurangoTime = upgradeTime

	// Proposed advancing timestamp to the banff timestamp
	tx, err := env.txBuilder.NewAdvanceTimeTx(upgradeTime)
	require.NoError(err)

	onCommitState, err := state.NewDiff(lastAcceptedID, env)
	require.NoError(err)

	onAbortState, err := state.NewDiff(lastAcceptedID, env)
	require.NoError(err)

	executor := ProposalTxExecutor{
		OnCommitState: onCommitState,
		OnAbortState:  onAbortState,
		Backend:       &env.backend,
		Tx:            tx,
	}
	err = tx.Unsigned.Visit(&executor)
	require.ErrorIs(err, ErrAdvanceTimeTxIssuedAfterBanff)
}

// Ensure marshaling/unmarshaling works
func TestAdvanceTimeTxUnmarshal(t *testing.T) {
	require := require.New(t)
	env := newEnvironment(t, false /*=postBanff*/, false /*=postCortina*/, false /*postDurango*/)
	env.ctx.Lock.Lock()
	defer env.ctx.Lock.Unlock()

	chainTime := env.state.GetTimestamp()
	tx, err := env.txBuilder.NewAdvanceTimeTx(chainTime.Add(time.Second))
	require.NoError(err)

	bytes, err := txs.Codec.Marshal(txs.Version, tx)
	require.NoError(err)

	var unmarshaledTx txs.Tx
	_, err = txs.Codec.Unmarshal(bytes, &unmarshaledTx)
	require.NoError(err)

	require.Equal(
		tx.Unsigned.(*txs.AdvanceTimeTx).Time,
		unmarshaledTx.Unsigned.(*txs.AdvanceTimeTx).Time,
	)
}

func addPendingValidator(
	env *environment,
	startTime time.Time,
	endTime time.Time,
	nodeID ids.NodeID,
	keys []*secp256k1.PrivateKey,
) (*txs.Tx, error) {
	addPendingValidatorTx, err := env.txBuilder.NewAddValidatorTx(
		env.config.MinValidatorStake,
		uint64(startTime.Unix()),
		uint64(endTime.Unix()),
		nodeID,
		ids.GenerateTestShortID(),
		reward.PercentDenominator,
		keys,
		ids.ShortEmpty,
	)
	if err != nil {
		return nil, err
	}

	staker, err := state.NewPendingStaker(
		addPendingValidatorTx.ID(),
		addPendingValidatorTx.Unsigned.(*txs.AddValidatorTx),
	)
	if err != nil {
		return nil, err
	}

	env.state.PutPendingValidator(staker)
	env.state.AddTx(addPendingValidatorTx, status.Committed)
	dummyHeight := uint64(1)
	env.state.SetHeight(dummyHeight)
	if err := env.state.Commit(); err != nil {
		return nil, err
	}
	return addPendingValidatorTx, nil
}<|MERGE_RESOLUTION|>--- conflicted
+++ resolved
@@ -87,14 +87,7 @@
 // Ensure semantic verification fails when proposed timestamp is at or before current timestamp
 func TestAdvanceTimeTxTimestampTooEarly(t *testing.T) {
 	require := require.New(t)
-<<<<<<< HEAD
-	env := newEnvironment(t, false /*=postBanff*/, false /*=postCortina*/)
-=======
 	env := newEnvironment(t, false /*=postBanff*/, false /*=postCortina*/, false /*postDurango*/)
-	defer func() {
-		require.NoError(shutdownEnvironment(env))
-	}()
->>>>>>> 83c95a54
 
 	tx, err := env.txBuilder.NewAdvanceTimeTx(env.state.GetTimestamp())
 	require.NoError(err)
@@ -825,15 +818,9 @@
 	require := require.New(t)
 	env := newEnvironment(t, false /*=postBanff*/, false /*=postCortina*/, false /*postDurango*/)
 	env.ctx.Lock.Lock()
-<<<<<<< HEAD
 	defer env.ctx.Lock.Unlock()
 	env.clk.Set(defaultGenesisTime) // VM's clock reads the genesis time
-=======
-	defer func() {
-		require.NoError(shutdownEnvironment(env))
-	}()
 	now := env.clk.Time()
->>>>>>> 83c95a54
 
 	// Proposed advancing timestamp to 1 second after sync bound
 	tx, err := env.txBuilder.NewAdvanceTimeTx(now.Add(SyncBound))
