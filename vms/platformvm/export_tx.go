--- conflicted
+++ resolved
@@ -72,12 +72,7 @@
 	// Consume the UTXOS
 	utxos.ConsumeInputs(vs, tx.Ins)
 	// Produce the UTXOS
-<<<<<<< HEAD
-	txID := tx.ID()
-	utxos.ProduceOutputs(vs, txID, vm.ctx.AVAXAssetID, tx.Outs)
-=======
-	produceOutputs(vs, tx.txID, vm.ctx.AVAXAssetID, tx.Outs)
->>>>>>> 44cf1654
+	utxos.ProduceOutputs(vs, tx.txID, vm.ctx.AVAXAssetID, tx.Outs)
 	return nil, nil
 }
 
@@ -135,52 +130,4 @@
 		return err
 	}
 	return ctx.SharedMemory.Apply(map[ids.ID]*atomic.Requests{chainID: requests}, batch)
-<<<<<<< HEAD
-=======
-}
-
-// Create a new transaction
-func (vm *VM) newExportTx(
-	amount uint64, // Amount of tokens to export
-	chainID ids.ID, // Chain to send the UTXOs to
-	to ids.ShortID, // Address of chain recipient
-	keys []*crypto.PrivateKeySECP256K1R, // Pay the fee and provide the tokens
-	changeAddr ids.ShortID, // Address to send change to, if there is any
-) (*signed.Tx, error) {
-	toBurn, err := math.Add64(amount, vm.TxFee)
-	if err != nil {
-		return nil, errOverflowExport
-	}
-	ins, outs, _, signers, err := vm.stake(keys, 0, toBurn, changeAddr)
-	if err != nil {
-		return nil, fmt.Errorf("couldn't generate tx inputs/outputs: %w", err)
-	}
-
-	// Create the transaction
-	utx := &unsigned.ExportTx{
-		BaseTx: unsigned.BaseTx{BaseTx: avax.BaseTx{
-			NetworkID:    vm.ctx.NetworkID,
-			BlockchainID: vm.ctx.ChainID,
-			Ins:          ins,
-			Outs:         outs, // Non-exported outputs
-		}},
-		DestinationChain: chainID,
-		ExportedOutputs: []*avax.TransferableOutput{{ // Exported to X-Chain
-			Asset: avax.Asset{ID: vm.ctx.AVAXAssetID},
-			Out: &secp256k1fx.TransferOutput{
-				Amt: amount,
-				OutputOwners: secp256k1fx.OutputOwners{
-					Locktime:  0,
-					Threshold: 1,
-					Addrs:     []ids.ShortID{to},
-				},
-			},
-		}},
-	}
-	tx, err := signed.NewSigned(utx, unsigned.Codec, signers)
-	if err != nil {
-		return nil, err
-	}
-	return tx, tx.SyntacticVerify(vm.ctx)
->>>>>>> 44cf1654
 }