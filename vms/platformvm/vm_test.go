// Copyright (C) 2019-2023, Ava Labs, Inc. All rights reserved.
// See the file LICENSE for licensing terms.

package platformvm

import (
	"bytes"
	"context"
	"errors"
	"fmt"
	"testing"
	"time"

	"github.com/prometheus/client_golang/prometheus"

	"github.com/stretchr/testify/require"

	"github.com/ava-labs/avalanchego/chains"
	"github.com/ava-labs/avalanchego/chains/atomic"
	"github.com/ava-labs/avalanchego/database"
	"github.com/ava-labs/avalanchego/database/manager"
	"github.com/ava-labs/avalanchego/database/prefixdb"
	"github.com/ava-labs/avalanchego/ids"
	"github.com/ava-labs/avalanchego/message"
	"github.com/ava-labs/avalanchego/proto/pb/p2p"
	"github.com/ava-labs/avalanchego/snow"
	"github.com/ava-labs/avalanchego/snow/choices"
	"github.com/ava-labs/avalanchego/snow/consensus/snowball"
	"github.com/ava-labs/avalanchego/snow/engine/common"
	"github.com/ava-labs/avalanchego/snow/engine/common/queue"
	"github.com/ava-labs/avalanchego/snow/engine/common/tracker"
	"github.com/ava-labs/avalanchego/snow/engine/snowman/bootstrap"
	"github.com/ava-labs/avalanchego/snow/networking/benchlist"
	"github.com/ava-labs/avalanchego/snow/networking/handler"
	"github.com/ava-labs/avalanchego/snow/networking/router"
	"github.com/ava-labs/avalanchego/snow/networking/sender"
	"github.com/ava-labs/avalanchego/snow/networking/timeout"
	"github.com/ava-labs/avalanchego/snow/uptime"
	"github.com/ava-labs/avalanchego/snow/validators"
	"github.com/ava-labs/avalanchego/subnets"
	"github.com/ava-labs/avalanchego/utils/constants"
	"github.com/ava-labs/avalanchego/utils/crypto/secp256k1"
	"github.com/ava-labs/avalanchego/utils/formatting"
	"github.com/ava-labs/avalanchego/utils/formatting/address"
	"github.com/ava-labs/avalanchego/utils/json"
	"github.com/ava-labs/avalanchego/utils/logging"
	"github.com/ava-labs/avalanchego/utils/math/meter"
	"github.com/ava-labs/avalanchego/utils/resource"
	"github.com/ava-labs/avalanchego/utils/set"
	"github.com/ava-labs/avalanchego/utils/timer"
	"github.com/ava-labs/avalanchego/utils/timer/mockable"
	"github.com/ava-labs/avalanchego/utils/units"
	"github.com/ava-labs/avalanchego/version"
	"github.com/ava-labs/avalanchego/vms/components/avax"
	"github.com/ava-labs/avalanchego/vms/platformvm/api"
	"github.com/ava-labs/avalanchego/vms/platformvm/block"
	"github.com/ava-labs/avalanchego/vms/platformvm/config"
	"github.com/ava-labs/avalanchego/vms/platformvm/reward"
	"github.com/ava-labs/avalanchego/vms/platformvm/status"
	"github.com/ava-labs/avalanchego/vms/platformvm/txs"
	"github.com/ava-labs/avalanchego/vms/secp256k1fx"

	smcon "github.com/ava-labs/avalanchego/snow/consensus/snowman"
	smeng "github.com/ava-labs/avalanchego/snow/engine/snowman"
	snowgetter "github.com/ava-labs/avalanchego/snow/engine/snowman/getter"
	timetracker "github.com/ava-labs/avalanchego/snow/networking/tracker"
	blockbuilder "github.com/ava-labs/avalanchego/vms/platformvm/block/builder"
	blockexecutor "github.com/ava-labs/avalanchego/vms/platformvm/block/executor"
	txbuilder "github.com/ava-labs/avalanchego/vms/platformvm/txs/builder"
	txexecutor "github.com/ava-labs/avalanchego/vms/platformvm/txs/executor"
)

type activeFork uint8

const (
	defaultWeight uint64 = 10000

<<<<<<< HEAD
	apricotPhase3         activeFork = 0
	apricotPhase5         activeFork = 1
	banffFork             activeFork = 2
	cortinaFork           activeFork = 3
	continuousStakingFork activeFork = 4
	latestFork            activeFork = continuousStakingFork
=======
	apricotPhase3 activeFork = 0
	apricotPhase5 activeFork = 1
	banffFork     activeFork = 2
	cortinaFork   activeFork = 3
	latestFork    activeFork = cortinaFork
>>>>>>> c8eb1d38
)

var (
	defaultMinStakingDuration = 24 * time.Hour
	defaultMaxStakingDuration = 365 * 24 * time.Hour

	defaultRewardConfig = reward.Config{
		MaxConsumptionRate: .12 * reward.PercentDenominator,
		MinConsumptionRate: .10 * reward.PercentDenominator,
		MintingPeriod:      365 * 24 * time.Hour,
		SupplyCap:          720 * units.MegaAvax,
	}

	// AVAX asset ID in tests
	avaxAssetID = ids.ID{'y', 'e', 'e', 't'}

	defaultTxFee = uint64(100)

	// chain timestamp at genesis
	defaultGenesisTime = time.Date(1997, 1, 1, 0, 0, 0, 0, time.UTC)

	// time that genesis validators start validating
	defaultGenesisStartTime = defaultGenesisTime

	// time that genesis validators stop validating
	defaultValidateEndTime = defaultGenesisStartTime.Add(10 * defaultMinStakingDuration)

<<<<<<< HEAD
	latestForkTime = defaultGenesisTime
=======
	latestForkTime = defaultGenesisTime.Add(time.Second)
>>>>>>> c8eb1d38

	// each key controls an address that has [defaultBalance] AVAX at genesis
	keys = secp256k1.TestKeys()

	defaultMinDelegatorStake = 1 * units.MilliAvax
	defaultMinValidatorStake = 5 * defaultMinDelegatorStake
	defaultMaxValidatorStake = 100 * defaultMinValidatorStake
	defaultBalance           = 2 * defaultMaxValidatorStake // amount all genesis validators have in defaultVM

	// subnet that exists at genesis in defaultVM
	// Its controlKeys are keys[0], keys[1], keys[2]
	// Its threshold is 2
	testSubnet1            *txs.Tx
	testSubnet1ControlKeys = keys[0:3]

	xChainID = ids.Empty.Prefix(0)
	cChainID = ids.Empty.Prefix(1)

	// Used to create and use keys.
	testKeyFactory secp256k1.Factory

	errMissing = errors.New("missing")
)

type mutableSharedMemory struct {
	atomic.SharedMemory
}

func defaultContext(t *testing.T) *snow.Context {
	require := require.New(t)

	ctx := snow.DefaultContextTest()
	ctx.NetworkID = constants.UnitTestID
	ctx.XChainID = xChainID
	ctx.CChainID = cChainID
	ctx.AVAXAssetID = avaxAssetID
	aliaser := ids.NewAliaser()

	require.NoError(aliaser.Alias(constants.PlatformChainID, "P"))
	require.NoError(aliaser.Alias(constants.PlatformChainID, constants.PlatformChainID.String()))
	require.NoError(aliaser.Alias(xChainID, "X"))
	require.NoError(aliaser.Alias(xChainID, xChainID.String()))
	require.NoError(aliaser.Alias(cChainID, "C"))
	require.NoError(aliaser.Alias(cChainID, cChainID.String()))

	ctx.BCLookup = aliaser

	ctx.ValidatorState = &validators.TestState{
		GetSubnetIDF: func(_ context.Context, chainID ids.ID) (ids.ID, error) {
			subnetID, ok := map[ids.ID]ids.ID{
				constants.PlatformChainID: constants.PrimaryNetworkID,
				xChainID:                  constants.PrimaryNetworkID,
				cChainID:                  constants.PrimaryNetworkID,
			}[chainID]
			if !ok {
				return ids.Empty, errMissing
			}
			return subnetID, nil
		},
	}
	return ctx
}

// Returns:
// 1) The genesis state
// 2) The byte representation of the default genesis for tests
func defaultGenesis(t *testing.T) (*api.BuildGenesisArgs, []byte) {
	require := require.New(t)

	genesisUTXOs := make([]api.UTXO, len(keys))
	for i, key := range keys {
		id := key.PublicKey().Address()
		addr, err := address.FormatBech32(constants.UnitTestHRP, id.Bytes())
		require.NoError(err)
		genesisUTXOs[i] = api.UTXO{
			Amount:  json.Uint64(defaultBalance),
			Address: addr,
		}
	}

	genesisValidators := make([]api.PermissionlessValidator, len(keys))
	for i, key := range keys {
		nodeID := ids.NodeID(key.PublicKey().Address())
		addr, err := address.FormatBech32(constants.UnitTestHRP, nodeID.Bytes())
		require.NoError(err)
		genesisValidators[i] = api.PermissionlessValidator{
			Staker: api.Staker{
				StartTime: json.Uint64(defaultGenesisStartTime.Unix()),
				EndTime:   json.Uint64(defaultValidateEndTime.Unix()),
				NodeID:    nodeID,
			},
			RewardOwner: &api.Owner{
				Threshold: 1,
				Addresses: []string{addr},
			},
			Staked: []api.UTXO{{
				Amount:  json.Uint64(defaultWeight),
				Address: addr,
			}},
			DelegationFee: reward.PercentDenominator,
		}
	}

	buildGenesisArgs := api.BuildGenesisArgs{
		Encoding:      formatting.Hex,
		NetworkID:     json.Uint32(constants.UnitTestID),
		AvaxAssetID:   avaxAssetID,
		UTXOs:         genesisUTXOs,
		Validators:    genesisValidators,
		Chains:        nil,
		Time:          json.Uint64(defaultGenesisTime.Unix()),
		InitialSupply: json.Uint64(360 * units.MegaAvax),
	}

	buildGenesisResponse := api.BuildGenesisReply{}
	platformvmSS := api.StaticService{}
	require.NoError(platformvmSS.BuildGenesis(nil, &buildGenesisArgs, &buildGenesisResponse))

	genesisBytes, err := formatting.Decode(buildGenesisResponse.Encoding, buildGenesisResponse.Bytes)
	require.NoError(err)

	return &buildGenesisArgs, genesisBytes
}

// Returns:
// 1) The genesis state
// 2) The byte representation of the default genesis for tests
func BuildGenesisTest(t *testing.T) (*api.BuildGenesisArgs, []byte) {
	return BuildGenesisTestWithArgs(t, nil)
}

// Returns:
// 1) The genesis state
// 2) The byte representation of the default genesis for tests
func BuildGenesisTestWithArgs(t *testing.T, args *api.BuildGenesisArgs) (*api.BuildGenesisArgs, []byte) {
	require := require.New(t)
	genesisUTXOs := make([]api.UTXO, len(keys))
	for i, key := range keys {
		id := key.PublicKey().Address()
		addr, err := address.FormatBech32(constants.UnitTestHRP, id.Bytes())
		require.NoError(err)

		genesisUTXOs[i] = api.UTXO{
			Amount:  json.Uint64(defaultBalance),
			Address: addr,
		}
	}

	genesisValidators := make([]api.PermissionlessValidator, len(keys))
	for i, key := range keys {
		nodeID := ids.NodeID(key.PublicKey().Address())
		addr, err := address.FormatBech32(constants.UnitTestHRP, nodeID.Bytes())
		require.NoError(err)

		genesisValidators[i] = api.PermissionlessValidator{
			Staker: api.Staker{
				StartTime: json.Uint64(defaultGenesisStartTime.Unix()),
				EndTime:   json.Uint64(defaultValidateEndTime.Unix()),
				NodeID:    nodeID,
			},
			RewardOwner: &api.Owner{
				Threshold: 1,
				Addresses: []string{addr},
			},
			Staked: []api.UTXO{{
				Amount:  json.Uint64(defaultWeight),
				Address: addr,
			}},
			DelegationFee: reward.PercentDenominator,
		}
	}

	buildGenesisArgs := api.BuildGenesisArgs{
		NetworkID:     json.Uint32(constants.UnitTestID),
		AvaxAssetID:   avaxAssetID,
		UTXOs:         genesisUTXOs,
		Validators:    genesisValidators,
		Chains:        nil,
		Time:          json.Uint64(defaultGenesisTime.Unix()),
		InitialSupply: json.Uint64(360 * units.MegaAvax),
		Encoding:      formatting.Hex,
	}

	if args != nil {
		buildGenesisArgs = *args
	}

	buildGenesisResponse := api.BuildGenesisReply{}
	platformvmSS := api.StaticService{}
	require.NoError(platformvmSS.BuildGenesis(nil, &buildGenesisArgs, &buildGenesisResponse))

	genesisBytes, err := formatting.Decode(buildGenesisResponse.Encoding, buildGenesisResponse.Bytes)
	require.NoError(err)

	return &buildGenesisArgs, genesisBytes
}

func defaultVM(t *testing.T, fork activeFork, addSubnet bool) (*VM, database.Database, *mutableSharedMemory) {
	require := require.New(t)
	vdrs := validators.NewManager()
	primaryVdrs := validators.NewSet()
	_ = vdrs.Add(constants.PrimaryNetworkID, primaryVdrs)

	var (
<<<<<<< HEAD
		apricotPhase3Time     = mockable.MaxTime
		apricotPhase5Time     = mockable.MaxTime
		banffTime             = mockable.MaxTime
		cortinaTime           = mockable.MaxTime
		continuousStakingTime = mockable.MaxTime
	)

	latestForkTime = defaultGenesisTime
=======
		apricotPhase3Time = mockable.MaxTime
		apricotPhase5Time = mockable.MaxTime
		banffTime         = mockable.MaxTime
		cortinaTime       = mockable.MaxTime
	)

	// always reset latestForkTime (a package level variable)
	// to ensure test independency
	latestForkTime = defaultGenesisTime.Add(time.Second)
>>>>>>> c8eb1d38
	switch fork {
	case apricotPhase3:
		apricotPhase3Time = latestForkTime
	case apricotPhase5:
		apricotPhase5Time = latestForkTime
		apricotPhase3Time = latestForkTime
	case banffFork:
		banffTime = latestForkTime
		apricotPhase5Time = latestForkTime
		apricotPhase3Time = latestForkTime
	case cortinaFork:
		cortinaTime = latestForkTime
		banffTime = latestForkTime
		apricotPhase5Time = latestForkTime
		apricotPhase3Time = latestForkTime
<<<<<<< HEAD
	case continuousStakingFork:
		continuousStakingTime = latestForkTime
		cortinaTime = latestForkTime
		banffTime = latestForkTime
		apricotPhase5Time = latestForkTime
		apricotPhase3Time = latestForkTime
	default:
		panic(fmt.Errorf("unhandled fork %d", fork))
=======
	default:
		require.NoError(fmt.Errorf("unhandled fork %d", fork))
>>>>>>> c8eb1d38
	}

	vm := &VM{Config: config.Config{
		Chains:                 chains.TestManager,
		UptimeLockedCalculator: uptime.NewLockedCalculator(),
		SybilProtectionEnabled: true,
		Validators:             vdrs,
		TxFee:                  defaultTxFee,
		CreateSubnetTxFee:      100 * defaultTxFee,
		TransformSubnetTxFee:   100 * defaultTxFee,
		CreateBlockchainTxFee:  100 * defaultTxFee,
		MinValidatorStake:      defaultMinValidatorStake,
		MaxValidatorStake:      defaultMaxValidatorStake,
		MinDelegatorStake:      defaultMinDelegatorStake,
		MinStakeDuration:       defaultMinStakingDuration,
		MaxStakeDuration:       defaultMaxStakingDuration,
		RewardConfig:           defaultRewardConfig,
		ApricotPhase3Time:      apricotPhase3Time,
		ApricotPhase5Time:      apricotPhase5Time,
		BanffTime:              banffTime,
		CortinaTime:            cortinaTime,
<<<<<<< HEAD
		ContinuousStakingTime:  continuousStakingTime,
=======
>>>>>>> c8eb1d38
	}}

	baseDBManager := manager.NewMemDB(version.Semantic1_0_0)
	chainDBManager := baseDBManager.NewPrefixDBManager([]byte{0})
	atomicDB := prefixdb.New([]byte{1}, baseDBManager.Current().Database)

	vm.clock.Set(latestForkTime)
	msgChan := make(chan common.Message, 1)
	ctx := defaultContext(t)

	m := atomic.NewMemory(atomicDB)
	msm := &mutableSharedMemory{
		SharedMemory: m.NewSharedMemory(ctx.ChainID),
	}
	ctx.SharedMemory = msm

	ctx.Lock.Lock()
	defer ctx.Lock.Unlock()
	_, genesisBytes := defaultGenesis(t)
	appSender := &common.SenderTest{}
	appSender.CantSendAppGossip = true
	appSender.SendAppGossipF = func(context.Context, []byte) error {
		return nil
	}

	require.NoError(vm.Initialize(
		context.Background(),
		ctx,
		chainDBManager,
		genesisBytes,
		nil,
		nil,
		msgChan,
		nil,
		appSender,
	))

	// align chain time and local clock
	vm.state.SetTimestamp(vm.clock.Time())

	require.NoError(vm.SetState(context.Background(), snow.NormalOp))

	if addSubnet {
		// Create a subnet and store it in testSubnet1
		// Note: following Banff activation, block acceptance will move
		// chain time ahead
		var err error
		testSubnet1, err = vm.txBuilder.NewCreateSubnetTx(
			2, // threshold; 2 sigs from keys[0], keys[1], keys[2] needed to add validator to this subnet
			// control keys are keys[0], keys[1], keys[2]
			[]ids.ShortID{keys[0].PublicKey().Address(), keys[1].PublicKey().Address(), keys[2].PublicKey().Address()},
			[]*secp256k1.PrivateKey{keys[0]}, // pays tx fee
			keys[0].PublicKey().Address(),    // change addr
		)
		require.NoError(err)
		require.NoError(vm.Builder.AddUnverifiedTx(testSubnet1))
		blk, err := vm.Builder.BuildBlock(context.Background())
		require.NoError(err)
		require.NoError(blk.Verify(context.Background()))
		require.NoError(blk.Accept(context.Background()))
		require.NoError(vm.SetPreference(context.Background(), vm.manager.LastAccepted()))
<<<<<<< HEAD
=======

>>>>>>> c8eb1d38
		defaultBalance -= vm.Config.GetCreateBlockchainTxFee(vm.clock.Time())
	}

	return vm, baseDBManager.Current().Database, msm
}

// Ensure genesis state is parsed from bytes and stored correctly
func TestGenesis(t *testing.T) {
	require := require.New(t)
	vm, _, _ := defaultVM(t, latestFork, false /*addSubnet*/)
	vm.ctx.Lock.Lock()
	defer func() {
		require.NoError(vm.Shutdown(context.Background()))
		vm.ctx.Lock.Unlock()
	}()

	// Ensure the genesis block has been accepted and stored
	genesisBlockID, err := vm.LastAccepted(context.Background()) // lastAccepted should be ID of genesis block
	require.NoError(err)

	genesisBlock, err := vm.manager.GetBlock(genesisBlockID)
	require.NoError(err)
	require.Equal(choices.Accepted, genesisBlock.Status())

	genesisState, _ := defaultGenesis(t)
	// Ensure all the genesis UTXOs are there
	for _, utxo := range genesisState.UTXOs {
		_, addrBytes, err := address.ParseBech32(utxo.Address)
		require.NoError(err)

		addr, err := ids.ToShortID(addrBytes)
		require.NoError(err)

		addrs := set.Set[ids.ShortID]{}
		addrs.Add(addr)
		utxos, err := avax.GetAllUTXOs(vm.state, addrs)
		require.NoError(err)
		require.Len(utxos, 1)

		out := utxos[0].Out.(*secp256k1fx.TransferOutput)
		if out.Amount() != uint64(utxo.Amount) {
			id := keys[1].PublicKey().Address()
			addr, err := address.FormatBech32(constants.UnitTestHRP, id.Bytes())
			require.NoError(err)

			require.Equal(utxo.Address, addr)
			require.Equal(uint64(utxo.Amount)-vm.TxFee, out.Amount())
		}
	}

	// Ensure current validator set of primary network is correct
	vdrSet, ok := vm.Validators.Get(constants.PrimaryNetworkID)
	require.True(ok)
	require.Len(genesisState.Validators, vdrSet.Len())

	for _, key := range keys {
		nodeID := ids.NodeID(key.PublicKey().Address())
		require.True(vdrSet.Contains(nodeID))
	}
}

// accept proposal to add validator to primary network
func TestAddValidatorCommit(t *testing.T) {
	require := require.New(t)
	vm, _, _ := defaultVM(t, latestFork, false /*addSubnet*/)
	vm.ctx.Lock.Lock()
	defer func() {
		require.NoError(vm.Shutdown(context.Background()))
		vm.ctx.Lock.Unlock()
	}()

	var (
		startTime     = vm.clock.Time().Add(txexecutor.SyncBound).Add(1 * time.Second)
		endTime       = startTime.Add(defaultMinStakingDuration)
		nodeID        = ids.GenerateTestNodeID()
		rewardAddress = ids.GenerateTestShortID()
	)

	// create valid tx
	tx, err := vm.txBuilder.NewAddValidatorTx(
		vm.MinValidatorStake,
		uint64(startTime.Unix()),
		uint64(endTime.Unix()),
		nodeID,
		rewardAddress,
		reward.PercentDenominator,
		[]*secp256k1.PrivateKey{keys[0]},
		ids.ShortEmpty, // change addr
	)
	require.NoError(err)

	// trigger block creation
	require.NoError(vm.Builder.AddUnverifiedTx(tx))

	blk, err := vm.Builder.BuildBlock(context.Background())
	require.NoError(err)

	require.NoError(blk.Verify(context.Background()))
	require.NoError(blk.Accept(context.Background()))

	_, txStatus, err := vm.state.GetTx(tx.ID())
	require.NoError(err)
	require.Equal(status.Committed, txStatus)

	// Verify that new validator now in current validator set
	// (ContinuousStakingFork is active)
	_, err = vm.state.GetCurrentValidator(constants.PrimaryNetworkID, nodeID)
	require.NoError(err)
}

// verify invalid attempt to add validator to primary network
func TestInvalidAddValidatorCommit(t *testing.T) {
	require := require.New(t)
<<<<<<< HEAD
	vm, _, _ := defaultVM(t, cortinaFork, false /*addSubnet*/)
=======
	vm, _, _ := defaultVM(t, latestFork, false /*addSubnet*/)
>>>>>>> c8eb1d38
	vm.ctx.Lock.Lock()
	defer func() {
		require.NoError(vm.Shutdown(context.Background()))
		vm.ctx.Lock.Unlock()
	}()

	startTime := defaultGenesisTime.Add(-txexecutor.SyncBound).Add(-1 * time.Second)
	endTime := startTime.Add(defaultMinStakingDuration)
	key, _ := testKeyFactory.NewPrivateKey()
	nodeID := ids.NodeID(key.PublicKey().Address())

	// create invalid tx
	tx, err := vm.txBuilder.NewAddValidatorTx(
		vm.MinValidatorStake,
		uint64(startTime.Unix()),
		uint64(endTime.Unix()),
		nodeID,
		ids.ShortID(nodeID),
		reward.PercentDenominator,
		[]*secp256k1.PrivateKey{keys[0]},
		ids.ShortEmpty, // change addr
	)
	require.NoError(err)

	preferred, err := vm.Builder.Preferred()
	require.NoError(err)

	preferredID := preferred.ID()
	preferredHeight := preferred.Height()
	statelessBlk, err := block.NewBanffStandardBlock(
		preferred.Timestamp(),
		preferredID,
		preferredHeight+1,
		[]*txs.Tx{tx},
	)
	require.NoError(err)

	blkBytes := statelessBlk.Bytes()

	parsedBlock, err := vm.ParseBlock(context.Background(), blkBytes)
	require.NoError(err)

	err = parsedBlock.Verify(context.Background())
	require.ErrorIs(err, txexecutor.ErrTimestampNotBeforeStartTime)

	txID := statelessBlk.Txs()[0].ID()
	reason := vm.Builder.GetDropReason(txID)
	require.ErrorIs(reason, txexecutor.ErrTimestampNotBeforeStartTime)
}

// Reject attempt to add validator to primary network
func TestAddValidatorReject(t *testing.T) {
	require := require.New(t)
<<<<<<< HEAD
	vm, _, _ := defaultVM(t, cortinaFork, false /*addSubnet*/)
=======
	vm, _, _ := defaultVM(t, latestFork, false /*addSubnet*/)
>>>>>>> c8eb1d38
	vm.ctx.Lock.Lock()
	defer func() {
		require.NoError(vm.Shutdown(context.Background()))
		vm.ctx.Lock.Unlock()
	}()

	var (
		startTime     = vm.clock.Time().Add(txexecutor.SyncBound).Add(1 * time.Second)
		endTime       = startTime.Add(defaultMinStakingDuration)
		nodeID        = ids.GenerateTestNodeID()
		rewardAddress = ids.GenerateTestShortID()
	)

	// create valid tx
	tx, err := vm.txBuilder.NewAddValidatorTx(
		vm.MinValidatorStake,
		uint64(startTime.Unix()),
		uint64(endTime.Unix()),
		nodeID,
		rewardAddress,
		reward.PercentDenominator,
		[]*secp256k1.PrivateKey{keys[0]},
		ids.ShortEmpty, // change addr
	)
	require.NoError(err)

	// trigger block creation
	require.NoError(vm.Builder.AddUnverifiedTx(tx))

	blk, err := vm.Builder.BuildBlock(context.Background())
	require.NoError(err)

	require.NoError(blk.Verify(context.Background()))
	require.NoError(blk.Reject(context.Background()))

	_, _, err = vm.state.GetTx(tx.ID())
	require.ErrorIs(err, database.ErrNotFound)

	_, err = vm.state.GetCurrentValidator(constants.PrimaryNetworkID, nodeID)
	require.ErrorIs(err, database.ErrNotFound)
}

// Reject proposal to add validator to primary network
func TestAddValidatorInvalidNotReissued(t *testing.T) {
	require := require.New(t)
	vm, _, _ := defaultVM(t, latestFork, false /*addSubnet*/)
	vm.ctx.Lock.Lock()
	defer func() {
		require.NoError(vm.Shutdown(context.Background()))
		vm.ctx.Lock.Unlock()
	}()

	// Use nodeID that is already in the genesis
	repeatNodeID := ids.NodeID(keys[0].PublicKey().Address())

	startTime := latestForkTime.Add(txexecutor.SyncBound).Add(1 * time.Second)
	endTime := startTime.Add(defaultMinStakingDuration)

	// create valid tx
	tx, err := vm.txBuilder.NewAddValidatorTx(
		vm.MinValidatorStake,
		uint64(startTime.Unix()),
		uint64(endTime.Unix()),
		repeatNodeID,
		ids.ShortID(repeatNodeID),
		reward.PercentDenominator,
		[]*secp256k1.PrivateKey{keys[0]},
		ids.ShortEmpty, // change addr
	)
	require.NoError(err)

	// trigger block creation
	err = vm.Builder.AddUnverifiedTx(tx)
	require.ErrorIs(err, txexecutor.ErrAlreadyValidator)
}

// Accept proposal to add validator to subnet
func TestAddSubnetValidatorAccept(t *testing.T) {
	require := require.New(t)
	vm, _, _ := defaultVM(t, latestFork, true /*addSubnet*/)
	vm.ctx.Lock.Lock()
	defer func() {
		require.NoError(vm.Shutdown(context.Background()))
		vm.ctx.Lock.Unlock()
	}()

	var (
		startTime = vm.clock.Time().Add(txexecutor.SyncBound).Add(1 * time.Second)
		endTime   = startTime.Add(defaultMinStakingDuration)
		nodeID    = ids.NodeID(keys[0].PublicKey().Address())
	)

	// create valid tx
	// note that [startTime, endTime] is a subset of time that keys[0]
	// validates primary network ([defaultValidateStartTime, defaultValidateEndTime])
	tx, err := vm.txBuilder.NewAddSubnetValidatorTx(
		defaultWeight,
		uint64(startTime.Unix()),
		uint64(endTime.Unix()),
		nodeID,
		testSubnet1.ID(),
		[]*secp256k1.PrivateKey{testSubnet1ControlKeys[0], testSubnet1ControlKeys[1]},
		ids.ShortEmpty, // change addr
	)
	require.NoError(err)

	// trigger block creation
	require.NoError(vm.Builder.AddUnverifiedTx(tx))

	blk, err := vm.Builder.BuildBlock(context.Background())
	require.NoError(err)

	require.NoError(blk.Verify(context.Background()))
	require.NoError(blk.Accept(context.Background()))

	_, txStatus, err := vm.state.GetTx(tx.ID())
	require.NoError(err)
	require.Equal(status.Committed, txStatus)

	// Verify that new validator is in pending validator set
	_, err = vm.state.GetCurrentValidator(testSubnet1.ID(), nodeID)
	require.NoError(err)
}

// Reject proposal to add validator to subnet
func TestAddSubnetValidatorReject(t *testing.T) {
	require := require.New(t)
	vm, _, _ := defaultVM(t, latestFork, true /*addSubnet*/)
	vm.ctx.Lock.Lock()
	defer func() {
		require.NoError(vm.Shutdown(context.Background()))
		vm.ctx.Lock.Unlock()
	}()

	var (
		startTime = vm.clock.Time().Add(txexecutor.SyncBound).Add(1 * time.Second)
		endTime   = startTime.Add(defaultMinStakingDuration)
		nodeID    = ids.NodeID(keys[0].PublicKey().Address())
	)

	// create valid tx
	// note that [startTime, endTime] is a subset of time that keys[0]
	// validates primary network ([defaultValidateStartTime, defaultValidateEndTime])
	tx, err := vm.txBuilder.NewAddSubnetValidatorTx(
		defaultWeight,
		uint64(startTime.Unix()),
		uint64(endTime.Unix()),
		nodeID,
		testSubnet1.ID(),
		[]*secp256k1.PrivateKey{testSubnet1ControlKeys[1], testSubnet1ControlKeys[2]},
		ids.ShortEmpty, // change addr
	)
	require.NoError(err)

	// trigger block creation
	require.NoError(vm.Builder.AddUnverifiedTx(tx))

	blk, err := vm.Builder.BuildBlock(context.Background())
	require.NoError(err)

	require.NoError(blk.Verify(context.Background()))
	require.NoError(blk.Reject(context.Background()))

	_, _, err = vm.state.GetTx(tx.ID())
	require.ErrorIs(err, database.ErrNotFound)

	// Verify that new validator NOT in validator set
	_, err = vm.state.GetCurrentValidator(testSubnet1.ID(), nodeID)
	require.ErrorIs(err, database.ErrNotFound)
}

// Test case where primary network validator rewarded
func TestRewardValidatorAccept(t *testing.T) {
	require := require.New(t)
	vm, _, _ := defaultVM(t, latestFork, false /*addSubnet*/)
	vm.ctx.Lock.Lock()
	defer func() {
		require.NoError(vm.Shutdown(context.Background()))
		vm.ctx.Lock.Unlock()
	}()

	// Fast forward clock to time for genesis validators to leave
	vm.clock.Set(defaultValidateEndTime)

	blk, err := vm.Builder.BuildBlock(context.Background()) // should advance time
	require.NoError(err)

	require.NoError(blk.Verify(context.Background()))

	// Assert preferences are correct
	oracleBlk := blk.(smcon.OracleBlock)
	options, err := oracleBlk.Options(context.Background())
	require.NoError(err)

	commit := options[0].(*blockexecutor.Block)
	require.IsType(&block.BanffCommitBlock{}, commit.Block)
	abort := options[1].(*blockexecutor.Block)
	require.IsType(&block.BanffAbortBlock{}, abort.Block)

	require.NoError(oracleBlk.Accept(context.Background()))
	require.NoError(commit.Verify(context.Background()))
	require.NoError(abort.Verify(context.Background()))

	txID := oracleBlk.(block.Block).Txs()[0].ID()
	{
		onAccept, ok := vm.manager.GetState(abort.ID())
		require.True(ok)

		_, txStatus, err := onAccept.GetTx(txID)
		require.NoError(err)
		require.Equal(status.Aborted, txStatus)
	}

	require.NoError(commit.Accept(context.Background())) // advance the timestamp
	lastAcceptedID, err := vm.LastAccepted(context.Background())
	require.NoError(err)
	require.NoError(vm.SetPreference(context.Background(), lastAcceptedID))

	_, txStatus, err := vm.state.GetTx(txID)
	require.NoError(err)
	require.Equal(status.Committed, txStatus)

	// Verify that chain's timestamp has advanced
	timestamp := vm.state.GetTimestamp()
	require.Equal(defaultValidateEndTime.Unix(), timestamp.Unix())

	blk, err = vm.Builder.BuildBlock(context.Background()) // should contain proposal to reward genesis validator
	require.NoError(err)

	require.NoError(blk.Verify(context.Background()))

	// Assert preferences are correct
	oracleBlk = blk.(smcon.OracleBlock)
	options, err = oracleBlk.Options(context.Background())
	require.NoError(err)

	commit = options[0].(*blockexecutor.Block)
	require.IsType(&block.BanffCommitBlock{}, commit.Block)

	abort = options[1].(*blockexecutor.Block)
	require.IsType(&block.BanffAbortBlock{}, abort.Block)

	require.NoError(oracleBlk.Accept(context.Background()))
	require.NoError(commit.Verify(context.Background()))
	require.NoError(abort.Verify(context.Background()))

	txID = blk.(block.Block).Txs()[0].ID()
	{
		onAccept, ok := vm.manager.GetState(abort.ID())
		require.True(ok)

		_, txStatus, err := onAccept.GetTx(txID)
		require.NoError(err)
		require.Equal(status.Aborted, txStatus)
	}

	require.NoError(commit.Accept(context.Background())) // reward the genesis validator

	_, txStatus, err = vm.state.GetTx(txID)
	require.NoError(err)
	require.Equal(status.Committed, txStatus)

	_, err = vm.state.GetCurrentValidator(constants.PrimaryNetworkID, ids.NodeID(keys[1].PublicKey().Address()))
	require.ErrorIs(err, database.ErrNotFound)
}

// Test case where primary network validator not rewarded
func TestRewardValidatorReject(t *testing.T) {
	require := require.New(t)
	vm, _, _ := defaultVM(t, latestFork, false /*addSubnet*/)
	vm.ctx.Lock.Lock()
	defer func() {
		require.NoError(vm.Shutdown(context.Background()))
		vm.ctx.Lock.Unlock()
	}()

	// Fast forward clock to time for genesis validators to leave
	vm.clock.Set(defaultValidateEndTime)

	blk, err := vm.Builder.BuildBlock(context.Background()) // should advance time
	require.NoError(err)
	require.NoError(blk.Verify(context.Background()))

	// Assert preferences are correct
	oracleBlk := blk.(smcon.OracleBlock)
	options, err := oracleBlk.Options(context.Background())
	require.NoError(err)

	commit := options[0].(*blockexecutor.Block)
	require.IsType(&block.BanffCommitBlock{}, commit.Block)

	abort := options[1].(*blockexecutor.Block)
	require.IsType(&block.BanffAbortBlock{}, abort.Block)

	require.NoError(oracleBlk.Accept(context.Background()))
	require.NoError(commit.Verify(context.Background()))
	require.NoError(abort.Verify(context.Background()))

	txID := blk.(block.Block).Txs()[0].ID()
	{
		onAccept, ok := vm.manager.GetState(abort.ID())
		require.True(ok)

		_, txStatus, err := onAccept.GetTx(txID)
		require.NoError(err)
		require.Equal(status.Aborted, txStatus)
	}

	require.NoError(commit.Accept(context.Background())) // advance the timestamp
	require.NoError(vm.SetPreference(context.Background(), vm.manager.LastAccepted()))

	_, txStatus, err := vm.state.GetTx(txID)
	require.NoError(err)
	require.Equal(status.Committed, txStatus)

	timestamp := vm.state.GetTimestamp()
	require.Equal(defaultValidateEndTime.Unix(), timestamp.Unix())

	blk, err = vm.Builder.BuildBlock(context.Background()) // should contain proposal to reward genesis validator
	require.NoError(err)

	require.NoError(blk.Verify(context.Background()))

	oracleBlk = blk.(smcon.OracleBlock)
	options, err = oracleBlk.Options(context.Background())
	require.NoError(err)

	commit = options[0].(*blockexecutor.Block)
	require.IsType(&block.BanffCommitBlock{}, commit.Block)

	abort = options[1].(*blockexecutor.Block)
	require.IsType(&block.BanffAbortBlock{}, abort.Block)

	require.NoError(blk.Accept(context.Background()))
	require.NoError(commit.Verify(context.Background()))

	txID = blk.(block.Block).Txs()[0].ID()
	{
		onAccept, ok := vm.manager.GetState(commit.ID())
		require.True(ok)

		_, txStatus, err := onAccept.GetTx(txID)
		require.NoError(err)
		require.Equal(status.Committed, txStatus)
	}

	require.NoError(abort.Verify(context.Background()))
	require.NoError(abort.Accept(context.Background())) // do not reward the genesis validator

	_, txStatus, err = vm.state.GetTx(txID)
	require.NoError(err)
	require.Equal(status.Aborted, txStatus)

	_, err = vm.state.GetCurrentValidator(constants.PrimaryNetworkID, ids.NodeID(keys[1].PublicKey().Address()))
	require.ErrorIs(err, database.ErrNotFound)
}

// Test case where primary network validator is preferred to be rewarded
func TestRewardValidatorPreferred(t *testing.T) {
	require := require.New(t)
	vm, _, _ := defaultVM(t, latestFork, false /*addSubnet*/)
	vm.ctx.Lock.Lock()
	defer func() {
		require.NoError(vm.Shutdown(context.Background()))
		vm.ctx.Lock.Unlock()
	}()

	// Fast forward clock to time for genesis validators to leave
	vm.clock.Set(defaultValidateEndTime)

	blk, err := vm.Builder.BuildBlock(context.Background()) // should advance time
	require.NoError(err)
	require.NoError(blk.Verify(context.Background()))

	// Assert preferences are correct
	oracleBlk := blk.(smcon.OracleBlock)
	options, err := oracleBlk.Options(context.Background())
	require.NoError(err)

	commit := options[0].(*blockexecutor.Block)
	require.IsType(&block.BanffCommitBlock{}, commit.Block)

	abort := options[1].(*blockexecutor.Block)
	require.IsType(&block.BanffAbortBlock{}, abort.Block)

	require.NoError(oracleBlk.Accept(context.Background()))
	require.NoError(commit.Verify(context.Background()))
	require.NoError(abort.Verify(context.Background()))

	txID := blk.(block.Block).Txs()[0].ID()
	{
		onAccept, ok := vm.manager.GetState(abort.ID())
		require.True(ok)

		_, txStatus, err := onAccept.GetTx(txID)
		require.NoError(err)
		require.Equal(status.Aborted, txStatus)
	}

	require.NoError(commit.Accept(context.Background())) // advance the timestamp
	require.NoError(vm.SetPreference(context.Background(), vm.manager.LastAccepted()))

	_, txStatus, err := vm.state.GetTx(txID)
	require.NoError(err)
	require.Equal(status.Committed, txStatus)

	timestamp := vm.state.GetTimestamp()
	require.Equal(defaultValidateEndTime.Unix(), timestamp.Unix())

	// should contain proposal to reward genesis validator
	blk, err = vm.Builder.BuildBlock(context.Background())
	require.NoError(err)

	require.NoError(blk.Verify(context.Background()))

	oracleBlk = blk.(smcon.OracleBlock)
	options, err = oracleBlk.Options(context.Background())
	require.NoError(err)

	commit = options[0].(*blockexecutor.Block)
	require.IsType(&block.BanffCommitBlock{}, commit.Block)

	abort = options[1].(*blockexecutor.Block)
	require.IsType(&block.BanffAbortBlock{}, abort.Block)

	require.NoError(blk.Accept(context.Background()))
	require.NoError(commit.Verify(context.Background()))

	txID = blk.(block.Block).Txs()[0].ID()
	{
		onAccept, ok := vm.manager.GetState(commit.ID())
		require.True(ok)

		_, txStatus, err := onAccept.GetTx(txID)
		require.NoError(err)
		require.Equal(status.Committed, txStatus)
	}

	require.NoError(abort.Verify(context.Background()))
	require.NoError(abort.Accept(context.Background())) // do not reward the genesis validator

	_, txStatus, err = vm.state.GetTx(txID)
	require.NoError(err)
	require.Equal(status.Aborted, txStatus)

	_, err = vm.state.GetCurrentValidator(constants.PrimaryNetworkID, ids.NodeID(keys[1].PublicKey().Address()))
	require.ErrorIs(err, database.ErrNotFound)
}

// Ensure BuildBlock errors when there is no block to build
func TestUnneededBuildBlock(t *testing.T) {
	require := require.New(t)
	vm, _, _ := defaultVM(t, latestFork, false /*addSubnet*/)
	vm.ctx.Lock.Lock()
	defer func() {
		require.NoError(vm.Shutdown(context.Background()))
		vm.ctx.Lock.Unlock()
	}()
	_, err := vm.Builder.BuildBlock(context.Background())
	require.ErrorIs(err, blockbuilder.ErrNoPendingBlocks)
}

// test acceptance of proposal to create a new chain
func TestCreateChain(t *testing.T) {
	require := require.New(t)
	vm, _, _ := defaultVM(t, latestFork, true /*addSubnet*/)
	vm.ctx.Lock.Lock()
	defer func() {
		require.NoError(vm.Shutdown(context.Background()))
		vm.ctx.Lock.Unlock()
	}()

	tx, err := vm.txBuilder.NewCreateChainTx(
		testSubnet1.ID(),
		nil,
		ids.ID{'t', 'e', 's', 't', 'v', 'm'},
		nil,
		"name",
		[]*secp256k1.PrivateKey{testSubnet1ControlKeys[0], testSubnet1ControlKeys[1]},
		ids.ShortEmpty, // change addr
	)
	require.NoError(err)

	require.NoError(vm.Builder.AddUnverifiedTx(tx))

	blk, err := vm.Builder.BuildBlock(context.Background())
	require.NoError(err) // should contain proposal to create chain

	require.NoError(blk.Verify(context.Background()))

	require.NoError(blk.Accept(context.Background()))

	_, txStatus, err := vm.state.GetTx(tx.ID())
	require.NoError(err)
	require.Equal(status.Committed, txStatus)

	// Verify chain was created
	chains, err := vm.state.GetChains(testSubnet1.ID())
	require.NoError(err)

	foundNewChain := false
	for _, chain := range chains {
		if bytes.Equal(chain.Bytes(), tx.Bytes()) {
			foundNewChain = true
		}
	}
	require.True(foundNewChain)
}

// test where we:
// 1) Create a subnet
// 2) Add a validator to the subnet's current validator set
// 3) Advance timestamp to validator's end time (removing validator from current)
func TestCreateSubnet(t *testing.T) {
	require := require.New(t)
	vm, _, _ := defaultVM(t, latestFork, false /*addSubnet*/)
	vm.ctx.Lock.Lock()
	defer func() {
		require.NoError(vm.Shutdown(context.Background()))
		vm.ctx.Lock.Unlock()
	}()

	nodeID := ids.NodeID(keys[0].PublicKey().Address())

	createSubnetTx, err := vm.txBuilder.NewCreateSubnetTx(
		1, // threshold
		[]ids.ShortID{ // control keys
			keys[0].PublicKey().Address(),
			keys[1].PublicKey().Address(),
		},
		[]*secp256k1.PrivateKey{keys[0]}, // payer
		keys[0].PublicKey().Address(),    // change addr
	)
	require.NoError(err)

	require.NoError(vm.Builder.AddUnverifiedTx(createSubnetTx))

	// should contain proposal to create subnet
	blk, err := vm.Builder.BuildBlock(context.Background())
	require.NoError(err)

	require.NoError(blk.Verify(context.Background()))
	require.NoError(blk.Accept(context.Background()))
	require.NoError(vm.SetPreference(context.Background(), vm.manager.LastAccepted()))

	_, txStatus, err := vm.state.GetTx(createSubnetTx.ID())
	require.NoError(err)
	require.Equal(status.Committed, txStatus)

	subnets, err := vm.state.GetSubnets()
	require.NoError(err)

	found := false
	for _, subnet := range subnets {
		if subnet.ID() == createSubnetTx.ID() {
			found = true
			break
		}
	}
	require.True(found)

	// Now that we've created a new subnet, add a validator to that subnet
	startTime := vm.clock.Time().Add(txexecutor.SyncBound).Add(1 * time.Second)
	endTime := startTime.Add(defaultMinStakingDuration)
	// [startTime, endTime] is subset of time keys[0] validates default subnet so tx is valid
	addValidatorTx, err := vm.txBuilder.NewAddSubnetValidatorTx(
		defaultWeight,
		uint64(startTime.Unix()),
		uint64(endTime.Unix()),
		nodeID,
		createSubnetTx.ID(),
		[]*secp256k1.PrivateKey{keys[0]},
		ids.ShortEmpty, // change addr
	)
	require.NoError(err)

	require.NoError(vm.Builder.AddUnverifiedTx(addValidatorTx))

	blk, err = vm.Builder.BuildBlock(context.Background()) // should add validator to the new subnet
	require.NoError(err)

	require.NoError(blk.Verify(context.Background()))
	require.NoError(blk.Accept(context.Background())) // add the validator to pending validator set
	require.NoError(vm.SetPreference(context.Background(), vm.manager.LastAccepted()))

	txID := blk.(block.Block).Txs()[0].ID()
	_, txStatus, err = vm.state.GetTx(txID)
	require.NoError(err)
	require.Equal(status.Committed, txStatus)

	_, err = vm.state.GetPendingValidator(createSubnetTx.ID(), nodeID)
	require.ErrorIs(err, database.ErrNotFound)

	_, err = vm.state.GetCurrentValidator(createSubnetTx.ID(), nodeID)
	require.NoError(err)

	// fast forward clock to time validator should stop validating
	endTime = vm.clock.Time().Add(defaultMinStakingDuration)
	vm.clock.Set(endTime)
	blk, err = vm.Builder.BuildBlock(context.Background())
	require.NoError(err)
	require.NoError(blk.Verify(context.Background()))
	require.NoError(blk.Accept(context.Background())) // remove validator from current validator set

	_, err = vm.state.GetPendingValidator(createSubnetTx.ID(), nodeID)
	require.ErrorIs(err, database.ErrNotFound)

	_, err = vm.state.GetCurrentValidator(createSubnetTx.ID(), nodeID)
	require.ErrorIs(err, database.ErrNotFound)
}

// test asset import
func TestAtomicImport(t *testing.T) {
	require := require.New(t)
	vm, baseDB, mutableSharedMemory := defaultVM(t, latestFork, false /*addSubnet*/)
	vm.ctx.Lock.Lock()
	defer func() {
		require.NoError(vm.Shutdown(context.Background()))
		vm.ctx.Lock.Unlock()
	}()

	utxoID := avax.UTXOID{
		TxID:        ids.Empty.Prefix(1),
		OutputIndex: 1,
	}
	amount := uint64(50000)
	recipientKey := keys[1]

	m := atomic.NewMemory(prefixdb.New([]byte{5}, baseDB))

	mutableSharedMemory.SharedMemory = m.NewSharedMemory(vm.ctx.ChainID)
	peerSharedMemory := m.NewSharedMemory(vm.ctx.XChainID)

	_, err := vm.txBuilder.NewImportTx(
		vm.ctx.XChainID,
		recipientKey.PublicKey().Address(),
		[]*secp256k1.PrivateKey{keys[0]},
		ids.ShortEmpty, // change addr
	)
	require.ErrorIs(err, txbuilder.ErrNoFunds)

	// Provide the avm UTXO

	utxo := &avax.UTXO{
		UTXOID: utxoID,
		Asset:  avax.Asset{ID: avaxAssetID},
		Out: &secp256k1fx.TransferOutput{
			Amt: amount,
			OutputOwners: secp256k1fx.OutputOwners{
				Threshold: 1,
				Addrs:     []ids.ShortID{recipientKey.PublicKey().Address()},
			},
		},
	}
	utxoBytes, err := txs.Codec.Marshal(txs.Version, utxo)
	require.NoError(err)

	inputID := utxo.InputID()
	require.NoError(peerSharedMemory.Apply(map[ids.ID]*atomic.Requests{
		vm.ctx.ChainID: {
			PutRequests: []*atomic.Element{
				{
					Key:   inputID[:],
					Value: utxoBytes,
					Traits: [][]byte{
						recipientKey.PublicKey().Address().Bytes(),
					},
				},
			},
		},
	}))

	tx, err := vm.txBuilder.NewImportTx(
		vm.ctx.XChainID,
		recipientKey.PublicKey().Address(),
		[]*secp256k1.PrivateKey{recipientKey},
		ids.ShortEmpty, // change addr
	)
	require.NoError(err)

	require.NoError(vm.Builder.AddUnverifiedTx(tx))

	blk, err := vm.Builder.BuildBlock(context.Background())
	require.NoError(err)

	require.NoError(blk.Verify(context.Background()))

	require.NoError(blk.Accept(context.Background()))

	_, txStatus, err := vm.state.GetTx(tx.ID())
	require.NoError(err)
	require.Equal(status.Committed, txStatus)

	inputID = utxoID.InputID()
	_, err = vm.ctx.SharedMemory.Get(vm.ctx.XChainID, [][]byte{inputID[:]})
	require.ErrorIs(err, database.ErrNotFound)
}

// test optimistic asset import
func TestOptimisticAtomicImport(t *testing.T) {
	require := require.New(t)
	vm, _, _ := defaultVM(t, apricotPhase3, false /*addSubnet*/)
	vm.ctx.Lock.Lock()
	defer func() {
		require.NoError(vm.Shutdown(context.Background()))
		vm.ctx.Lock.Unlock()
	}()

	tx := &txs.Tx{Unsigned: &txs.ImportTx{
		BaseTx: txs.BaseTx{BaseTx: avax.BaseTx{
			NetworkID:    vm.ctx.NetworkID,
			BlockchainID: vm.ctx.ChainID,
		}},
		SourceChain: vm.ctx.XChainID,
		ImportedInputs: []*avax.TransferableInput{{
			UTXOID: avax.UTXOID{
				TxID:        ids.Empty.Prefix(1),
				OutputIndex: 1,
			},
			Asset: avax.Asset{ID: vm.ctx.AVAXAssetID},
			In: &secp256k1fx.TransferInput{
				Amt: 50000,
			},
		}},
	}}
	require.NoError(tx.Initialize(txs.Codec))

	preferred, err := vm.Builder.Preferred()
	require.NoError(err)

	preferredID := preferred.ID()
	preferredHeight := preferred.Height()

	statelessBlk, err := block.NewApricotAtomicBlock(
		preferredID,
		preferredHeight+1,
		tx,
	)
	require.NoError(err)

	blk := vm.manager.NewBlock(statelessBlk)

	err = blk.Verify(context.Background())
	require.ErrorIs(err, database.ErrNotFound) // erred due to missing shared memory UTXOs

	require.NoError(vm.SetState(context.Background(), snow.Bootstrapping))

	require.NoError(blk.Verify(context.Background())) // skips shared memory UTXO verification during bootstrapping

	require.NoError(blk.Accept(context.Background()))

	require.NoError(vm.SetState(context.Background(), snow.NormalOp))

	_, txStatus, err := vm.state.GetTx(tx.ID())
	require.NoError(err)

	require.Equal(status.Committed, txStatus)
}

// test restarting the node
func TestRestartFullyAccepted(t *testing.T) {
	require := require.New(t)
	_, genesisBytes := defaultGenesis(t)
	db := manager.NewMemDB(version.Semantic1_0_0)

	firstDB := db.NewPrefixDBManager([]byte{})
	firstVdrs := validators.NewManager()
	firstPrimaryVdrs := validators.NewSet()
	_ = firstVdrs.Add(constants.PrimaryNetworkID, firstPrimaryVdrs)
	firstVM := &VM{Config: config.Config{
		Chains:                 chains.TestManager,
		Validators:             firstVdrs,
		UptimeLockedCalculator: uptime.NewLockedCalculator(),
		MinStakeDuration:       defaultMinStakingDuration,
		MaxStakeDuration:       defaultMaxStakingDuration,
		RewardConfig:           defaultRewardConfig,
		BanffTime:              latestForkTime,
		CortinaTime:            latestForkTime,
<<<<<<< HEAD
		ContinuousStakingTime:  latestForkTime,
=======
>>>>>>> c8eb1d38
	}}

	firstCtx := defaultContext(t)

	baseDBManager := manager.NewMemDB(version.Semantic1_0_0)
	atomicDB := prefixdb.New([]byte{1}, baseDBManager.Current().Database)
	m := atomic.NewMemory(atomicDB)
	msm := &mutableSharedMemory{
		SharedMemory: m.NewSharedMemory(firstCtx.ChainID),
	}
	firstCtx.SharedMemory = msm

	initialClkTime := latestForkTime.Add(time.Second)
	firstVM.clock.Set(initialClkTime)
	firstCtx.Lock.Lock()

	firstMsgChan := make(chan common.Message, 1)
	require.NoError(firstVM.Initialize(
		context.Background(),
		firstCtx,
		firstDB,
		genesisBytes,
		nil,
		nil,
		firstMsgChan,
		nil,
		nil,
	))

	genesisID, err := firstVM.LastAccepted(context.Background())
	require.NoError(err)

	nextChainTime := initialClkTime.Add(time.Second)
	firstVM.clock.Set(initialClkTime)
	preferred, err := firstVM.Builder.Preferred()
	require.NoError(err)
	preferredID := preferred.ID()
	preferredHeight := preferred.Height()

	// include a tx to make the block be accepted
	tx := &txs.Tx{Unsigned: &txs.ImportTx{
		BaseTx: txs.BaseTx{BaseTx: avax.BaseTx{
			NetworkID:    firstVM.ctx.NetworkID,
			BlockchainID: firstVM.ctx.ChainID,
		}},
		SourceChain: firstVM.ctx.XChainID,
		ImportedInputs: []*avax.TransferableInput{{
			UTXOID: avax.UTXOID{
				TxID:        ids.Empty.Prefix(1),
				OutputIndex: 1,
			},
			Asset: avax.Asset{ID: firstVM.ctx.AVAXAssetID},
			In: &secp256k1fx.TransferInput{
				Amt: 50000,
			},
		}},
	}}
	require.NoError(tx.Initialize(txs.Codec))

	statelessBlk, err := block.NewBanffStandardBlock(
		nextChainTime,
		preferredID,
		preferredHeight+1,
		[]*txs.Tx{tx},
	)
	require.NoError(err)

	firstAdvanceTimeBlk := firstVM.manager.NewBlock(statelessBlk)

	nextChainTime = nextChainTime.Add(2 * time.Second)
	firstVM.clock.Set(nextChainTime)
	require.NoError(firstAdvanceTimeBlk.Verify(context.Background()))
	require.NoError(firstAdvanceTimeBlk.Accept(context.Background()))

	require.NoError(firstVM.Shutdown(context.Background()))
	firstCtx.Lock.Unlock()

	secondVdrs := validators.NewManager()
	secondPrimaryVdrs := validators.NewSet()
	_ = secondVdrs.Add(constants.PrimaryNetworkID, secondPrimaryVdrs)
	secondVM := &VM{Config: config.Config{
		Chains:                 chains.TestManager,
		Validators:             secondVdrs,
		UptimeLockedCalculator: uptime.NewLockedCalculator(),
		MinStakeDuration:       defaultMinStakingDuration,
		MaxStakeDuration:       defaultMaxStakingDuration,
		RewardConfig:           defaultRewardConfig,
		BanffTime:              latestForkTime,
		CortinaTime:            latestForkTime,
<<<<<<< HEAD
		ContinuousStakingTime:  latestForkTime,
=======
>>>>>>> c8eb1d38
	}}

	secondCtx := defaultContext(t)
	secondCtx.SharedMemory = msm
	secondVM.clock.Set(initialClkTime)
	secondCtx.Lock.Lock()
	defer func() {
		require.NoError(secondVM.Shutdown(context.Background()))
		secondCtx.Lock.Unlock()
	}()

	secondDB := db.NewPrefixDBManager([]byte{})
	secondMsgChan := make(chan common.Message, 1)
	require.NoError(secondVM.Initialize(
		context.Background(),
		secondCtx,
		secondDB,
		genesisBytes,
		nil,
		nil,
		secondMsgChan,
		nil,
		nil,
	))

	lastAccepted, err := secondVM.LastAccepted(context.Background())
	require.NoError(err)
	require.Equal(genesisID, lastAccepted)
}

// test bootstrapping the node
func TestBootstrapPartiallyAccepted(t *testing.T) {
	require := require.New(t)

	_, genesisBytes := defaultGenesis(t)

	baseDBManager := manager.NewMemDB(version.Semantic1_0_0)
	vmDBManager := baseDBManager.NewPrefixDBManager([]byte("vm"))
	bootstrappingDB := prefixdb.New([]byte("bootstrapping"), baseDBManager.Current().Database)

	blocked, err := queue.NewWithMissing(bootstrappingDB, "", prometheus.NewRegistry())
	require.NoError(err)

	vdrs := validators.NewManager()
	primaryVdrs := validators.NewSet()
	_ = vdrs.Add(constants.PrimaryNetworkID, primaryVdrs)
	vm := &VM{Config: config.Config{
		Chains:                 chains.TestManager,
		Validators:             vdrs,
		UptimeLockedCalculator: uptime.NewLockedCalculator(),
		MinStakeDuration:       defaultMinStakingDuration,
		MaxStakeDuration:       defaultMaxStakingDuration,
		RewardConfig:           defaultRewardConfig,
		BanffTime:              latestForkTime,
		CortinaTime:            latestForkTime,
<<<<<<< HEAD
		ContinuousStakingTime:  latestForkTime,
=======
>>>>>>> c8eb1d38
	}}

	initialClkTime := latestForkTime.Add(time.Second)
	vm.clock.Set(initialClkTime)
	ctx := defaultContext(t)

	atomicDB := prefixdb.New([]byte{1}, baseDBManager.Current().Database)
	m := atomic.NewMemory(atomicDB)
	msm := &mutableSharedMemory{
		SharedMemory: m.NewSharedMemory(ctx.ChainID),
	}
	ctx.SharedMemory = msm

	consensusCtx := snow.DefaultConsensusContextTest()
	consensusCtx.Context = ctx
	ctx.Lock.Lock()

	msgChan := make(chan common.Message, 1)
	require.NoError(vm.Initialize(
		context.Background(),
		ctx,
		vmDBManager,
		genesisBytes,
		nil,
		nil,
		msgChan,
		nil,
		nil,
	))

	preferred, err := vm.Builder.Preferred()
	require.NoError(err)

	// include a tx to make the block be accepted
	tx := &txs.Tx{Unsigned: &txs.ImportTx{
		BaseTx: txs.BaseTx{BaseTx: avax.BaseTx{
			NetworkID:    vm.ctx.NetworkID,
			BlockchainID: vm.ctx.ChainID,
		}},
		SourceChain: vm.ctx.XChainID,
		ImportedInputs: []*avax.TransferableInput{{
			UTXOID: avax.UTXOID{
				TxID:        ids.Empty.Prefix(1),
				OutputIndex: 1,
			},
			Asset: avax.Asset{ID: vm.ctx.AVAXAssetID},
			In: &secp256k1fx.TransferInput{
				Amt: 50000,
			},
		}},
	}}
	require.NoError(tx.Initialize(txs.Codec))

	nextChainTime := initialClkTime.Add(time.Second)
	preferredID := preferred.ID()
	preferredHeight := preferred.Height()
	statelessBlk, err := block.NewBanffStandardBlock(
		nextChainTime,
		preferredID,
		preferredHeight+1,
		[]*txs.Tx{tx},
	)
	require.NoError(err)

	advanceTimeBlk := vm.manager.NewBlock(statelessBlk)
	require.NoError(err)

	advanceTimeBlkID := advanceTimeBlk.ID()
	advanceTimeBlkBytes := advanceTimeBlk.Bytes()

	peerID := ids.NodeID{1, 2, 3, 4, 5, 4, 3, 2, 1}
	beacons := validators.NewSet()
	require.NoError(beacons.Add(peerID, nil, ids.Empty, 1))

	benchlist := benchlist.NewNoBenchlist()
	timeoutManager, err := timeout.NewManager(
		&timer.AdaptiveTimeoutConfig{
			InitialTimeout:     time.Millisecond,
			MinimumTimeout:     time.Millisecond,
			MaximumTimeout:     10 * time.Second,
			TimeoutHalflife:    5 * time.Minute,
			TimeoutCoefficient: 1.25,
		},
		benchlist,
		"",
		prometheus.NewRegistry(),
	)
	require.NoError(err)

	go timeoutManager.Dispatch()

	chainRouter := &router.ChainRouter{}

	metrics := prometheus.NewRegistry()
	mc, err := message.NewCreator(logging.NoLog{}, metrics, "dummyNamespace", constants.DefaultNetworkCompressionType, 10*time.Second)
	require.NoError(err)

	require.NoError(chainRouter.Initialize(
		ids.EmptyNodeID,
		logging.NoLog{},
		timeoutManager,
		time.Second,
		set.Set[ids.ID]{},
		true,
		set.Set[ids.ID]{},
		nil,
		router.HealthConfig{},
		"",
		prometheus.NewRegistry(),
	))

	externalSender := &sender.ExternalSenderTest{TB: t}
	externalSender.Default(true)

	// Passes messages from the consensus engine to the network
	gossipConfig := subnets.GossipConfig{
		AcceptedFrontierPeerSize:  1,
		OnAcceptPeerSize:          1,
		AppGossipValidatorSize:    1,
		AppGossipNonValidatorSize: 1,
	}
	sender, err := sender.New(
		consensusCtx,
		mc,
		externalSender,
		chainRouter,
		timeoutManager,
		p2p.EngineType_ENGINE_TYPE_SNOWMAN,
		subnets.New(consensusCtx.NodeID, subnets.Config{GossipConfig: gossipConfig}),
	)
	require.NoError(err)

	var reqID uint32
	externalSender.SendF = func(msg message.OutboundMessage, nodeIDs set.Set[ids.NodeID], _ ids.ID, _ subnets.Allower) set.Set[ids.NodeID] {
		inMsg, err := mc.Parse(msg.Bytes(), ctx.NodeID, func() {})
		require.NoError(err)
		require.Equal(message.GetAcceptedFrontierOp, inMsg.Op())

		requestID, ok := message.GetRequestID(inMsg.Message())
		require.True(ok)

		reqID = requestID
		return nodeIDs
	}

	isBootstrapped := false
	bootstrapTracker := &common.BootstrapTrackerTest{
		T: t,
		IsBootstrappedF: func() bool {
			return isBootstrapped
		},
		BootstrappedF: func(ids.ID) {
			isBootstrapped = true
		},
	}

	peers := tracker.NewPeers()
	startup := tracker.NewStartup(peers, (beacons.Weight()+1)/2)
	beacons.RegisterCallbackListener(startup)

	// The engine handles consensus
	consensus := &smcon.Topological{}
	commonCfg := common.Config{
		Ctx:                            consensusCtx,
		Beacons:                        beacons,
		SampleK:                        beacons.Len(),
		StartupTracker:                 startup,
		Alpha:                          (beacons.Weight() + 1) / 2,
		Sender:                         sender,
		BootstrapTracker:               bootstrapTracker,
		AncestorsMaxContainersSent:     2000,
		AncestorsMaxContainersReceived: 2000,
		SharedCfg:                      &common.SharedConfig{},
	}

	snowGetHandler, err := snowgetter.New(vm, commonCfg)
	require.NoError(err)

	bootstrapConfig := bootstrap.Config{
		Config:        commonCfg,
		AllGetsServer: snowGetHandler,
		Blocked:       blocked,
		VM:            vm,
	}

	// Asynchronously passes messages from the network to the consensus engine
	cpuTracker, err := timetracker.NewResourceTracker(
		prometheus.NewRegistry(),
		resource.NoUsage,
		meter.ContinuousFactory{},
		time.Second,
	)
	require.NoError(err)

	h, err := handler.New(
		bootstrapConfig.Ctx,
		beacons,
		msgChan,
		time.Hour,
		2,
		cpuTracker,
		vm,
		subnets.New(ctx.NodeID, subnets.Config{}),
		tracker.NewPeers(),
	)
	require.NoError(err)

	engineConfig := smeng.Config{
		Ctx:           bootstrapConfig.Ctx,
		AllGetsServer: snowGetHandler,
		VM:            bootstrapConfig.VM,
		Sender:        bootstrapConfig.Sender,
		Validators:    beacons,
		Params: snowball.Parameters{
			K:                     1,
			Alpha:                 1,
			BetaVirtuous:          20,
			BetaRogue:             20,
			ConcurrentRepolls:     1,
			OptimalProcessing:     1,
			MaxOutstandingItems:   1,
			MaxItemProcessingTime: 1,
		},
		Consensus: consensus,
	}
	engine, err := smeng.New(engineConfig)
	require.NoError(err)

	bootstrapper, err := bootstrap.New(
		bootstrapConfig,
		engine.Start,
	)
	require.NoError(err)

	h.SetEngineManager(&handler.EngineManager{
		Avalanche: &handler.Engine{
			StateSyncer:  nil,
			Bootstrapper: bootstrapper,
			Consensus:    engine,
		},
		Snowman: &handler.Engine{
			StateSyncer:  nil,
			Bootstrapper: bootstrapper,
			Consensus:    engine,
		},
	})

	consensusCtx.State.Set(snow.EngineState{
		Type:  p2p.EngineType_ENGINE_TYPE_SNOWMAN,
		State: snow.NormalOp,
	})

	// Allow incoming messages to be routed to the new chain
	chainRouter.AddChain(context.Background(), h)
	ctx.Lock.Unlock()

	h.Start(context.Background(), false)

	ctx.Lock.Lock()
	require.NoError(bootstrapper.Connected(context.Background(), peerID, version.CurrentApp))

	externalSender.SendF = func(msg message.OutboundMessage, nodeIDs set.Set[ids.NodeID], _ ids.ID, _ subnets.Allower) set.Set[ids.NodeID] {
		inMsgIntf, err := mc.Parse(msg.Bytes(), ctx.NodeID, func() {})
		require.NoError(err)
		require.Equal(message.GetAcceptedOp, inMsgIntf.Op())
		inMsg := inMsgIntf.Message().(*p2p.GetAccepted)

		reqID = inMsg.RequestId
		return nodeIDs
	}

	require.NoError(bootstrapper.AcceptedFrontier(context.Background(), peerID, reqID, advanceTimeBlkID))

	externalSender.SendF = func(msg message.OutboundMessage, nodeIDs set.Set[ids.NodeID], _ ids.ID, _ subnets.Allower) set.Set[ids.NodeID] {
		inMsgIntf, err := mc.Parse(msg.Bytes(), ctx.NodeID, func() {})
		require.NoError(err)
		require.Equal(message.GetAncestorsOp, inMsgIntf.Op())
		inMsg := inMsgIntf.Message().(*p2p.GetAncestors)

		reqID = inMsg.RequestId

		containerID, err := ids.ToID(inMsg.ContainerId)
		require.NoError(err)
		require.Equal(advanceTimeBlkID, containerID)
		return nodeIDs
	}

	frontier := []ids.ID{advanceTimeBlkID}
	require.NoError(bootstrapper.Accepted(context.Background(), peerID, reqID, frontier))

	externalSender.SendF = nil
	externalSender.CantSend = false

	require.NoError(bootstrapper.Ancestors(context.Background(), peerID, reqID, [][]byte{advanceTimeBlkBytes}))

	preferred, err = vm.Builder.Preferred()
	require.NoError(err)

	require.Equal(advanceTimeBlk.ID(), preferred.ID())

	ctx.Lock.Unlock()
	chainRouter.Shutdown(context.Background())
}

func TestUnverifiedParent(t *testing.T) {
	require := require.New(t)
	_, genesisBytes := defaultGenesis(t)
	dbManager := manager.NewMemDB(version.Semantic1_0_0)

	vdrs := validators.NewManager()
	primaryVdrs := validators.NewSet()
	_ = vdrs.Add(constants.PrimaryNetworkID, primaryVdrs)
	vm := &VM{Config: config.Config{
		Chains:                 chains.TestManager,
		Validators:             vdrs,
		UptimeLockedCalculator: uptime.NewLockedCalculator(),
		MinStakeDuration:       defaultMinStakingDuration,
		MaxStakeDuration:       defaultMaxStakingDuration,
		RewardConfig:           defaultRewardConfig,
		BanffTime:              latestForkTime,
		CortinaTime:            latestForkTime,
<<<<<<< HEAD
		ContinuousStakingTime:  latestForkTime,
=======
>>>>>>> c8eb1d38
	}}

	initialClkTime := latestForkTime.Add(time.Second)
	vm.clock.Set(initialClkTime)
	ctx := defaultContext(t)
	ctx.Lock.Lock()
	defer func() {
		require.NoError(vm.Shutdown(context.Background()))
		ctx.Lock.Unlock()
	}()

	msgChan := make(chan common.Message, 1)
	require.NoError(vm.Initialize(
		context.Background(),
		ctx,
		dbManager,
		genesisBytes,
		nil,
		nil,
		msgChan,
		nil,
		nil,
	))

	// include a tx1 to make the block be accepted
	tx1 := &txs.Tx{Unsigned: &txs.ImportTx{
		BaseTx: txs.BaseTx{BaseTx: avax.BaseTx{
			NetworkID:    vm.ctx.NetworkID,
			BlockchainID: vm.ctx.ChainID,
		}},
		SourceChain: vm.ctx.XChainID,
		ImportedInputs: []*avax.TransferableInput{{
			UTXOID: avax.UTXOID{
				TxID:        ids.Empty.Prefix(1),
				OutputIndex: 1,
			},
			Asset: avax.Asset{ID: vm.ctx.AVAXAssetID},
			In: &secp256k1fx.TransferInput{
				Amt: 50000,
			},
		}},
	}}
	require.NoError(tx1.Initialize(txs.Codec))

	preferred, err := vm.Builder.Preferred()
	require.NoError(err)
	nextChainTime := initialClkTime.Add(time.Second)
	preferredID := preferred.ID()
	preferredHeight := preferred.Height()

	statelessBlk, err := block.NewBanffStandardBlock(
		nextChainTime,
		preferredID,
		preferredHeight+1,
		[]*txs.Tx{tx1},
	)
	require.NoError(err)
	firstAdvanceTimeBlk := vm.manager.NewBlock(statelessBlk)
	require.NoError(firstAdvanceTimeBlk.Verify(context.Background()))

	// include a tx1 to make the block be accepted
	tx2 := &txs.Tx{Unsigned: &txs.ImportTx{
		BaseTx: txs.BaseTx{BaseTx: avax.BaseTx{
			NetworkID:    vm.ctx.NetworkID,
			BlockchainID: vm.ctx.ChainID,
		}},
		SourceChain: vm.ctx.XChainID,
		ImportedInputs: []*avax.TransferableInput{{
			UTXOID: avax.UTXOID{
				TxID:        ids.Empty.Prefix(2),
				OutputIndex: 2,
			},
			Asset: avax.Asset{ID: vm.ctx.AVAXAssetID},
			In: &secp256k1fx.TransferInput{
				Amt: 50000,
			},
		}},
	}}
	require.NoError(tx1.Initialize(txs.Codec))
	nextChainTime = nextChainTime.Add(time.Second)
	vm.clock.Set(nextChainTime)
	statelessSecondAdvanceTimeBlk, err := block.NewBanffStandardBlock(
		nextChainTime,
		firstAdvanceTimeBlk.ID(),
		firstAdvanceTimeBlk.Height()+1,
		[]*txs.Tx{tx2},
	)
	require.NoError(err)
	secondAdvanceTimeBlk := vm.manager.NewBlock(statelessSecondAdvanceTimeBlk)

	require.Equal(secondAdvanceTimeBlk.Parent(), firstAdvanceTimeBlk.ID())
	require.NoError(secondAdvanceTimeBlk.Verify(context.Background()))
}

func TestMaxStakeAmount(t *testing.T) {
	vm, _, _ := defaultVM(t, latestFork, false /*addSubnet*/)
	vm.ctx.Lock.Lock()
	defer func() {
		require.NoError(t, vm.Shutdown(context.Background()))
		vm.ctx.Lock.Unlock()
	}()

	nodeID := ids.NodeID(keys[0].PublicKey().Address())

	tests := []struct {
		description string
		startTime   time.Time
		endTime     time.Time
	}{
		{
			description: "[validator.StartTime] == [startTime] < [endTime] == [validator.EndTime]",
			startTime:   defaultGenesisStartTime,
			endTime:     defaultValidateEndTime,
		},
		{
			description: "[validator.StartTime] < [startTime] < [endTime] == [validator.EndTime]",
			startTime:   defaultGenesisStartTime.Add(time.Minute),
			endTime:     defaultValidateEndTime,
		},
		{
			description: "[validator.StartTime] == [startTime] < [endTime] < [validator.EndTime]",
			startTime:   defaultGenesisStartTime,
			endTime:     defaultValidateEndTime.Add(-time.Minute),
		},
		{
			description: "[validator.StartTime] < [startTime] < [endTime] < [validator.EndTime]",
			startTime:   defaultGenesisStartTime.Add(time.Minute),
			endTime:     defaultValidateEndTime.Add(-time.Minute),
		},
	}

	for _, test := range tests {
		t.Run(test.description, func(t *testing.T) {
			require := require.New(t)
			staker, err := txexecutor.GetValidator(vm.state, constants.PrimaryNetworkID, nodeID)
			require.NoError(err)

			amount, err := txexecutor.GetMaxWeight(vm.state, staker, test.startTime, test.endTime)
			require.NoError(err)
			require.Equal(defaultWeight, amount)
		})
	}
}

func TestUptimeDisallowedWithRestart(t *testing.T) {
	require := require.New(t)
	latestForkTime = defaultValidateEndTime.Add(-5 * defaultMinStakingDuration)
	_, genesisBytes := defaultGenesis(t)
	db := manager.NewMemDB(version.Semantic1_0_0)

	firstDB := db.NewPrefixDBManager([]byte{})
	firstVdrs := validators.NewManager()
	firstPrimaryVdrs := validators.NewSet()
	_ = firstVdrs.Add(constants.PrimaryNetworkID, firstPrimaryVdrs)
	firstVM := &VM{Config: config.Config{
		Chains:                 chains.TestManager,
		UptimePercentage:       .2,
		RewardConfig:           defaultRewardConfig,
		Validators:             firstVdrs,
		UptimeLockedCalculator: uptime.NewLockedCalculator(),
		BanffTime:              latestForkTime,
		CortinaTime:            latestForkTime,
<<<<<<< HEAD
		ContinuousStakingTime:  latestForkTime,
=======
>>>>>>> c8eb1d38
	}}

	firstCtx := defaultContext(t)
	firstCtx.Lock.Lock()

	firstMsgChan := make(chan common.Message, 1)
	require.NoError(firstVM.Initialize(
		context.Background(),
		firstCtx,
		firstDB,
		genesisBytes,
		nil,
		nil,
		firstMsgChan,
		nil,
		nil,
	))

	initialClkTime := latestForkTime.Add(time.Second)
	firstVM.clock.Set(initialClkTime)
	firstVM.uptimeManager.(uptime.TestManager).SetTime(initialClkTime)

	require.NoError(firstVM.SetState(context.Background(), snow.Bootstrapping))
	require.NoError(firstVM.SetState(context.Background(), snow.NormalOp))

	// Fast forward clock to time for genesis validators to leave
	firstVM.uptimeManager.(uptime.TestManager).SetTime(defaultValidateEndTime)

	require.NoError(firstVM.Shutdown(context.Background()))
	firstCtx.Lock.Unlock()

	secondDB := db.NewPrefixDBManager([]byte{})
	secondVdrs := validators.NewManager()
	secondPrimaryVdrs := validators.NewSet()
	_ = secondVdrs.Add(constants.PrimaryNetworkID, secondPrimaryVdrs)
	secondVM := &VM{Config: config.Config{
		Chains:                 chains.TestManager,
		UptimePercentage:       .21,
		Validators:             secondVdrs,
		UptimeLockedCalculator: uptime.NewLockedCalculator(),
		BanffTime:              latestForkTime,
		CortinaTime:            latestForkTime,
<<<<<<< HEAD
		ContinuousStakingTime:  latestForkTime,
=======
>>>>>>> c8eb1d38
	}}

	secondCtx := defaultContext(t)
	secondCtx.Lock.Lock()
	defer func() {
		require.NoError(secondVM.Shutdown(context.Background()))
		secondCtx.Lock.Unlock()
	}()

	secondMsgChan := make(chan common.Message, 1)
	require.NoError(secondVM.Initialize(
		context.Background(),
		secondCtx,
		secondDB,
		genesisBytes,
		nil,
		nil,
		secondMsgChan,
		nil,
		nil,
	))

	secondVM.clock.Set(defaultGenesisStartTime.Add(2 * defaultMinStakingDuration))
	secondVM.uptimeManager.(uptime.TestManager).SetTime(defaultGenesisStartTime.Add(2 * defaultMinStakingDuration))

	require.NoError(secondVM.SetState(context.Background(), snow.Bootstrapping))
	require.NoError(secondVM.SetState(context.Background(), snow.NormalOp))

	secondVM.clock.Set(defaultValidateEndTime)
	secondVM.uptimeManager.(uptime.TestManager).SetTime(defaultValidateEndTime)

	blk, err := secondVM.Builder.BuildBlock(context.Background()) // should advance time
	require.NoError(err)

	require.NoError(blk.Verify(context.Background()))

	// Assert preferences are correct
	oracleBlk := blk.(smcon.OracleBlock)
	options, err := oracleBlk.Options(context.Background())
	require.NoError(err)

	commit := options[0].(*blockexecutor.Block)
	require.IsType(&block.BanffCommitBlock{}, commit.Block)

	abort := options[1].(*blockexecutor.Block)
	require.IsType(&block.BanffAbortBlock{}, abort.Block)

	require.NoError(oracleBlk.Accept(context.Background()))
	require.NoError(commit.Verify(context.Background()))
	require.NoError(abort.Verify(context.Background()))
	require.NoError(secondVM.SetPreference(context.Background(), secondVM.manager.LastAccepted()))

	proposalTx := blk.(block.Block).Txs()[0]
	{
		onAccept, ok := secondVM.manager.GetState(abort.ID())
		require.True(ok)

		_, txStatus, err := onAccept.GetTx(proposalTx.ID())
		require.NoError(err)
		require.Equal(status.Aborted, txStatus)
	}

	require.NoError(commit.Accept(context.Background())) // advance the timestamp
	require.NoError(secondVM.SetPreference(context.Background(), secondVM.manager.LastAccepted()))

	_, txStatus, err := secondVM.state.GetTx(proposalTx.ID())
	require.NoError(err)
	require.Equal(status.Committed, txStatus)

	// Verify that chain's timestamp has advanced
	timestamp := secondVM.state.GetTimestamp()
	require.Equal(defaultValidateEndTime.Unix(), timestamp.Unix())

	blk, err = secondVM.Builder.BuildBlock(context.Background()) // should contain proposal to reward genesis validator
	require.NoError(err)

	require.NoError(blk.Verify(context.Background()))

	oracleBlk = blk.(smcon.OracleBlock)
	options, err = oracleBlk.Options(context.Background())
	require.NoError(err)

	commit = options[0].(*blockexecutor.Block)
	require.IsType(&block.BanffCommitBlock{}, commit.Block)

	abort = options[1].(*blockexecutor.Block)
	require.IsType(&block.BanffAbortBlock{}, abort.Block)

	require.NoError(blk.Accept(context.Background()))
	require.NoError(commit.Verify(context.Background()))
	require.NoError(secondVM.SetPreference(context.Background(), secondVM.manager.LastAccepted()))

	proposalTx = blk.(block.Block).Txs()[0]
	{
		onAccept, ok := secondVM.manager.GetState(commit.ID())
		require.True(ok)

		_, txStatus, err := onAccept.GetTx(proposalTx.ID())
		require.NoError(err)
		require.Equal(status.Committed, txStatus)
	}

	require.NoError(abort.Verify(context.Background()))
	require.NoError(abort.Accept(context.Background())) // do not reward the genesis validator
	require.NoError(secondVM.SetPreference(context.Background(), secondVM.manager.LastAccepted()))

	_, txStatus, err = secondVM.state.GetTx(proposalTx.ID())
	require.NoError(err)
	require.Equal(status.Aborted, txStatus)

	_, err = secondVM.state.GetCurrentValidator(
		constants.PrimaryNetworkID,
		ids.NodeID(keys[1].PublicKey().Address()),
	)
	require.ErrorIs(err, database.ErrNotFound)
}

func TestUptimeDisallowedAfterNeverConnecting(t *testing.T) {
	require := require.New(t)
	latestForkTime = defaultValidateEndTime.Add(-5 * defaultMinStakingDuration)
	_, genesisBytes := defaultGenesis(t)
	db := manager.NewMemDB(version.Semantic1_0_0)

	vdrs := validators.NewManager()
	primaryVdrs := validators.NewSet()
	_ = vdrs.Add(constants.PrimaryNetworkID, primaryVdrs)
	vm := &VM{Config: config.Config{
		Chains:                 chains.TestManager,
		UptimePercentage:       .2,
		RewardConfig:           defaultRewardConfig,
		Validators:             vdrs,
		UptimeLockedCalculator: uptime.NewLockedCalculator(),
		BanffTime:              latestForkTime,
		CortinaTime:            latestForkTime,
<<<<<<< HEAD
		ContinuousStakingTime:  latestForkTime,
=======
>>>>>>> c8eb1d38
	}}

	ctx := defaultContext(t)
	ctx.Lock.Lock()

	msgChan := make(chan common.Message, 1)
	appSender := &common.SenderTest{T: t}
	require.NoError(vm.Initialize(
		context.Background(),
		ctx,
		db,
		genesisBytes,
		nil,
		nil,
		msgChan,
		nil,
		appSender,
	))

	defer func() {
		require.NoError(vm.Shutdown(context.Background()))
		ctx.Lock.Unlock()
	}()

	initialClkTime := latestForkTime.Add(time.Second)
	vm.clock.Set(initialClkTime)
	vm.uptimeManager.(uptime.TestManager).SetTime(initialClkTime)

	require.NoError(vm.SetState(context.Background(), snow.Bootstrapping))
	require.NoError(vm.SetState(context.Background(), snow.NormalOp))

	// Fast forward clock to time for genesis validators to leave
	vm.clock.Set(defaultValidateEndTime)
	vm.uptimeManager.(uptime.TestManager).SetTime(defaultValidateEndTime)

	blk, err := vm.Builder.BuildBlock(context.Background()) // should advance time
	require.NoError(err)

	require.NoError(blk.Verify(context.Background()))

	// first the time will be advanced.
	oracleBlk := blk.(smcon.OracleBlock)
	options, err := oracleBlk.Options(context.Background())
	require.NoError(err)

	commit := options[0].(*blockexecutor.Block)
	require.IsType(&block.BanffCommitBlock{}, commit.Block)

	abort := options[1].(*blockexecutor.Block)
	require.IsType(&block.BanffAbortBlock{}, abort.Block)

	require.NoError(oracleBlk.Accept(context.Background()))
	require.NoError(commit.Verify(context.Background()))
	require.NoError(abort.Verify(context.Background()))
	require.NoError(commit.Accept(context.Background())) // advance the timestamp
	require.NoError(vm.SetPreference(context.Background(), vm.manager.LastAccepted()))

	// Verify that chain's timestamp has advanced
	timestamp := vm.state.GetTimestamp()
	require.Equal(defaultValidateEndTime.Unix(), timestamp.Unix())

	// should contain proposal to reward genesis validator
	blk, err = vm.Builder.BuildBlock(context.Background())
	require.NoError(err)

	require.NoError(blk.Verify(context.Background()))

	oracleBlk = blk.(smcon.OracleBlock)
	options, err = oracleBlk.Options(context.Background())
	require.NoError(err)

	commit = options[0].(*blockexecutor.Block)
	require.IsType(&block.BanffCommitBlock{}, commit.Block)

	abort = options[1].(*blockexecutor.Block)
	require.IsType(&block.BanffAbortBlock{}, abort.Block)

	require.NoError(blk.Accept(context.Background()))
	require.NoError(commit.Verify(context.Background()))
	require.NoError(abort.Verify(context.Background()))
	require.NoError(abort.Accept(context.Background())) // do not reward the genesis validator
	require.NoError(vm.SetPreference(context.Background(), vm.manager.LastAccepted()))

	_, err = vm.state.GetCurrentValidator(
		constants.PrimaryNetworkID,
		ids.NodeID(keys[1].PublicKey().Address()),
	)
	require.ErrorIs(err, database.ErrNotFound)
}

func TestRemovePermissionedValidatorDuringAddPending(t *testing.T) {
	require := require.New(t)

	validatorStartTime := latestForkTime.Add(txexecutor.SyncBound).Add(1 * time.Second)
	validatorEndTime := validatorStartTime.Add(360 * 24 * time.Hour)

	vm, _, _ := defaultVM(t, latestFork, false /*addSubnet*/)

	vm.ctx.Lock.Lock()
	defer func() {
		require.NoError(vm.Shutdown(context.Background()))

		vm.ctx.Lock.Unlock()
	}()

	key, err := testKeyFactory.NewPrivateKey()
	require.NoError(err)

	id := key.PublicKey().Address()

	addValidatorTx, err := vm.txBuilder.NewAddValidatorTx(
		defaultMaxValidatorStake,
		uint64(validatorStartTime.Unix()),
		uint64(validatorEndTime.Unix()),
		ids.NodeID(id),
		id,
		reward.PercentDenominator,
		[]*secp256k1.PrivateKey{keys[0]},
		keys[0].Address(),
	)
	require.NoError(err)

	require.NoError(vm.Builder.AddUnverifiedTx(addValidatorTx))

	// trigger block creation for the validator tx
	addValidatorBlock, err := vm.Builder.BuildBlock(context.Background())
	require.NoError(err)
	require.NoError(addValidatorBlock.Verify(context.Background()))
	require.NoError(addValidatorBlock.Accept(context.Background()))
	require.NoError(vm.SetPreference(context.Background(), vm.manager.LastAccepted()))

	createSubnetTx, err := vm.txBuilder.NewCreateSubnetTx(
		1,
		[]ids.ShortID{id},
		[]*secp256k1.PrivateKey{keys[0]},
		keys[0].Address(),
	)
	require.NoError(err)

	require.NoError(vm.Builder.AddUnverifiedTx(createSubnetTx))

	// trigger block creation for the subnet tx
	createSubnetBlock, err := vm.Builder.BuildBlock(context.Background())
	require.NoError(err)
	require.NoError(createSubnetBlock.Verify(context.Background()))
	require.NoError(createSubnetBlock.Accept(context.Background()))
	require.NoError(vm.SetPreference(context.Background(), vm.manager.LastAccepted()))

	addSubnetValidatorTx, err := vm.txBuilder.NewAddSubnetValidatorTx(
		defaultMaxValidatorStake,
		uint64(validatorStartTime.Unix()),
		uint64(validatorEndTime.Unix()),
		ids.NodeID(id),
		createSubnetTx.ID(),
		[]*secp256k1.PrivateKey{key, keys[1]},
		keys[1].Address(),
	)
	require.NoError(err)

	removeSubnetValidatorTx, err := vm.txBuilder.NewRemoveSubnetValidatorTx(
		ids.NodeID(id),
		createSubnetTx.ID(),
		[]*secp256k1.PrivateKey{key, keys[2]},
		keys[2].Address(),
	)
	require.NoError(err)

	statelessBlock, err := block.NewBanffStandardBlock(
		vm.state.GetTimestamp(),
		createSubnetBlock.ID(),
		createSubnetBlock.Height()+1,
		[]*txs.Tx{
			addSubnetValidatorTx,
			removeSubnetValidatorTx,
		},
	)
	require.NoError(err)

	blockBytes := statelessBlock.Bytes()
	block, err := vm.ParseBlock(context.Background(), blockBytes)
	require.NoError(err)
	require.NoError(block.Verify(context.Background()))
	require.NoError(block.Accept(context.Background()))
	require.NoError(vm.SetPreference(context.Background(), vm.manager.LastAccepted()))

	_, err = vm.state.GetPendingValidator(createSubnetTx.ID(), ids.NodeID(id))
	require.ErrorIs(err, database.ErrNotFound)
}<|MERGE_RESOLUTION|>--- conflicted
+++ resolved
@@ -75,20 +75,12 @@
 const (
 	defaultWeight uint64 = 10000
 
-<<<<<<< HEAD
 	apricotPhase3         activeFork = 0
 	apricotPhase5         activeFork = 1
 	banffFork             activeFork = 2
 	cortinaFork           activeFork = 3
 	continuousStakingFork activeFork = 4
 	latestFork            activeFork = continuousStakingFork
-=======
-	apricotPhase3 activeFork = 0
-	apricotPhase5 activeFork = 1
-	banffFork     activeFork = 2
-	cortinaFork   activeFork = 3
-	latestFork    activeFork = cortinaFork
->>>>>>> c8eb1d38
 )
 
 var (
@@ -116,11 +108,7 @@
 	// time that genesis validators stop validating
 	defaultValidateEndTime = defaultGenesisStartTime.Add(10 * defaultMinStakingDuration)
 
-<<<<<<< HEAD
-	latestForkTime = defaultGenesisTime
-=======
 	latestForkTime = defaultGenesisTime.Add(time.Second)
->>>>>>> c8eb1d38
 
 	// each key controls an address that has [defaultBalance] AVAX at genesis
 	keys = secp256k1.TestKeys()
@@ -325,26 +313,16 @@
 	_ = vdrs.Add(constants.PrimaryNetworkID, primaryVdrs)
 
 	var (
-<<<<<<< HEAD
-		apricotPhase3Time     = mockable.MaxTime
-		apricotPhase5Time     = mockable.MaxTime
-		banffTime             = mockable.MaxTime
-		cortinaTime           = mockable.MaxTime
-		continuousStakingTime = mockable.MaxTime
-	)
-
-	latestForkTime = defaultGenesisTime
-=======
 		apricotPhase3Time = mockable.MaxTime
 		apricotPhase5Time = mockable.MaxTime
 		banffTime         = mockable.MaxTime
 		cortinaTime       = mockable.MaxTime
+		dTime             = mockable.MaxTime
 	)
 
 	// always reset latestForkTime (a package level variable)
 	// to ensure test independency
 	latestForkTime = defaultGenesisTime.Add(time.Second)
->>>>>>> c8eb1d38
 	switch fork {
 	case apricotPhase3:
 		apricotPhase3Time = latestForkTime
@@ -360,19 +338,14 @@
 		banffTime = latestForkTime
 		apricotPhase5Time = latestForkTime
 		apricotPhase3Time = latestForkTime
-<<<<<<< HEAD
 	case continuousStakingFork:
-		continuousStakingTime = latestForkTime
+		dTime = latestForkTime
 		cortinaTime = latestForkTime
 		banffTime = latestForkTime
 		apricotPhase5Time = latestForkTime
 		apricotPhase3Time = latestForkTime
 	default:
-		panic(fmt.Errorf("unhandled fork %d", fork))
-=======
-	default:
 		require.NoError(fmt.Errorf("unhandled fork %d", fork))
->>>>>>> c8eb1d38
 	}
 
 	vm := &VM{Config: config.Config{
@@ -394,10 +367,7 @@
 		ApricotPhase5Time:      apricotPhase5Time,
 		BanffTime:              banffTime,
 		CortinaTime:            cortinaTime,
-<<<<<<< HEAD
-		ContinuousStakingTime:  continuousStakingTime,
-=======
->>>>>>> c8eb1d38
+		DTime:                  dTime,
 	}}
 
 	baseDBManager := manager.NewMemDB(version.Semantic1_0_0)
@@ -459,10 +429,6 @@
 		require.NoError(blk.Verify(context.Background()))
 		require.NoError(blk.Accept(context.Background()))
 		require.NoError(vm.SetPreference(context.Background(), vm.manager.LastAccepted()))
-<<<<<<< HEAD
-=======
-
->>>>>>> c8eb1d38
 		defaultBalance -= vm.Config.GetCreateBlockchainTxFee(vm.clock.Time())
 	}
 
@@ -576,11 +542,7 @@
 // verify invalid attempt to add validator to primary network
 func TestInvalidAddValidatorCommit(t *testing.T) {
 	require := require.New(t)
-<<<<<<< HEAD
 	vm, _, _ := defaultVM(t, cortinaFork, false /*addSubnet*/)
-=======
-	vm, _, _ := defaultVM(t, latestFork, false /*addSubnet*/)
->>>>>>> c8eb1d38
 	vm.ctx.Lock.Lock()
 	defer func() {
 		require.NoError(vm.Shutdown(context.Background()))
@@ -634,11 +596,7 @@
 // Reject attempt to add validator to primary network
 func TestAddValidatorReject(t *testing.T) {
 	require := require.New(t)
-<<<<<<< HEAD
 	vm, _, _ := defaultVM(t, cortinaFork, false /*addSubnet*/)
-=======
-	vm, _, _ := defaultVM(t, latestFork, false /*addSubnet*/)
->>>>>>> c8eb1d38
 	vm.ctx.Lock.Lock()
 	defer func() {
 		require.NoError(vm.Shutdown(context.Background()))
@@ -1417,10 +1375,7 @@
 		RewardConfig:           defaultRewardConfig,
 		BanffTime:              latestForkTime,
 		CortinaTime:            latestForkTime,
-<<<<<<< HEAD
-		ContinuousStakingTime:  latestForkTime,
-=======
->>>>>>> c8eb1d38
+		DTime:                  latestForkTime,
 	}}
 
 	firstCtx := defaultContext(t)
@@ -1510,10 +1465,7 @@
 		RewardConfig:           defaultRewardConfig,
 		BanffTime:              latestForkTime,
 		CortinaTime:            latestForkTime,
-<<<<<<< HEAD
-		ContinuousStakingTime:  latestForkTime,
-=======
->>>>>>> c8eb1d38
+		DTime:                  latestForkTime,
 	}}
 
 	secondCtx := defaultContext(t)
@@ -1569,10 +1521,7 @@
 		RewardConfig:           defaultRewardConfig,
 		BanffTime:              latestForkTime,
 		CortinaTime:            latestForkTime,
-<<<<<<< HEAD
-		ContinuousStakingTime:  latestForkTime,
-=======
->>>>>>> c8eb1d38
+		DTime:                  latestForkTime,
 	}}
 
 	initialClkTime := latestForkTime.Add(time.Second)
@@ -1894,10 +1843,7 @@
 		RewardConfig:           defaultRewardConfig,
 		BanffTime:              latestForkTime,
 		CortinaTime:            latestForkTime,
-<<<<<<< HEAD
-		ContinuousStakingTime:  latestForkTime,
-=======
->>>>>>> c8eb1d38
+		DTime:                  latestForkTime,
 	}}
 
 	initialClkTime := latestForkTime.Add(time.Second)
@@ -2060,10 +2006,7 @@
 		UptimeLockedCalculator: uptime.NewLockedCalculator(),
 		BanffTime:              latestForkTime,
 		CortinaTime:            latestForkTime,
-<<<<<<< HEAD
-		ContinuousStakingTime:  latestForkTime,
-=======
->>>>>>> c8eb1d38
+		DTime:                  latestForkTime,
 	}}
 
 	firstCtx := defaultContext(t)
@@ -2106,10 +2049,7 @@
 		UptimeLockedCalculator: uptime.NewLockedCalculator(),
 		BanffTime:              latestForkTime,
 		CortinaTime:            latestForkTime,
-<<<<<<< HEAD
-		ContinuousStakingTime:  latestForkTime,
-=======
->>>>>>> c8eb1d38
+		DTime:                  latestForkTime,
 	}}
 
 	secondCtx := defaultContext(t)
@@ -2244,10 +2184,7 @@
 		UptimeLockedCalculator: uptime.NewLockedCalculator(),
 		BanffTime:              latestForkTime,
 		CortinaTime:            latestForkTime,
-<<<<<<< HEAD
-		ContinuousStakingTime:  latestForkTime,
-=======
->>>>>>> c8eb1d38
+		DTime:                  latestForkTime,
 	}}
 
 	ctx := defaultContext(t)
