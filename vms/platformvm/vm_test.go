--- conflicted
+++ resolved
@@ -1846,17 +1846,10 @@
 		return nodeIDs
 	}
 
-<<<<<<< HEAD
-			frontier := []ids.ID{advanceTimeBlkID}
-			if err := bootstrapper.AcceptedFrontier(context.Background(), peerID, reqID, frontier); err != nil {
-				t.Fatal(err)
-			}
-=======
 	frontier := []ids.ID{advanceTimeBlkID}
-	if err := bootstrapper.AcceptedFrontier(peerID, reqID, frontier); err != nil {
-		t.Fatal(err)
-	}
->>>>>>> 50c60741
+	if err := bootstrapper.AcceptedFrontier(context.Background(), peerID, reqID, frontier); err != nil {
+		t.Fatal(err)
+	}
 
 	externalSender.SendF = func(msg message.OutboundMessage, nodeIDs ids.NodeIDSet, _ ids.ID, _ bool) ids.NodeIDSet {
 		inMsg, err := mc.Parse(msg.Bytes(), ctx.NodeID, func() {})
@@ -1868,11 +1861,7 @@
 		requestID, ok := requestIDIntf.(uint32)
 		require.True(ok)
 
-<<<<<<< HEAD
-			require.NoError(bootstrapper.Accepted(context.Background(), peerID, reqID, frontier))
-=======
 		reqID = requestID
->>>>>>> 50c60741
 
 		containerIDIntf, err := inMsg.Get(message.ContainerID)
 		require.NoError(err)
@@ -1884,19 +1873,15 @@
 			t.Fatalf("wrong block requested")
 		}
 
-<<<<<<< HEAD
-			require.NoError(bootstrapper.Ancestors(context.Background(), peerID, reqID, [][]byte{advanceTimeBlkBytes}))
-=======
 		return nodeIDs
 	}
->>>>>>> 50c60741
-
-	require.NoError(bootstrapper.Accepted(peerID, reqID, frontier))
+
+	require.NoError(bootstrapper.Accepted(context.Background(), peerID, reqID, frontier))
 
 	externalSender.SendF = nil
 	externalSender.CantSend = false
 
-	require.NoError(bootstrapper.Ancestors(peerID, reqID, [][]byte{advanceTimeBlkBytes}))
+	require.NoError(bootstrapper.Ancestors(context.Background(), peerID, reqID, [][]byte{advanceTimeBlkBytes}))
 
 	preferred, err = vm.Builder.Preferred()
 	require.NoError(err)
