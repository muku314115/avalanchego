// Copyright (C) 2019-2021, Ava Labs, Inc. All rights reserved.
// See the file LICENSE for licensing terms.

package platformvm

import (
	"bytes"
	"errors"
	"fmt"
	"testing"
	"time"

	"github.com/stretchr/testify/assert"

	"github.com/prometheus/client_golang/prometheus"

	"github.com/ava-labs/avalanchego/chains"
	"github.com/ava-labs/avalanchego/chains/atomic"
	"github.com/ava-labs/avalanchego/database"
	"github.com/ava-labs/avalanchego/database/manager"
	"github.com/ava-labs/avalanchego/database/prefixdb"
	"github.com/ava-labs/avalanchego/ids"
	"github.com/ava-labs/avalanchego/message"
	"github.com/ava-labs/avalanchego/snow"
	"github.com/ava-labs/avalanchego/snow/choices"
	"github.com/ava-labs/avalanchego/snow/consensus/snowball"
	"github.com/ava-labs/avalanchego/snow/engine/common"
	"github.com/ava-labs/avalanchego/snow/engine/common/queue"
	"github.com/ava-labs/avalanchego/snow/engine/common/tracker"
	"github.com/ava-labs/avalanchego/snow/engine/snowman/bootstrap"
	"github.com/ava-labs/avalanchego/snow/networking/benchlist"
	"github.com/ava-labs/avalanchego/snow/networking/handler"
	"github.com/ava-labs/avalanchego/snow/networking/router"
	"github.com/ava-labs/avalanchego/snow/networking/sender"
	"github.com/ava-labs/avalanchego/snow/networking/timeout"
	"github.com/ava-labs/avalanchego/snow/uptime"
	"github.com/ava-labs/avalanchego/snow/validators"
	"github.com/ava-labs/avalanchego/utils/constants"
	"github.com/ava-labs/avalanchego/utils/crypto"
	"github.com/ava-labs/avalanchego/utils/formatting"
	"github.com/ava-labs/avalanchego/utils/formatting/address"
	"github.com/ava-labs/avalanchego/utils/json"
	"github.com/ava-labs/avalanchego/utils/logging"
	"github.com/ava-labs/avalanchego/utils/math/meter"
	"github.com/ava-labs/avalanchego/utils/resource"
	"github.com/ava-labs/avalanchego/utils/timer"
	"github.com/ava-labs/avalanchego/utils/timer/mockable"
	"github.com/ava-labs/avalanchego/utils/units"
	"github.com/ava-labs/avalanchego/utils/wrappers"
	"github.com/ava-labs/avalanchego/version"
	"github.com/ava-labs/avalanchego/vms/components/avax"
	"github.com/ava-labs/avalanchego/vms/platformvm/api"
	"github.com/ava-labs/avalanchego/vms/platformvm/blocks/stateful"
	"github.com/ava-labs/avalanchego/vms/platformvm/blocks/stateless"
	"github.com/ava-labs/avalanchego/vms/platformvm/config"
	"github.com/ava-labs/avalanchego/vms/platformvm/reward"
	"github.com/ava-labs/avalanchego/vms/platformvm/state"
	"github.com/ava-labs/avalanchego/vms/platformvm/status"
	"github.com/ava-labs/avalanchego/vms/platformvm/txs"
	"github.com/ava-labs/avalanchego/vms/platformvm/txs/executor"
	"github.com/ava-labs/avalanchego/vms/secp256k1fx"

	smcon "github.com/ava-labs/avalanchego/snow/consensus/snowman"
	smeng "github.com/ava-labs/avalanchego/snow/engine/snowman"
	snowgetter "github.com/ava-labs/avalanchego/snow/engine/snowman/getter"
	timetracker "github.com/ava-labs/avalanchego/snow/networking/tracker"
)

var (
	defaultMinStakingDuration = 24 * time.Hour
	defaultMaxStakingDuration = 365 * 24 * time.Hour

	defaultRewardConfig = reward.Config{
		MaxConsumptionRate: .12 * reward.PercentDenominator,
		MinConsumptionRate: .10 * reward.PercentDenominator,
		MintingPeriod:      365 * 24 * time.Hour,
		SupplyCap:          720 * units.MegaAvax,
	}

	// AVAX asset ID in tests
	avaxAssetID = ids.ID{'y', 'e', 'e', 't'}

	defaultTxFee = uint64(100)

	// chain timestamp at genesis
	defaultGenesisTime = time.Date(1997, 1, 1, 0, 0, 0, 0, time.UTC)

	// time that genesis validators start validating
	defaultValidateStartTime = defaultGenesisTime

	// time that genesis validators stop validating
	defaultValidateEndTime = defaultValidateStartTime.Add(10 * defaultMinStakingDuration)

	// each key controls an address that has [defaultBalance] AVAX at genesis
	keys = crypto.BuildTestKeys()

	defaultMinValidatorStake = 5 * units.MilliAvax
	defaultMaxValidatorStake = 500 * units.MilliAvax
	defaultMinDelegatorStake = 1 * units.MilliAvax

	// amount all genesis validators have in defaultVM
	defaultBalance = 100 * defaultMinValidatorStake

	// subnet that exists at genesis in defaultVM
	// Its controlKeys are keys[0], keys[1], keys[2]
	// Its threshold is 2
	testSubnet1            *txs.Tx
	testSubnet1ControlKeys = keys[0:3]

	xChainID = ids.Empty.Prefix(0)
	cChainID = ids.Empty.Prefix(1)

	// Used to create and use keys.
	testKeyFactory crypto.FactorySECP256K1R
)

var (
	errShouldPrefCommit = errors.New("should prefer to commit proposal")
	errShouldPrefAbort  = errors.New("should prefer to abort proposal")
)

const (
	testNetworkID = 10 // To be used in tests
	defaultWeight = 10000
)

type snLookup struct {
	chainsToSubnet map[ids.ID]ids.ID
}

func (sn *snLookup) SubnetID(chainID ids.ID) (ids.ID, error) {
	subnetID, ok := sn.chainsToSubnet[chainID]
	if !ok {
		return ids.ID{}, errors.New("missing subnet associated with requested chainID")
	}
	return subnetID, nil
}

type mutableSharedMemory struct {
	atomic.SharedMemory
}

func defaultContext() *snow.Context {
	ctx := snow.DefaultContextTest()
	ctx.NetworkID = testNetworkID
	ctx.XChainID = xChainID
	ctx.AVAXAssetID = avaxAssetID
	aliaser := ids.NewAliaser()

	errs := wrappers.Errs{}
	errs.Add(
		aliaser.Alias(constants.PlatformChainID, "P"),
		aliaser.Alias(constants.PlatformChainID, constants.PlatformChainID.String()),
		aliaser.Alias(xChainID, "X"),
		aliaser.Alias(xChainID, xChainID.String()),
		aliaser.Alias(cChainID, "C"),
		aliaser.Alias(cChainID, cChainID.String()),
	)
	if errs.Errored() {
		panic(errs.Err)
	}
	ctx.BCLookup = aliaser

	ctx.SNLookup = &snLookup{
		chainsToSubnet: map[ids.ID]ids.ID{
			constants.PlatformChainID: constants.PrimaryNetworkID,
			xChainID:                  constants.PrimaryNetworkID,
			cChainID:                  constants.PrimaryNetworkID,
		},
	}
	return ctx
}

// Returns:
// 1) The genesis state
// 2) The byte representation of the default genesis for tests
func defaultGenesis() (*api.BuildGenesisArgs, []byte) {
	genesisUTXOs := make([]api.UTXO, len(keys))
	hrp := constants.NetworkIDToHRP[testNetworkID]
	for i, key := range keys {
		id := key.PublicKey().Address()
		addr, err := address.FormatBech32(hrp, id.Bytes())
		if err != nil {
			panic(err)
		}
		genesisUTXOs[i] = api.UTXO{
			Amount:  json.Uint64(defaultBalance),
			Address: addr,
		}
	}

	genesisValidators := make([]api.PrimaryValidator, len(keys))
	for i, key := range keys {
		nodeID := ids.NodeID(key.PublicKey().Address())
		addr, err := address.FormatBech32(hrp, nodeID.Bytes())
		if err != nil {
			panic(err)
		}
		genesisValidators[i] = api.PrimaryValidator{
			Staker: api.Staker{
				StartTime: json.Uint64(defaultValidateStartTime.Unix()),
				EndTime:   json.Uint64(defaultValidateEndTime.Unix()),
				NodeID:    nodeID,
			},
			RewardOwner: &api.Owner{
				Threshold: 1,
				Addresses: []string{addr},
			},
			Staked: []api.UTXO{{
				Amount:  json.Uint64(defaultWeight),
				Address: addr,
			}},
			DelegationFee: reward.PercentDenominator,
		}
	}

	buildGenesisArgs := api.BuildGenesisArgs{
		Encoding:      formatting.Hex,
		NetworkID:     json.Uint32(testNetworkID),
		AvaxAssetID:   avaxAssetID,
		UTXOs:         genesisUTXOs,
		Validators:    genesisValidators,
		Chains:        nil,
		Time:          json.Uint64(defaultGenesisTime.Unix()),
		InitialSupply: json.Uint64(360 * units.MegaAvax),
	}

	buildGenesisResponse := api.BuildGenesisReply{}
	platformvmSS := api.StaticService{}
	if err := platformvmSS.BuildGenesis(nil, &buildGenesisArgs, &buildGenesisResponse); err != nil {
		panic(fmt.Errorf("problem while building platform chain's genesis state: %w", err))
	}

	genesisBytes, err := formatting.Decode(buildGenesisResponse.Encoding, buildGenesisResponse.Bytes)
	if err != nil {
		panic(err)
	}

	return &buildGenesisArgs, genesisBytes
}

// Returns:
// 1) The genesis state
// 2) The byte representation of the default genesis for tests
func BuildGenesisTest(t *testing.T) (*api.BuildGenesisArgs, []byte) {
	return BuildGenesisTestWithArgs(t, nil)
}

// Returns:
// 1) The genesis state
// 2) The byte representation of the default genesis for tests
func BuildGenesisTestWithArgs(t *testing.T, args *api.BuildGenesisArgs) (*api.BuildGenesisArgs, []byte) {
	genesisUTXOs := make([]api.UTXO, len(keys))
	hrp := constants.NetworkIDToHRP[testNetworkID]
	for i, key := range keys {
		id := key.PublicKey().Address()
		addr, err := address.FormatBech32(hrp, id.Bytes())
		if err != nil {
			t.Fatal(err)
		}
		genesisUTXOs[i] = api.UTXO{
			Amount:  json.Uint64(defaultBalance),
			Address: addr,
		}
	}

	genesisValidators := make([]api.PrimaryValidator, len(keys))
	for i, key := range keys {
		nodeID := ids.NodeID(key.PublicKey().Address())
		addr, err := address.FormatBech32(hrp, nodeID.Bytes())
		if err != nil {
			panic(err)
		}
		genesisValidators[i] = api.PrimaryValidator{
			Staker: api.Staker{
				StartTime: json.Uint64(defaultValidateStartTime.Unix()),
				EndTime:   json.Uint64(defaultValidateEndTime.Unix()),
				NodeID:    nodeID,
			},
			RewardOwner: &api.Owner{
				Threshold: 1,
				Addresses: []string{addr},
			},
			Staked: []api.UTXO{{
				Amount:  json.Uint64(defaultWeight),
				Address: addr,
			}},
			DelegationFee: reward.PercentDenominator,
		}
	}

	buildGenesisArgs := api.BuildGenesisArgs{
		NetworkID:     json.Uint32(testNetworkID),
		AvaxAssetID:   avaxAssetID,
		UTXOs:         genesisUTXOs,
		Validators:    genesisValidators,
		Chains:        nil,
		Time:          json.Uint64(defaultGenesisTime.Unix()),
		InitialSupply: json.Uint64(360 * units.MegaAvax),
		Encoding:      formatting.Hex,
	}

	if args != nil {
		buildGenesisArgs = *args
	}

	buildGenesisResponse := api.BuildGenesisReply{}
	platformvmSS := api.StaticService{}
	if err := platformvmSS.BuildGenesis(nil, &buildGenesisArgs, &buildGenesisResponse); err != nil {
		t.Fatalf("problem while building platform chain's genesis state: %v", err)
	}

	genesisBytes, err := formatting.Decode(buildGenesisResponse.Encoding, buildGenesisResponse.Bytes)
	if err != nil {
		t.Fatal(err)
	}

	return &buildGenesisArgs, genesisBytes
}

func defaultVM() (*VM, database.Database, *mutableSharedMemory) {
	vm := &VM{Factory: Factory{
		Config: config.Config{
			Chains:                 chains.MockManager{},
			UptimeLockedCalculator: uptime.NewLockedCalculator(),
			Validators:             validators.NewManager(),
			TxFee:                  defaultTxFee,
			CreateSubnetTxFee:      100 * defaultTxFee,
			CreateBlockchainTxFee:  100 * defaultTxFee,
			MinValidatorStake:      defaultMinValidatorStake,
			MaxValidatorStake:      defaultMaxValidatorStake,
			MinDelegatorStake:      defaultMinDelegatorStake,
			MinStakeDuration:       defaultMinStakingDuration,
			MaxStakeDuration:       defaultMaxStakingDuration,
			RewardConfig:           defaultRewardConfig,
			ApricotPhase3Time:      defaultValidateEndTime,
			ApricotPhase4Time:      defaultValidateEndTime,
			ApricotPhase5Time:      defaultValidateEndTime,
			BlueberryTime:          mockable.MaxTime,
		},
	}}

	baseDBManager := manager.NewMemDB(version.Semantic1_0_0)
	chainDBManager := baseDBManager.NewPrefixDBManager([]byte{0})
	atomicDB := prefixdb.New([]byte{1}, baseDBManager.Current().Database)

	vm.clock.Set(defaultGenesisTime)
	msgChan := make(chan common.Message, 1)
	ctx := defaultContext()

	m := &atomic.Memory{}
	err := m.Initialize(logging.NoLog{}, atomicDB)
	if err != nil {
		panic(err)
	}
	msm := &mutableSharedMemory{
		SharedMemory: m.NewSharedMemory(ctx.ChainID),
	}
	ctx.SharedMemory = msm

	ctx.Lock.Lock()
	defer ctx.Lock.Unlock()
	_, genesisBytes := defaultGenesis()
	appSender := &common.SenderTest{}
	appSender.CantSendAppGossip = true
	appSender.SendAppGossipF = func([]byte) error { return nil }

	if err := vm.Initialize(ctx, chainDBManager, genesisBytes, nil, nil, msgChan, nil, appSender); err != nil {
		panic(err)
	}
	if err := vm.SetState(snow.NormalOp); err != nil {
		panic(err)
	}

	// Create a subnet and store it in testSubnet1
	testSubnet1, err = vm.txBuilder.NewCreateSubnetTx(
		2, // threshold; 2 sigs from keys[0], keys[1], keys[2] needed to add validator to this subnet
		// control keys are keys[0], keys[1], keys[2]
		[]ids.ShortID{keys[0].PublicKey().Address(), keys[1].PublicKey().Address(), keys[2].PublicKey().Address()},
		[]*crypto.PrivateKeySECP256K1R{keys[0]}, // pays tx fee
		keys[0].PublicKey().Address(),           // change addr
	)
	if err != nil {
		panic(err)
	} else if err := vm.BlockBuilder.AddUnverifiedTx(testSubnet1); err != nil {
		panic(err)
	} else if blk, err := vm.BuildBlock(); err != nil {
		panic(err)
	} else if err := blk.Verify(); err != nil {
		panic(err)
	} else if err := blk.Accept(); err != nil {
		panic(err)
	}

	return vm, baseDBManager.Current().Database, msm
}

func GenesisVMWithArgs(t *testing.T, args *api.BuildGenesisArgs) ([]byte, chan common.Message, *VM, *atomic.Memory) {
	var genesisBytes []byte

	if args != nil {
		_, genesisBytes = BuildGenesisTestWithArgs(t, args)
	} else {
		_, genesisBytes = BuildGenesisTest(t)
	}

	vm := &VM{Factory: Factory{
		Config: config.Config{
			Chains:                 chains.MockManager{},
			Validators:             validators.NewManager(),
			UptimeLockedCalculator: uptime.NewLockedCalculator(),
			TxFee:                  defaultTxFee,
			MinValidatorStake:      defaultMinValidatorStake,
			MaxValidatorStake:      defaultMaxValidatorStake,
			MinDelegatorStake:      defaultMinDelegatorStake,
			MinStakeDuration:       defaultMinStakingDuration,
			MaxStakeDuration:       defaultMaxStakingDuration,
			RewardConfig:           defaultRewardConfig,
			BlueberryTime:          mockable.MaxTime,
		},
	}}

	baseDBManager := manager.NewMemDB(version.Semantic1_0_0)
	chainDBManager := baseDBManager.NewPrefixDBManager([]byte{0})
	atomicDB := prefixdb.New([]byte{1}, baseDBManager.Current().Database)

	vm.clock.Set(defaultGenesisTime)
	msgChan := make(chan common.Message, 1)
	ctx := defaultContext()

	m := &atomic.Memory{}
	err := m.Initialize(logging.NoLog{}, atomicDB)
	if err != nil {
		panic(err)
	}

	ctx.SharedMemory = m.NewSharedMemory(ctx.ChainID)

	ctx.Lock.Lock()
	defer ctx.Lock.Unlock()
	appSender := &common.SenderTest{T: t}
	appSender.CantSendAppGossip = true
	appSender.SendAppGossipF = func([]byte) error { return nil }
	if err := vm.Initialize(ctx, chainDBManager, genesisBytes, nil, nil, msgChan, nil, appSender); err != nil {
		t.Fatal(err)
	}
	if err := vm.SetState(snow.NormalOp); err != nil {
		panic(err)
	}

	// Create a subnet and store it in testSubnet1
	testSubnet1, err = vm.txBuilder.NewCreateSubnetTx(
		2, // threshold; 2 sigs from keys[0], keys[1], keys[2] needed to add validator to this subnet
		// control keys are keys[0], keys[1], keys[2]
		[]ids.ShortID{keys[0].PublicKey().Address(), keys[1].PublicKey().Address(), keys[2].PublicKey().Address()},
		[]*crypto.PrivateKeySECP256K1R{keys[0]}, // pays tx fee
		keys[0].PublicKey().Address(),           // change addr
	)
	if err != nil {
		panic(err)
	} else if err := vm.BlockBuilder.AddUnverifiedTx(testSubnet1); err != nil {
		panic(err)
	} else if blk, err := vm.BuildBlock(); err != nil {
		panic(err)
	} else if err := blk.Verify(); err != nil {
		panic(err)
	} else if err := blk.Accept(); err != nil {
		panic(err)
	}

	return genesisBytes, msgChan, vm, m
}

// Ensure genesis state is parsed from bytes and stored correctly
func TestGenesis(t *testing.T) {
	vm, _, _ := defaultVM()
	vm.ctx.Lock.Lock()
	defer func() {
		if err := vm.Shutdown(); err != nil {
			t.Fatal(err)
		}
		vm.ctx.Lock.Unlock()
	}()

	// Ensure the genesis block has been accepted and stored
	genesisBlockID, err := vm.LastAccepted() // lastAccepted should be ID of genesis block
	if err != nil {
		t.Fatal(err)
	}
	if genesisBlock, err := vm.manager.GetStatefulBlock(genesisBlockID); err != nil {
		t.Fatalf("couldn't get genesis block: %v", err)
	} else if genesisBlock.Status() != choices.Accepted {
		t.Fatal("genesis block should be accepted")
	}

	genesisState, _ := defaultGenesis()
	// Ensure all the genesis UTXOs are there
	for _, utxo := range genesisState.UTXOs {
		_, addrBytes, err := address.ParseBech32(utxo.Address)
		if err != nil {
			t.Fatal(err)
		}
		addr, err := ids.ToShortID(addrBytes)
		if err != nil {
			t.Fatal(err)
		}
		addrs := ids.ShortSet{}
		addrs.Add(addr)
		utxos, err := avax.GetAllUTXOs(vm.state, addrs)
		if err != nil {
			t.Fatal("couldn't find UTXO")
		} else if len(utxos) != 1 {
			t.Fatal("expected each address to have one UTXO")
		} else if out, ok := utxos[0].Out.(*secp256k1fx.TransferOutput); !ok {
			t.Fatal("expected utxo output to be type *secp256k1fx.TransferOutput")
		} else if out.Amount() != uint64(utxo.Amount) {
			id := keys[0].PublicKey().Address()
			hrp := constants.NetworkIDToHRP[testNetworkID]
			addr, err := address.FormatBech32(hrp, id.Bytes())
			if err != nil {
				t.Fatal(err)
			}
			if utxo.Address == addr { // Address that paid tx fee to create testSubnet1 has less tokens
				if out.Amount() != uint64(utxo.Amount)-vm.TxFee {
					t.Fatalf("expected UTXO to have value %d but has value %d", uint64(utxo.Amount)-vm.TxFee, out.Amount())
				}
			} else {
				t.Fatalf("expected UTXO to have value %d but has value %d", uint64(utxo.Amount), out.Amount())
			}
		}
	}

	// Ensure current validator set of primary network is correct
	vdrSet, ok := vm.Validators.GetValidators(constants.PrimaryNetworkID)
	if !ok {
		t.Fatalf("Missing the primary network validator set")
	}
	currentValidators := vdrSet.List()
	if len(currentValidators) != len(genesisState.Validators) {
		t.Fatal("vm's current validator set is wrong")
	}
	for _, key := range keys {
		if addr := key.PublicKey().Address(); !vdrSet.Contains(ids.NodeID(addr)) {
			t.Fatalf("should have had validator with NodeID %s", addr)
		}
	}

	// Ensure genesis timestamp is correct
	if timestamp := vm.state.GetTimestamp(); timestamp.Unix() != int64(genesisState.Time) {
		t.Fatalf("vm's time is incorrect. Expected %v got %v", genesisState.Time, timestamp)
	}

	// Ensure the new subnet we created exists
	if _, _, err := vm.state.GetTx(testSubnet1.ID()); err != nil {
		t.Fatalf("expected subnet %s to exist", testSubnet1.ID())
	}
}

// accept proposal to add validator to primary network
func TestAddValidatorCommit(t *testing.T) {
	vm, _, _ := defaultVM()
	vm.ctx.Lock.Lock()
	defer func() {
		if err := vm.Shutdown(); err != nil {
			t.Fatal(err)
		}
		vm.ctx.Lock.Unlock()
	}()

	startTime := defaultGenesisTime.Add(executor.SyncBound).Add(1 * time.Second)
	endTime := startTime.Add(defaultMinStakingDuration)
	key, err := testKeyFactory.NewPrivateKey()
	if err != nil {
		t.Fatal(err)
	}
	nodeID := ids.NodeID(key.PublicKey().Address())

	// create valid tx
	tx, err := vm.txBuilder.NewAddValidatorTx(
		vm.MinValidatorStake,
		uint64(startTime.Unix()),
		uint64(endTime.Unix()),
		nodeID,
		ids.ShortID(nodeID),
		reward.PercentDenominator,
		[]*crypto.PrivateKeySECP256K1R{keys[0]},
		ids.ShortEmpty, // change addr
	)
	if err != nil {
		t.Fatal(err)
	}

	// trigger block creation
	if err := vm.BlockBuilder.AddUnverifiedTx(tx); err != nil {
		t.Fatal(err)
	}
	blk, err := vm.BuildBlock()
	if err != nil {
		t.Fatal(err)
	}

	if err := blk.Verify(); err != nil {
		t.Fatal(err)
	}

	// Assert preferences are correct
	block := blk.(*stateful.ProposalBlock)
	options, err := block.Options()
	if err != nil {
		t.Fatal(err)
	}
	commit, ok := options[0].(*stateful.CommitBlock)
	if !ok {
		t.Fatal(errShouldPrefCommit)
	}
	_, ok = options[1].(*stateful.AbortBlock)
	if !ok {
		t.Fatal(errShouldPrefCommit)
	} else if err := block.Accept(); err != nil {
		t.Fatal(err)
	} else if err := commit.Verify(); err != nil {
		t.Fatal(err)
	} else if err := commit.Accept(); err != nil { // commit the proposal
		t.Fatal(err)
	} else if _, txStatus, err := vm.state.GetTx(tx.ID()); err != nil {
		t.Fatal(err)
	} else if txStatus != status.Committed {
		t.Fatalf("status of tx should be Committed but is %s", txStatus)
	}

	pendingStakers := vm.state.PendingStakers()

	// Verify that new validator now in pending validator set
	if _, _, err := pendingStakers.GetValidatorTx(nodeID); err != nil {
		t.Fatalf("Should have added validator to the pending queue")
	}
}

// verify invalid proposal to add validator to primary network
func TestInvalidAddValidatorCommit(t *testing.T) {
	vm, _, _ := defaultVM()
	blkVersion := uint16(stateless.ApricotVersion)
	vm.ctx.Lock.Lock()
	defer func() {
		if err := vm.Shutdown(); err != nil {
			t.Fatal(err)
		}
		vm.ctx.Lock.Unlock()
	}()

	startTime := defaultGenesisTime.Add(-executor.SyncBound).Add(-1 * time.Second)
	endTime := startTime.Add(defaultMinStakingDuration)
	key, _ := testKeyFactory.NewPrivateKey()
	nodeID := ids.NodeID(key.PublicKey().Address())

	// create invalid tx
	tx, err := vm.txBuilder.NewAddValidatorTx(
		vm.MinValidatorStake,
		uint64(startTime.Unix()),
		uint64(endTime.Unix()),
		nodeID,
		ids.ShortID(nodeID),
		reward.PercentDenominator,
		[]*crypto.PrivateKeySECP256K1R{keys[0]},
		ids.ShortEmpty, // change addr
	)
	if err != nil {
		t.Fatal(err)
	}

	preferred, err := vm.Preferred()
	if err != nil {
		t.Fatal(err)
	}
	preferredID := preferred.ID()
	preferredHeight := preferred.Height()
	blk, err := stateful.NewProposalBlock(
		blkVersion,
		0, // apricot timestamp is not serialized
		vm.manager,
		vm.ctx,
		preferredID,
		preferredHeight+1,
		tx,
	)
	if err != nil {
		t.Fatal(err)
	}
	blkBytes := blk.Bytes()

	parsedBlock, err := vm.ParseBlock(blkBytes)
	if err != nil {
		t.Fatal(err)
	}

	if err := parsedBlock.Verify(); err == nil {
		t.Fatalf("Should have errored during verification")
	}
	if _, dropped := vm.BlockBuilder.GetDropReason(blk.ProposalTx().ID()); !dropped {
		t.Fatal("tx should be in dropped tx cache")
	}
}

// Reject proposal to add validator to primary network
func TestAddValidatorReject(t *testing.T) {
	vm, _, _ := defaultVM()
	vm.ctx.Lock.Lock()
	defer func() {
		if err := vm.Shutdown(); err != nil {
			t.Fatal(err)
		}
		vm.ctx.Lock.Unlock()
	}()

	startTime := defaultGenesisTime.Add(executor.SyncBound).Add(1 * time.Second)
	endTime := startTime.Add(defaultMinStakingDuration)
	key, _ := testKeyFactory.NewPrivateKey()
	nodeID := ids.NodeID(key.PublicKey().Address())

	// create valid tx
	tx, err := vm.txBuilder.NewAddValidatorTx(
		vm.MinValidatorStake,
		uint64(startTime.Unix()),
		uint64(endTime.Unix()),
		nodeID,
		ids.ShortID(nodeID),
		reward.PercentDenominator,
		[]*crypto.PrivateKeySECP256K1R{keys[0]},
		ids.ShortEmpty, // change addr
	)
	if err != nil {
		t.Fatal(err)
	}

	// trigger block creation
	if err := vm.BlockBuilder.AddUnverifiedTx(tx); err != nil {
		t.Fatal(err)
	}
	blk, err := vm.BuildBlock()
	if err != nil {
		t.Fatal(err)
	}

	if err := blk.Verify(); err != nil {
		t.Fatal(err)
	}

	// Assert preferences are correct
	block := blk.(*stateful.ProposalBlock)
	options, err := block.Options()
	if err != nil {
		t.Fatal(err)
	} else if commit, ok := options[0].(*stateful.CommitBlock); !ok {
		t.Fatal(errShouldPrefCommit)
	} else if abort, ok := options[1].(*stateful.AbortBlock); !ok {
		t.Fatal(errShouldPrefCommit)
	} else if err := block.Accept(); err != nil {
		t.Fatal(err)
	} else if err := commit.Verify(); err != nil { // should pass verification
		t.Fatal(err)
	} else if err := abort.Verify(); err != nil { // should pass verification
		t.Fatal(err)
	} else if err := abort.Accept(); err != nil { // reject the proposal
		t.Fatal(err)
	} else if _, txStatus, err := vm.state.GetTx(tx.ID()); err != nil {
		t.Fatal(err)
	} else if txStatus != status.Aborted {
		t.Fatalf("status should be Aborted but is %s", txStatus)
	}

	pendingStakers := vm.state.PendingStakers()

	// Verify that new validator NOT in pending validator set
	if _, _, err := pendingStakers.GetValidatorTx(nodeID); err == nil {
		t.Fatalf("Shouldn't have added validator to the pending queue")
	}
}

// Reject proposal to add validator to primary network
func TestAddValidatorInvalidNotReissued(t *testing.T) {
	vm, _, _ := defaultVM()
	vm.ctx.Lock.Lock()
	defer func() {
		if err := vm.Shutdown(); err != nil {
			t.Fatal(err)
		}
		vm.ctx.Lock.Unlock()
	}()

	// Use nodeID that is already in the genesis
	repeatNodeID := ids.NodeID(keys[0].PublicKey().Address())

	startTime := defaultGenesisTime.Add(executor.SyncBound).Add(1 * time.Second)
	endTime := startTime.Add(defaultMinStakingDuration)

	// create valid tx
	tx, err := vm.txBuilder.NewAddValidatorTx(
		vm.MinValidatorStake,
		uint64(startTime.Unix()),
		uint64(endTime.Unix()),
		repeatNodeID,
		ids.ShortID(repeatNodeID),
		reward.PercentDenominator,
		[]*crypto.PrivateKeySECP256K1R{keys[0]},
		ids.ShortEmpty, // change addr
	)
	if err != nil {
		t.Fatal(err)
	}

	// trigger block creation
	if err := vm.BlockBuilder.AddUnverifiedTx(tx); err == nil {
		t.Fatal("Expected BuildBlock to error due to adding a validator with a nodeID that is already in the validator set.")
	}
}

// Accept proposal to add validator to subnet
func TestAddSubnetValidatorAccept(t *testing.T) {
	vm, _, _ := defaultVM()
	vm.ctx.Lock.Lock()
	defer func() {
		if err := vm.Shutdown(); err != nil {
			t.Fatal(err)
		}
		vm.ctx.Lock.Unlock()
	}()

	startTime := defaultValidateStartTime.Add(executor.SyncBound).Add(1 * time.Second)
	endTime := startTime.Add(defaultMinStakingDuration)
	nodeID := ids.NodeID(keys[0].PublicKey().Address())

	// create valid tx
	// note that [startTime, endTime] is a subset of time that keys[0]
	// validates primary network ([defaultValidateStartTime, defaultValidateEndTime])
	tx, err := vm.txBuilder.NewAddSubnetValidatorTx(
		defaultWeight,
		uint64(startTime.Unix()),
		uint64(endTime.Unix()),
		nodeID,
		testSubnet1.ID(),
		[]*crypto.PrivateKeySECP256K1R{testSubnet1ControlKeys[0], testSubnet1ControlKeys[1]},
		ids.ShortEmpty, // change addr
	)
	if err != nil {
		t.Fatal(err)
	}

	// trigger block creation
	if err := vm.BlockBuilder.AddUnverifiedTx(tx); err != nil {
		t.Fatal(err)
	}
	blk, err := vm.BuildBlock()
	if err != nil {
		t.Fatal(err)
	}

	if err := blk.Verify(); err != nil {
		t.Fatal(err)
	}

	// Assert preferences are correct
	block := blk.(*stateful.ProposalBlock)
	options, err := block.Options()
	if err != nil {
		t.Fatal(err)
	}
	commit, ok := options[0].(*stateful.CommitBlock)
	if !ok {
		t.Fatal(errShouldPrefCommit)
	} else if abort, ok := options[1].(*stateful.AbortBlock); !ok {
		t.Fatal(errShouldPrefCommit)
	} else if err := block.Accept(); err != nil {
		t.Fatal(err)
	} else if err := commit.Verify(); err != nil {
		t.Fatal(err)
	} else if err := abort.Verify(); err != nil {
		t.Fatal(err)
	} else if _, txStatus, err := abort.OnAccept().GetTx(tx.ID()); err != nil {
		t.Fatal(err)
	} else if txStatus != status.Aborted {
		t.Fatalf("status should be Aborted but is %s", txStatus)
	} else if err := commit.Accept(); err != nil { // accept the proposal
		t.Fatal(err)
	} else if _, txStatus, err := vm.state.GetTx(tx.ID()); err != nil {
		t.Fatal(err)
	} else if txStatus != status.Committed {
		t.Fatalf("status should be Committed but is %s", txStatus)
	}

	pendingStakers := vm.state.PendingStakers()
	vdr := pendingStakers.GetValidator(nodeID)
	_, exists := vdr.SubnetValidators()[testSubnet1.ID()]

	// Verify that new validator is in pending validator set
	if !exists {
		t.Fatalf("Should have added validator to the pending queue")
	}
}

// Reject proposal to add validator to subnet
func TestAddSubnetValidatorReject(t *testing.T) {
	vm, _, _ := defaultVM()
	vm.ctx.Lock.Lock()
	defer func() {
		if err := vm.Shutdown(); err != nil {
			t.Fatal(err)
		}
		vm.ctx.Lock.Unlock()
	}()

	startTime := defaultValidateStartTime.Add(executor.SyncBound).Add(1 * time.Second)
	endTime := startTime.Add(defaultMinStakingDuration)
	nodeID := ids.NodeID(keys[0].PublicKey().Address())

	// create valid tx
	// note that [startTime, endTime] is a subset of time that keys[0]
	// validates primary network ([defaultValidateStartTime, defaultValidateEndTime])
	tx, err := vm.txBuilder.NewAddSubnetValidatorTx(
		defaultWeight,
		uint64(startTime.Unix()),
		uint64(endTime.Unix()),
		nodeID,
		testSubnet1.ID(),
		[]*crypto.PrivateKeySECP256K1R{testSubnet1ControlKeys[1], testSubnet1ControlKeys[2]},
		ids.ShortEmpty, // change addr
	)
	if err != nil {
		t.Fatal(err)
	}

	// trigger block creation
	if err := vm.BlockBuilder.AddUnverifiedTx(tx); err != nil {
		t.Fatal(err)
	}
	blk, err := vm.BuildBlock()
	if err != nil {
		t.Fatal(err)
	}

	if err := blk.Verify(); err != nil {
		t.Fatal(err)
	}

	// Assert preferences are correct
	block := blk.(*stateful.ProposalBlock)
	options, err := block.Options()
	if err != nil {
		t.Fatal(err)
	}
	commit, ok := options[0].(*stateful.CommitBlock)
	if !ok {
		t.Fatal(errShouldPrefCommit)
	} else if abort, ok := options[1].(*stateful.AbortBlock); !ok {
		t.Fatal(errShouldPrefCommit)
	} else if err := block.Accept(); err != nil {
		t.Fatal(err)
	} else if err := commit.Verify(); err != nil {
		t.Fatal(err)
	} else if _, txStatus, err := commit.OnAccept().GetTx(tx.ID()); err != nil {
		t.Fatal(err)
	} else if txStatus != status.Committed {
		t.Fatalf("status should be Committed but is %s", txStatus)
	} else if err := abort.Verify(); err != nil {
		t.Fatal(err)
	} else if err := abort.Accept(); err != nil { // reject the proposal
		t.Fatal(err)
	} else if _, txStatus, err := vm.state.GetTx(tx.ID()); err != nil {
		t.Fatal(err)
	} else if txStatus != status.Aborted {
		t.Fatalf("status should be Aborted but is %s", txStatus)
	}

	pendingStakers := vm.state.PendingStakers()
	vdr := pendingStakers.GetValidator(nodeID)
	_, exists := vdr.SubnetValidators()[testSubnet1.ID()]

	// Verify that new validator NOT in pending validator set
	if exists {
		t.Fatalf("Shouldn't have added validator to the pending queue")
	}
}

// Test case where primary network validator rewarded
func TestRewardValidatorAccept(t *testing.T) {
	vm, _, _ := defaultVM()
	vm.ctx.Lock.Lock()
	defer func() {
		if err := vm.Shutdown(); err != nil {
			t.Fatal(err)
		}
		vm.ctx.Lock.Unlock()
	}()

	// Fast forward clock to time for genesis validators to leave
	vm.clock.Set(defaultValidateEndTime)

	blk, err := vm.BuildBlock() // should contain proposal to advance time
	if err != nil {
		t.Fatal(err)
	}

	if err := blk.Verify(); err != nil {
		t.Fatal(err)
	}

	// Assert preferences are correct
	block := blk.(*stateful.ProposalBlock)
	options, err := block.Options()
	if err != nil {
		t.Fatal(err)
	}
	commit, ok := options[0].(*stateful.CommitBlock)
	if !ok {
		t.Fatal(errShouldPrefCommit)
	} else if abort, ok := options[1].(*stateful.AbortBlock); !ok {
		t.Fatal(errShouldPrefCommit)
	} else if err := block.Accept(); err != nil {
		t.Fatal(err)
	} else if err := commit.Verify(); err != nil {
		t.Fatal(err)
	} else if err := abort.Verify(); err != nil {
		t.Fatal(err)
	} else if _, txStatus, err := abort.OnAccept().GetTx(block.ProposalTx().ID()); err != nil {
		t.Fatal(err)
	} else if txStatus != status.Aborted {
		t.Fatalf("status should be Aborted but is %s", txStatus)
	} else if err := commit.Accept(); err != nil { // advance the timestamp
		t.Fatal(err)
<<<<<<< HEAD
	} else if _, txStatus, err := vm.internalState.GetTx(block.ProposalTx().ID()); err != nil {
=======
	} else if _, txStatus, err := vm.state.GetTx(block.Tx.ID()); err != nil {
>>>>>>> 0a678cb9
		t.Fatal(err)
	} else if txStatus != status.Committed {
		t.Fatalf("status should be Committed but is %s", txStatus)
	}

	// Verify that chain's timestamp has advanced
	if timestamp := vm.state.GetTimestamp(); !timestamp.Equal(defaultValidateEndTime) {
		t.Fatal("expected timestamp to have advanced")
	}

	blk, err = vm.BuildBlock() // should contain proposal to reward genesis validator
	if err != nil {
		t.Fatal(err)
	} else if err := blk.Verify(); err != nil {
		t.Fatal(err)
	}

	// Assert preferences are correct
	block = blk.(*stateful.ProposalBlock)
	options, err = block.Options()
	if err != nil {
		t.Fatal(err)
	}
	commit, ok = options[0].(*stateful.CommitBlock)
	if !ok {
		t.Fatal(errShouldPrefCommit)
	} else if abort, ok := options[1].(*stateful.AbortBlock); !ok {
		t.Fatal(errShouldPrefCommit)
	} else if err := block.Accept(); err != nil {
		t.Fatal(err)
	} else if err := commit.Verify(); err != nil {
		t.Fatal(err)
	} else if err := abort.Verify(); err != nil {
		t.Fatal(err)
	} else if _, txStatus, err := abort.OnAccept().GetTx(block.ProposalTx().ID()); err != nil {
		t.Fatal(err)
	} else if txStatus != status.Aborted {
		t.Fatalf("status should be Aborted but is %s", txStatus)
	} else if err := commit.Accept(); err != nil { // reward the genesis validator
		t.Fatal(err)
<<<<<<< HEAD
	} else if _, txStatus, err := vm.internalState.GetTx(block.ProposalTx().ID()); err != nil {
=======
	} else if _, txStatus, err := vm.state.GetTx(block.Tx.ID()); err != nil {
>>>>>>> 0a678cb9
		t.Fatal(err)
	} else if txStatus != status.Committed {
		t.Fatalf("status should be Committed but is %s", txStatus)
	}

	currentStakers := vm.state.CurrentStakers()
	if _, err := currentStakers.GetValidator(ids.NodeID(keys[1].PublicKey().Address())); err == nil {
		t.Fatal("should have removed a genesis validator")
	}
}

// Test case where primary network validator not rewarded
func TestRewardValidatorReject(t *testing.T) {
	vm, _, _ := defaultVM()
	vm.ctx.Lock.Lock()
	defer func() {
		if err := vm.Shutdown(); err != nil {
			t.Fatal(err)
		}
		vm.ctx.Lock.Unlock()
	}()

	// Fast forward clock to time for genesis validators to leave
	vm.clock.Set(defaultValidateEndTime)

	blk, err := vm.BuildBlock() // should contain proposal to advance time
	if err != nil {
		t.Fatal(err)
	}

	if err := blk.Verify(); err != nil {
		t.Fatal(err)
	}

	// Assert preferences are correct
	block := blk.(*stateful.ProposalBlock)
	if options, err := block.Options(); err != nil {
		t.Fatal(err)
	} else if commit, ok := options[0].(*stateful.CommitBlock); !ok {
		t.Fatal(errShouldPrefCommit)
	} else if abort, ok := options[1].(*stateful.AbortBlock); !ok {
		t.Fatal(errShouldPrefCommit)
	} else if err := block.Accept(); err != nil {
		t.Fatal(err)
	} else if err := commit.Verify(); err != nil {
		t.Fatal(err)
	} else if err := abort.Verify(); err != nil {
		t.Fatal(err)
	} else if _, txStatus, err := abort.OnAccept().GetTx(block.ProposalTx().ID()); err != nil {
		t.Fatal(err)
	} else if txStatus != status.Aborted {
		t.Fatalf("status should be Aborted but is %s", txStatus)
	} else if err := commit.Accept(); err != nil { // advance the timestamp
		t.Fatal(err)
<<<<<<< HEAD
	} else if _, txStatus, err := vm.internalState.GetTx(block.ProposalTx().ID()); err != nil {
=======
	} else if _, txStatus, err := vm.state.GetTx(block.Tx.ID()); err != nil {
>>>>>>> 0a678cb9
		t.Fatal(err)
	} else if txStatus != status.Committed {
		t.Fatalf("status should be Committed but is %s", txStatus)
	} else if timestamp := vm.state.GetTimestamp(); !timestamp.Equal(defaultValidateEndTime) {
		t.Fatal("expected timestamp to have advanced")
	}

	if blk, err = vm.BuildBlock(); err != nil { // should contain proposal to reward genesis validator
		t.Fatal(err)
	} else if err := blk.Verify(); err != nil {
		t.Fatal(err)
	}

	block = blk.(*stateful.ProposalBlock)
	if options, err := block.Options(); err != nil { // Assert preferences are correct
		t.Fatal(err)
	} else if commit, ok := options[0].(*stateful.CommitBlock); !ok {
		t.Fatal(errShouldPrefCommit)
	} else if abort, ok := options[1].(*stateful.AbortBlock); !ok {
		t.Fatal(errShouldPrefCommit)
	} else if err := blk.Accept(); err != nil {
		t.Fatal(err)
	} else if err := commit.Verify(); err != nil {
		t.Fatal(err)
	} else if _, txStatus, err := commit.OnAccept().GetTx(block.ProposalTx().ID()); err != nil {
		t.Fatal(err)
	} else if txStatus != status.Committed {
		t.Fatalf("status should be Committed but is %s", txStatus)
	} else if err := abort.Verify(); err != nil {
		t.Fatal(err)
	} else if err := abort.Accept(); err != nil { // do not reward the genesis validator
		t.Fatal(err)
<<<<<<< HEAD
	} else if _, txStatus, err := vm.internalState.GetTx(block.ProposalTx().ID()); err != nil {
=======
	} else if _, txStatus, err := vm.state.GetTx(block.Tx.ID()); err != nil {
>>>>>>> 0a678cb9
		t.Fatal(err)
	} else if txStatus != status.Aborted {
		t.Fatalf("status should be Aborted but is %s", txStatus)
	}

	currentStakers := vm.state.CurrentStakers()
	if _, err := currentStakers.GetValidator(ids.NodeID(keys[1].PublicKey().Address())); err == nil {
		t.Fatal("should have removed a genesis validator")
	}
}

// Test case where primary network validator is preferred to be rewarded
func TestRewardValidatorPreferred(t *testing.T) {
	vm, _, _ := defaultVM()
	vm.ctx.Lock.Lock()
	defer func() {
		if err := vm.Shutdown(); err != nil {
			t.Fatal(err)
		}
		vm.ctx.Lock.Unlock()
	}()

	// Fast forward clock to time for genesis validators to leave
	vm.clock.Set(defaultValidateEndTime)

	blk, err := vm.BuildBlock() // should contain proposal to advance time
	if err != nil {
		t.Fatal(err)
	} else if err := blk.Verify(); err != nil {
		t.Fatal(err)
	}

	// Assert preferences are correct
	block := blk.(*stateful.ProposalBlock)
	if options, err := block.Options(); err != nil {
		t.Fatal(err)
	} else if commit, ok := options[0].(*stateful.CommitBlock); !ok {
		t.Fatal(errShouldPrefCommit)
	} else if abort, ok := options[1].(*stateful.AbortBlock); !ok {
		t.Fatal(errShouldPrefCommit)
	} else if err := block.Accept(); err != nil {
		t.Fatal(err)
	} else if err := commit.Verify(); err != nil {
		t.Fatal(err)
	} else if err := abort.Verify(); err != nil {
		t.Fatal(err)
	} else if _, txStatus, err := abort.OnAccept().GetTx(block.ProposalTx().ID()); err != nil {
		t.Fatal(err)
	} else if txStatus != status.Aborted {
		t.Fatalf("status should be Aborted but is %s", txStatus)
	} else if err := commit.Accept(); err != nil { // advance the timestamp
		t.Fatal(err)
<<<<<<< HEAD
	} else if _, txStatus, err := vm.internalState.GetTx(block.ProposalTx().ID()); err != nil {
=======
	} else if _, txStatus, err := vm.state.GetTx(block.Tx.ID()); err != nil {
>>>>>>> 0a678cb9
		t.Fatal(err)
	} else if txStatus != status.Committed {
		t.Fatalf("status should be Committed but is %s", txStatus)
	} else if timestamp := vm.state.GetTimestamp(); !timestamp.Equal(defaultValidateEndTime) {
		t.Fatal("expected timestamp to have advanced")
	}

	if blk, err = vm.BuildBlock(); err != nil { // should contain proposal to reward genesis validator
		t.Fatal(err)
	} else if err := blk.Verify(); err != nil {
		t.Fatal(err)
	}

	block = blk.(*stateful.ProposalBlock)
	if options, err := blk.(*stateful.ProposalBlock).Options(); err != nil { // Assert preferences are correct
		t.Fatal(err)
	} else if commit, ok := options[0].(*stateful.CommitBlock); !ok {
		t.Fatal(errShouldPrefCommit)
	} else if abort, ok := options[1].(*stateful.AbortBlock); !ok {
		t.Fatal(errShouldPrefCommit)
	} else if err := blk.Accept(); err != nil {
		t.Fatal(err)
	} else if err := commit.Verify(); err != nil {
		t.Fatal(err)
	} else if _, txStatus, err := commit.OnAccept().GetTx(block.ProposalTx().ID()); err != nil {
		t.Fatal(err)
	} else if txStatus != status.Committed {
		t.Fatalf("status should be Committed but is %s", txStatus)
	} else if err := abort.Verify(); err != nil {
		t.Fatal(err)
	} else if err := abort.Accept(); err != nil { // do not reward the genesis validator
		t.Fatal(err)
<<<<<<< HEAD
	} else if _, txStatus, err := vm.internalState.GetTx(block.ProposalTx().ID()); err != nil {
=======
	} else if _, txStatus, err := vm.state.GetTx(block.Tx.ID()); err != nil {
>>>>>>> 0a678cb9
		t.Fatal(err)
	} else if txStatus != status.Aborted {
		t.Fatalf("status should be Aborted but is %s", txStatus)
	}

	currentStakers := vm.state.CurrentStakers()
	if _, err := currentStakers.GetValidator(ids.NodeID(keys[1].PublicKey().Address())); err == nil {
		t.Fatal("should have removed a genesis validator")
	}
}

// Ensure BuildBlock errors when there is no block to build
func TestUnneededBuildBlock(t *testing.T) {
	vm, _, _ := defaultVM()
	vm.ctx.Lock.Lock()
	defer func() {
		if err := vm.Shutdown(); err != nil {
			t.Fatal(err)
		}
		vm.ctx.Lock.Unlock()
	}()
	if _, err := vm.BuildBlock(); err == nil {
		t.Fatalf("Should have errored on BuildBlock")
	}
}

// test acceptance of proposal to create a new chain
func TestCreateChain(t *testing.T) {
	vm, _, _ := defaultVM()
	vm.ctx.Lock.Lock()
	defer func() {
		if err := vm.Shutdown(); err != nil {
			t.Fatal(err)
		}
		vm.ctx.Lock.Unlock()
	}()

	tx, err := vm.txBuilder.NewCreateChainTx(
		testSubnet1.ID(),
		nil,
		ids.ID{'t', 'e', 's', 't', 'v', 'm'},
		nil,
		"name",
		[]*crypto.PrivateKeySECP256K1R{testSubnet1ControlKeys[0], testSubnet1ControlKeys[1]},
		ids.ShortEmpty, // change addr
	)
	if err != nil {
		t.Fatal(err)
	} else if err := vm.BlockBuilder.AddUnverifiedTx(tx); err != nil {
		t.Fatal(err)
	} else if blk, err := vm.BuildBlock(); err != nil { // should contain proposal to create chain
		t.Fatal(err)
	} else if err := blk.Verify(); err != nil {
		t.Fatal(err)
	} else if err := blk.Accept(); err != nil {
		t.Fatal(err)
	} else if _, txStatus, err := vm.state.GetTx(tx.ID()); err != nil {
		t.Fatal(err)
	} else if txStatus != status.Committed {
		t.Fatalf("status should be Committed but is %s", txStatus)
	}

	// Verify chain was created
	chains, err := vm.state.GetChains(testSubnet1.ID())
	if err != nil {
		t.Fatal(err)
	}
	foundNewChain := false
	for _, chain := range chains {
		if bytes.Equal(chain.Bytes(), tx.Bytes()) {
			foundNewChain = true
		}
	}
	if !foundNewChain {
		t.Fatal("should've created new chain but didn't")
	}
}

// test where we:
// 1) Create a subnet
// 2) Add a validator to the subnet's pending validator set
// 3) Advance timestamp to validator's start time (moving the validator from pending to current)
// 4) Advance timestamp to validator's end time (removing validator from current)
func TestCreateSubnet(t *testing.T) {
	vm, _, _ := defaultVM()
	vm.ctx.Lock.Lock()
	defer func() {
		if err := vm.Shutdown(); err != nil {
			t.Fatal(err)
		}
		vm.ctx.Lock.Unlock()
	}()

	nodeID := ids.NodeID(keys[0].PublicKey().Address())

	createSubnetTx, err := vm.txBuilder.NewCreateSubnetTx(
		1, // threshold
		[]ids.ShortID{ // control keys
			keys[0].PublicKey().Address(),
			keys[1].PublicKey().Address(),
		},
		[]*crypto.PrivateKeySECP256K1R{keys[0]}, // payer
		keys[0].PublicKey().Address(),           // change addr
	)
	if err != nil {
		t.Fatal(err)
	} else if err := vm.BlockBuilder.AddUnverifiedTx(createSubnetTx); err != nil {
		t.Fatal(err)
	} else if blk, err := vm.BuildBlock(); err != nil { // should contain proposal to create subnet
		t.Fatal(err)
	} else if err := blk.Verify(); err != nil {
		t.Fatal(err)
	} else if err := blk.Accept(); err != nil {
		t.Fatal(err)
	} else if _, txStatus, err := vm.state.GetTx(createSubnetTx.ID()); err != nil {
		t.Fatal(err)
	} else if txStatus != status.Committed {
		t.Fatalf("status should be Committed but is %s", txStatus)
	}

	subnets, err := vm.state.GetSubnets()
	if err != nil {
		t.Fatal(err)
	}

	found := false
	for _, subnet := range subnets {
		if subnet.ID() == createSubnetTx.ID() {
			found = true
			break
		}
	}
	if !found {
		t.Fatalf("should have registered new subnet")
	}

	// Now that we've created a new subnet, add a validator to that subnet
	startTime := defaultValidateStartTime.Add(executor.SyncBound).Add(1 * time.Second)
	endTime := startTime.Add(defaultMinStakingDuration)
	// [startTime, endTime] is subset of time keys[0] validates default subent so tx is valid
	if addValidatorTx, err := vm.txBuilder.NewAddSubnetValidatorTx(
		defaultWeight,
		uint64(startTime.Unix()),
		uint64(endTime.Unix()),
		nodeID,
		createSubnetTx.ID(),
		[]*crypto.PrivateKeySECP256K1R{keys[0]},
		ids.ShortEmpty, // change addr
	); err != nil {
		t.Fatal(err)
	} else if err := vm.BlockBuilder.AddUnverifiedTx(addValidatorTx); err != nil {
		t.Fatal(err)
	}

	blk, err := vm.BuildBlock() // should add validator to the new subnet
	if err != nil {
		t.Fatal(err)
	} else if err := blk.Verify(); err != nil {
		t.Fatal(err)
	}

	// Assert preferences are correct
	// and accept the proposal/commit
	block := blk.(*stateful.ProposalBlock)
	options, err := block.Options()
	if err != nil {
		t.Fatal(err)
	}
	commit, ok := options[0].(*stateful.CommitBlock)
	if !ok {
		t.Fatal(errShouldPrefCommit)
	} else if abort, ok := options[1].(*stateful.AbortBlock); !ok {
		t.Fatal(errShouldPrefCommit)
	} else if err := block.Accept(); err != nil { // Accept the block
		t.Fatal(err)
	} else if err := commit.Verify(); err != nil {
		t.Fatal(err)
	} else if err := abort.Verify(); err != nil {
		t.Fatal(err)
	} else if _, txStatus, err := abort.OnAccept().GetTx(block.ProposalTx().ID()); err != nil {
		t.Fatal(err)
	} else if txStatus != status.Aborted {
		t.Fatalf("status should be Aborted but is %s", txStatus)
	} else if err := commit.Accept(); err != nil { // add the validator to pending validator set
		t.Fatal(err)
<<<<<<< HEAD
	} else if _, txStatus, err := vm.internalState.GetTx(block.ProposalTx().ID()); err != nil {
=======
	} else if _, txStatus, err := vm.state.GetTx(block.Tx.ID()); err != nil {
>>>>>>> 0a678cb9
		t.Fatal(err)
	} else if txStatus != status.Committed {
		t.Fatalf("status should be Committed but is %s", txStatus)
	}

	pendingStakers := vm.state.PendingStakers()
	vdr := pendingStakers.GetValidator(nodeID)
	_, exists := vdr.SubnetValidators()[createSubnetTx.ID()]
	if !exists {
		t.Fatal("should have added a pending validator")
	}

	// Advance time to when new validator should start validating
	// Create a block with an advance time tx that moves validator
	// from pending to current validator set
	vm.clock.Set(startTime)
	blk, err = vm.BuildBlock() // should be advance time tx
	if err != nil {
		t.Fatal(err)
	} else if err := blk.Verify(); err != nil {
		t.Fatal(err)
	}

	// Assert preferences are correct
	// and accept the proposal/commit
	block = blk.(*stateful.ProposalBlock)
	options, err = block.Options()
	if err != nil {
		t.Fatal(err)
	}
	commit, ok = options[0].(*stateful.CommitBlock)
	if !ok {
		t.Fatal(errShouldPrefCommit)
	} else if abort, ok := options[1].(*stateful.AbortBlock); !ok {
		t.Fatal(errShouldPrefCommit)
	} else if err := block.Accept(); err != nil {
		t.Fatal(err)
	} else if err := commit.Verify(); err != nil {
		t.Fatal(err)
	} else if err := abort.Verify(); err != nil {
		t.Fatal(err)
	} else if _, txStatus, err := abort.OnAccept().GetTx(block.ProposalTx().ID()); err != nil {
		t.Fatal(err)
	} else if txStatus != status.Aborted {
		t.Fatalf("status should be Aborted but is %s", txStatus)
	} else if err := commit.Accept(); err != nil { // move validator addValidatorTx from pending to current
		t.Fatal(err)
<<<<<<< HEAD
	} else if _, txStatus, err := vm.internalState.GetTx(block.ProposalTx().ID()); err != nil {
=======
	} else if _, txStatus, err := vm.state.GetTx(block.Tx.ID()); err != nil {
>>>>>>> 0a678cb9
		t.Fatal(err)
	} else if txStatus != status.Committed {
		t.Fatalf("status should be Committed but is %s", txStatus)
	}

	pendingStakers = vm.state.PendingStakers()
	vdr = pendingStakers.GetValidator(nodeID)
	_, exists = vdr.SubnetValidators()[createSubnetTx.ID()]
	if exists {
		t.Fatal("should have removed the pending validator")
	}

	currentStakers := vm.state.CurrentStakers()
	cVDR, err := currentStakers.GetValidator(nodeID)
	if err != nil {
		t.Fatal(err)
	}
	_, exists = cVDR.SubnetValidators()[createSubnetTx.ID()]
	if !exists {
		t.Fatal("should have been added to the validator set")
	}

	// fast forward clock to time validator should stop validating
	vm.clock.Set(endTime)
	blk, err = vm.BuildBlock() // should be advance time tx
	if err != nil {
		t.Fatal(err)
	} else if err := blk.Verify(); err != nil {
		t.Fatal(err)
	}

	// Assert preferences are correct
	// and accept the proposal/commit
	block = blk.(*stateful.ProposalBlock)
	options, err = block.Options()
	if err != nil {
		t.Fatal(err)
	}
	commit, ok = options[0].(*stateful.CommitBlock)
	if !ok {
		t.Fatal(errShouldPrefCommit)
	} else if abort, ok := options[1].(*stateful.AbortBlock); !ok {
		t.Fatal(errShouldPrefCommit)
	} else if err := block.Accept(); err != nil {
		t.Fatal(err)
	} else if err := commit.Verify(); err != nil {
		t.Fatal(err)
	} else if err := abort.Verify(); err != nil {
		t.Fatal(err)
	} else if _, txStatus, err := abort.OnAccept().GetTx(block.ProposalTx().ID()); err != nil {
		t.Fatal(err)
	} else if txStatus != status.Aborted {
		t.Fatalf("status should be Aborted but is %s", txStatus)
	} else if err := commit.Accept(); err != nil { // remove validator from current validator set
		t.Fatal(err)
<<<<<<< HEAD
	} else if _, txStatus, err := vm.internalState.GetTx(block.ProposalTx().ID()); err != nil {
=======
	} else if _, txStatus, err := vm.state.GetTx(block.Tx.ID()); err != nil {
>>>>>>> 0a678cb9
		t.Fatal(err)
	} else if txStatus != status.Committed {
		t.Fatalf("status should be Committed but is %s", txStatus)
	}

	pendingStakers = vm.state.PendingStakers()
	vdr = pendingStakers.GetValidator(nodeID)
	_, exists = vdr.SubnetValidators()[createSubnetTx.ID()]
	if exists {
		t.Fatal("should have removed the pending validator")
	}

	currentStakers = vm.state.CurrentStakers()
	cVDR, err = currentStakers.GetValidator(nodeID)
	if err != nil {
		t.Fatal(err)
	}
	_, exists = cVDR.SubnetValidators()[createSubnetTx.ID()]
	if exists {
		t.Fatal("should have removed from the validator set")
	}
}

// test asset import
func TestAtomicImport(t *testing.T) {
	vm, baseDB, mutableSharedMemory := defaultVM()
	vm.ctx.Lock.Lock()
	defer func() {
		if err := vm.Shutdown(); err != nil {
			t.Fatal(err)
		}
		vm.ctx.Lock.Unlock()
	}()

	utxoID := avax.UTXOID{
		TxID:        ids.Empty.Prefix(1),
		OutputIndex: 1,
	}
	amount := uint64(50000)
	recipientKey := keys[1]

	m := &atomic.Memory{}
	err := m.Initialize(logging.NoLog{}, prefixdb.New([]byte{5}, baseDB))
	if err != nil {
		t.Fatal(err)
	}

	mutableSharedMemory.SharedMemory = m.NewSharedMemory(vm.ctx.ChainID)
	peerSharedMemory := m.NewSharedMemory(vm.ctx.XChainID)

	if _, err := vm.txBuilder.NewImportTx(
		vm.ctx.XChainID,
		recipientKey.PublicKey().Address(),
		[]*crypto.PrivateKeySECP256K1R{keys[0]},
		ids.ShortEmpty, // change addr
	); err == nil {
		t.Fatalf("should have errored due to missing utxos")
	}

	// Provide the avm UTXO

	utxo := &avax.UTXO{
		UTXOID: utxoID,
		Asset:  avax.Asset{ID: avaxAssetID},
		Out: &secp256k1fx.TransferOutput{
			Amt: amount,
			OutputOwners: secp256k1fx.OutputOwners{
				Threshold: 1,
				Addrs:     []ids.ShortID{recipientKey.PublicKey().Address()},
			},
		},
	}
	utxoBytes, err := txs.Codec.Marshal(txs.Version, utxo)
	if err != nil {
		t.Fatal(err)
	}
	inputID := utxo.InputID()
	if err := peerSharedMemory.Apply(map[ids.ID]*atomic.Requests{vm.ctx.ChainID: {PutRequests: []*atomic.Element{{
		Key:   inputID[:],
		Value: utxoBytes,
		Traits: [][]byte{
			recipientKey.PublicKey().Address().Bytes(),
		},
	}}}}); err != nil {
		t.Fatal(err)
	}

	tx, err := vm.txBuilder.NewImportTx(
		vm.ctx.XChainID,
		recipientKey.PublicKey().Address(),
		[]*crypto.PrivateKeySECP256K1R{recipientKey},
		ids.ShortEmpty, // change addr
	)
	if err != nil {
		t.Fatal(err)
	}

	if err := vm.BlockBuilder.AddUnverifiedTx(tx); err != nil {
		t.Fatal(err)
	} else if blk, err := vm.BuildBlock(); err != nil {
		t.Fatal(err)
	} else if err := blk.Verify(); err != nil {
		t.Fatal(err)
	} else if err := blk.Accept(); err != nil {
		t.Fatal(err)
	} else if _, txStatus, err := vm.state.GetTx(tx.ID()); err != nil {
		t.Fatal(err)
	} else if txStatus != status.Committed {
		t.Fatalf("status should be Committed but is %s", txStatus)
	}
	inputID = utxoID.InputID()
	if _, err := vm.ctx.SharedMemory.Get(vm.ctx.XChainID, [][]byte{inputID[:]}); err == nil {
		t.Fatalf("shouldn't have been able to read the utxo")
	}
}

// test optimistic asset import
func TestOptimisticAtomicImport(t *testing.T) {
	vm, _, _ := defaultVM()
	vm.ctx.Lock.Lock()
	defer func() {
		if err := vm.Shutdown(); err != nil {
			t.Fatal(err)
		}
		vm.ctx.Lock.Unlock()
	}()

	tx := &txs.Tx{Unsigned: &txs.ImportTx{
		BaseTx: txs.BaseTx{BaseTx: avax.BaseTx{
			NetworkID:    vm.ctx.NetworkID,
			BlockchainID: vm.ctx.ChainID,
		}},
		SourceChain: vm.ctx.XChainID,
		ImportedInputs: []*avax.TransferableInput{{
			UTXOID: avax.UTXOID{
				TxID:        ids.Empty.Prefix(1),
				OutputIndex: 1,
			},
			Asset: avax.Asset{ID: vm.ctx.AVAXAssetID},
			In: &secp256k1fx.TransferInput{
				Amt: 50000,
			},
		}},
	}}
	if err := tx.Sign(txs.Codec, [][]*crypto.PrivateKeySECP256K1R{{}}); err != nil {
		t.Fatal(err)
	}

	preferred, err := vm.Preferred()
	if err != nil {
		t.Fatal(err)
	}
	preferredID := preferred.ID()
	preferredHeight := preferred.Height()

	blk, err := stateful.NewAtomicBlock(
		vm.manager,
		vm.ctx,
		preferredID,
		preferredHeight+1,
		tx,
	)
	if err != nil {
		t.Fatal(err)
	}

	if err := blk.Verify(); err == nil {
		t.Fatalf("Block should have failed verification due to missing UTXOs")
	}

	if err := vm.SetState(snow.Bootstrapping); err != nil {
		t.Fatal(err)
	}

	if err := blk.Verify(); err != nil {
		t.Fatal(err)
	}

	if err := blk.Accept(); err != nil {
		t.Fatal(err)
	}

	if err := vm.SetState(snow.NormalOp); err != nil {
		t.Fatal(err)
	}

	_, txStatus, err := vm.state.GetTx(tx.ID())
	if err != nil {
		t.Fatal(err)
	}

	if txStatus != status.Committed {
		t.Fatalf("Wrong status returned. Expected %s; Got %s", status.Committed, txStatus)
	}
}

// test restarting the node
func TestRestartPartiallyAccepted(t *testing.T) {
	_, genesisBytes := defaultGenesis()
	blkVersion := uint16(stateless.ApricotVersion)
	db := manager.NewMemDB(version.Semantic1_0_0)

	firstDB := db.NewPrefixDBManager([]byte{})
	firstVM := &VM{Factory: Factory{
		Config: config.Config{
			Chains:                 chains.MockManager{},
			Validators:             validators.NewManager(),
			UptimeLockedCalculator: uptime.NewLockedCalculator(),
			MinStakeDuration:       defaultMinStakingDuration,
			MaxStakeDuration:       defaultMaxStakingDuration,
			RewardConfig:           defaultRewardConfig,
			BlueberryTime:          mockable.MaxTime,
		},
	}}
	firstVM.clock.Set(defaultGenesisTime)
	firstCtx := defaultContext()
	firstCtx.Lock.Lock()

	firstMsgChan := make(chan common.Message, 1)
	if err := firstVM.Initialize(firstCtx, firstDB, genesisBytes, nil, nil, firstMsgChan, nil, nil); err != nil {
		t.Fatal(err)
	}

	genesisID, err := firstVM.LastAccepted()
	if err != nil {
		t.Fatal(err)
	}

	firstAdvanceTimeTx, err := firstVM.txBuilder.NewAdvanceTimeTx(defaultGenesisTime.Add(time.Second))
	if err != nil {
		t.Fatal(err)
	}

	preferred, err := firstVM.Preferred()
	if err != nil {
		t.Fatal(err)
	}
	preferredID := preferred.ID()
	preferredHeight := preferred.Height()

	firstAdvanceTimeBlk, err := stateful.NewProposalBlock(
		blkVersion,
		0, // apricot timestamp is not serialized
		firstVM.manager,
		firstVM.ctx,
		preferredID,
		preferredHeight+1,
		firstAdvanceTimeTx,
	)
	if err != nil {
		t.Fatal(err)
	}

	firstVM.clock.Set(defaultGenesisTime.Add(3 * time.Second))
	if err := firstAdvanceTimeBlk.Verify(); err != nil {
		t.Fatal(err)
	}

	options, err := firstAdvanceTimeBlk.Options()
	if err != nil {
		t.Fatal(err)
	}
	firstOption := options[0]
	secondOption := options[1]

	if err := firstOption.Verify(); err != nil {
		t.Fatal(err)
	} else if err := secondOption.Verify(); err != nil {
		t.Fatal(err)
	} else if err := firstAdvanceTimeBlk.Accept(); err != nil { // time advances to defaultGenesisTime.Add(time.Second)
		t.Fatal(err)
	}

	// Byte representation of block that proposes advancing time to defaultGenesisTime + 2 seconds
	secondAdvanceTimeBlkBytes := []byte{
		0, 0,
		0, 0, 0, 0,
		6, 150, 225, 43, 97, 69, 215, 238,
		150, 164, 249, 184, 2, 197, 216, 49,
		6, 78, 81, 50, 190, 8, 44, 165,
		219, 127, 96, 39, 235, 155, 17, 108,
		0, 0, 0, 0,
		0, 0, 0, 1,
		0, 0, 0, 19,
		0, 0, 0, 0, 95, 34, 234, 149,
		0, 0, 0, 0,
	}
	if _, err := firstVM.ParseBlock(secondAdvanceTimeBlkBytes); err != nil {
		t.Fatal(err)
	}

	if err := firstVM.Shutdown(); err != nil {
		t.Fatal(err)
	}
	firstCtx.Lock.Unlock()

	secondVM := &VM{Factory: Factory{
		Config: config.Config{
			Chains:                 chains.MockManager{},
			Validators:             validators.NewManager(),
			UptimeLockedCalculator: uptime.NewLockedCalculator(),
			MinStakeDuration:       defaultMinStakingDuration,
			MaxStakeDuration:       defaultMaxStakingDuration,
			RewardConfig:           defaultRewardConfig,
			BlueberryTime:          mockable.MaxTime,
		},
	}}

	secondVM.clock.Set(defaultGenesisTime)
	secondCtx := defaultContext()
	secondCtx.Lock.Lock()
	defer func() {
		if err := secondVM.Shutdown(); err != nil {
			t.Fatal(err)
		}
		secondCtx.Lock.Unlock()
	}()

	secondDB := db.NewPrefixDBManager([]byte{})
	secondMsgChan := make(chan common.Message, 1)
	if err := secondVM.Initialize(secondCtx, secondDB, genesisBytes, nil, nil, secondMsgChan, nil, nil); err != nil {
		t.Fatal(err)
	}

	lastAccepted, err := secondVM.LastAccepted()
	if err != nil {
		t.Fatal(err)
	}
	if genesisID != lastAccepted {
		t.Fatalf("Shouldn't have changed the genesis")
	}
}

// test restarting the node
func TestRestartFullyAccepted(t *testing.T) {
	_, genesisBytes := defaultGenesis()
	blkVersion := uint16(stateless.ApricotVersion)

	db := manager.NewMemDB(version.Semantic1_0_0)
	firstDB := db.NewPrefixDBManager([]byte{})
	firstVM := &VM{Factory: Factory{
		Config: config.Config{
			Chains:                 chains.MockManager{},
			Validators:             validators.NewManager(),
			UptimeLockedCalculator: uptime.NewLockedCalculator(),
			MinStakeDuration:       defaultMinStakingDuration,
			MaxStakeDuration:       defaultMaxStakingDuration,
			RewardConfig:           defaultRewardConfig,
			BlueberryTime:          mockable.MaxTime,
		},
	}}

	firstVM.clock.Set(defaultGenesisTime)
	firstCtx := defaultContext()
	firstCtx.Lock.Lock()

	firstMsgChan := make(chan common.Message, 1)
	if err := firstVM.Initialize(firstCtx, firstDB, genesisBytes, nil, nil, firstMsgChan, nil, nil); err != nil {
		t.Fatal(err)
	}

	firstAdvanceTimeTx, err := firstVM.txBuilder.NewAdvanceTimeTx(defaultGenesisTime.Add(time.Second))
	if err != nil {
		t.Fatal(err)
	}

	preferred, err := firstVM.Preferred()
	if err != nil {
		t.Fatal(err)
	}
	preferredID := preferred.ID()
	preferredHeight := preferred.Height()

	firstAdvanceTimeBlk, err := stateful.NewProposalBlock(
		blkVersion,
		0, // apricot timestamp is not serialized
		firstVM.manager,
		firstVM.ctx,
		preferredID,
		preferredHeight+1,
		firstAdvanceTimeTx,
	)
	if err != nil {
		t.Fatal(err)
	}
	firstVM.clock.Set(defaultGenesisTime.Add(3 * time.Second))
	if err := firstAdvanceTimeBlk.Verify(); err != nil {
		t.Fatal(err)
	}

	options, err := firstAdvanceTimeBlk.Options()
	if err != nil {
		t.Fatal(err)
	} else if err := options[0].Verify(); err != nil {
		t.Fatal(err)
	} else if err := options[1].Verify(); err != nil {
		t.Fatal(err)
	} else if err := firstAdvanceTimeBlk.Accept(); err != nil {
		t.Fatal(err)
	} else if err := options[0].Accept(); err != nil {
		t.Fatal(err)
	} else if err := options[1].Reject(); err != nil {
		t.Fatal(err)
	}

	// Byte representation of block that proposes advancing time to defaultGenesisTime + 2 seconds
	secondAdvanceTimeBlkBytes := []byte{
		0, 0,
		0, 0, 0, 0,
		6, 150, 225, 43, 97, 69, 215, 238,
		150, 164, 249, 184, 2, 197, 216, 49,
		6, 78, 81, 50, 190, 8, 44, 165,
		219, 127, 96, 39, 235, 155, 17, 108,
		0, 0, 0, 0,
		0, 0, 0, 1,
		0, 0, 0, 19,
		0, 0, 0, 0, 95, 34, 234, 149,
		0, 0, 0, 0,
	}
	if _, err := firstVM.ParseBlock(secondAdvanceTimeBlkBytes); err != nil {
		t.Fatal(err)
	}

	if err := firstVM.Shutdown(); err != nil {
		t.Fatal(err)
	}
	firstCtx.Lock.Unlock()

	secondVM := &VM{Factory: Factory{
		Config: config.Config{
			Chains:                 chains.MockManager{},
			Validators:             validators.NewManager(),
			UptimeLockedCalculator: uptime.NewLockedCalculator(),
			MinStakeDuration:       defaultMinStakingDuration,
			MaxStakeDuration:       defaultMaxStakingDuration,
			RewardConfig:           defaultRewardConfig,
			BlueberryTime:          mockable.MaxTime,
		},
	}}

	secondVM.clock.Set(defaultGenesisTime)
	secondCtx := defaultContext()
	secondCtx.Lock.Lock()
	defer func() {
		if err := secondVM.Shutdown(); err != nil {
			t.Fatal(err)
		}
		secondCtx.Lock.Unlock()
	}()

	secondDB := db.NewPrefixDBManager([]byte{})
	secondMsgChan := make(chan common.Message, 1)
	if err := secondVM.Initialize(secondCtx, secondDB, genesisBytes, nil, nil, secondMsgChan, nil, nil); err != nil {
		t.Fatal(err)
	}
	lastAccepted, err := secondVM.LastAccepted()
	if err != nil {
		t.Fatal(err)
	}
	if options[0].ID() != lastAccepted {
		t.Fatalf("Should have changed the genesis")
	}
}

// test bootstrapping the node
func TestBootstrapPartiallyAccepted(t *testing.T) {
	_, genesisBytes := defaultGenesis()
	blkVersion := uint16(stateless.ApricotVersion)

	baseDBManager := manager.NewMemDB(version.Semantic1_0_0)
	vmDBManager := baseDBManager.NewPrefixDBManager([]byte("vm"))
	bootstrappingDB := prefixdb.New([]byte("bootstrapping"), baseDBManager.Current().Database)

	blocked, err := queue.NewWithMissing(bootstrappingDB, "", prometheus.NewRegistry())
	if err != nil {
		t.Fatal(err)
	}

	vm := &VM{Factory: Factory{
		Config: config.Config{
			Chains:                 chains.MockManager{},
			Validators:             validators.NewManager(),
			UptimeLockedCalculator: uptime.NewLockedCalculator(),
			MinStakeDuration:       defaultMinStakingDuration,
			MaxStakeDuration:       defaultMaxStakingDuration,
			RewardConfig:           defaultRewardConfig,
			BlueberryTime:          mockable.MaxTime,
		},
	}}

	vm.clock.Set(defaultGenesisTime)
	ctx := defaultContext()
	consensusCtx := snow.DefaultConsensusContextTest()
	consensusCtx.Context = ctx
	consensusCtx.SetState(snow.Initializing)
	ctx.Lock.Lock()

	msgChan := make(chan common.Message, 1)
	if err := vm.Initialize(ctx, vmDBManager, genesisBytes, nil, nil, msgChan, nil, nil); err != nil {
		t.Fatal(err)
	}

	preferred, err := vm.Preferred()
	if err != nil {
		t.Fatal(err)
	}
	preferredID := preferred.ID()
	preferredHeight := preferred.Height()

	advanceTimeTx, err := vm.txBuilder.NewAdvanceTimeTx(defaultGenesisTime.Add(time.Second))
	if err != nil {
		t.Fatal(err)
	}
	advanceTimeBlk, err := stateful.NewProposalBlock(
		blkVersion,
		0, // apricot timestamp is not serialized
		vm.manager,
		vm.ctx,
		preferredID,
		preferredHeight+1,
		advanceTimeTx,
	)
	if err != nil {
		t.Fatal(err)
	}
	advanceTimeBlkID := advanceTimeBlk.ID()
	advanceTimeBlkBytes := advanceTimeBlk.Bytes()

	options, err := advanceTimeBlk.Options()
	if err != nil {
		t.Fatal(err)
	}

	// Because the block needs to have been verified for it's preference to be
	// set correctly, we manually select the correct preference here.
	advanceTimePreference := options[1]

	peerID := ids.NodeID{1, 2, 3, 4, 5, 4, 3, 2, 1}
	vdrs := validators.NewSet()
	if err := vdrs.AddWeight(peerID, 1); err != nil {
		t.Fatal(err)
	}
	beacons := vdrs

	benchlist := benchlist.NewNoBenchlist()
	timeoutManager, err := timeout.NewManager(
		&timer.AdaptiveTimeoutConfig{
			InitialTimeout:     time.Millisecond,
			MinimumTimeout:     time.Millisecond,
			MaximumTimeout:     10 * time.Second,
			TimeoutHalflife:    5 * time.Minute,
			TimeoutCoefficient: 1.25,
		},
		benchlist,
		"",
		prometheus.NewRegistry(),
	)
	if err != nil {
		t.Fatal(err)
	}
	go timeoutManager.Dispatch()

	chainRouter := &router.ChainRouter{}
	metrics := prometheus.NewRegistry()
	mc, err := message.NewCreator(metrics, true, "dummyNamespace", 10*time.Second)
	assert.NoError(t, err)
	err = chainRouter.Initialize(ids.EmptyNodeID, logging.NoLog{}, mc, timeoutManager, time.Second, ids.Set{}, ids.Set{}, nil, router.HealthConfig{}, "", prometheus.NewRegistry())
	assert.NoError(t, err)

	externalSender := &sender.ExternalSenderTest{TB: t}
	externalSender.Default(true)

	// Passes messages from the consensus engine to the network
	sender, err := sender.New(
		consensusCtx,
		mc,
		externalSender,
		chainRouter,
		timeoutManager,
		sender.GossipConfig{
			AcceptedFrontierPeerSize:  1,
			OnAcceptPeerSize:          1,
			AppGossipValidatorSize:    1,
			AppGossipNonValidatorSize: 1,
		},
	)
	assert.NoError(t, err)

	var reqID uint32
	externalSender.SendF = func(msg message.OutboundMessage, nodeIDs ids.NodeIDSet, subnetID ids.ID, validatorOnly bool) ids.NodeIDSet {
		inMsg, err := mc.Parse(msg.Bytes(), ctx.NodeID, func() {})
		assert.NoError(t, err)
		assert.Equal(t, message.GetAcceptedFrontier, inMsg.Op())

		res := nodeIDs
		requestID, ok := inMsg.Get(message.RequestID).(uint32)
		assert.True(t, ok)

		reqID = requestID
		return res
	}

	isBootstrapped := false
	subnet := &common.SubnetTest{
		T:               t,
		IsBootstrappedF: func() bool { return isBootstrapped },
		BootstrappedF:   func(ids.ID) { isBootstrapped = true },
	}

	peers := tracker.NewPeers()
	startup := tracker.NewStartup(peers, (beacons.Weight()+1)/2)
	beacons.RegisterCallbackListener(startup)

	// The engine handles consensus
	consensus := &smcon.Topological{}
	commonCfg := common.Config{
		Ctx:                            consensusCtx,
		Validators:                     vdrs,
		Beacons:                        beacons,
		SampleK:                        beacons.Len(),
		StartupTracker:                 startup,
		Alpha:                          (beacons.Weight() + 1) / 2,
		Sender:                         sender,
		Subnet:                         subnet,
		AncestorsMaxContainersSent:     2000,
		AncestorsMaxContainersReceived: 2000,
		SharedCfg:                      &common.SharedConfig{},
	}

	snowGetHandler, err := snowgetter.New(vm, commonCfg)
	assert.NoError(t, err)

	bootstrapConfig := bootstrap.Config{
		Config:        commonCfg,
		AllGetsServer: snowGetHandler,
		Blocked:       blocked,
		VM:            vm,
	}

	// Asynchronously passes messages from the network to the consensus engine
	cpuTracker, err := timetracker.NewResourceTracker(prometheus.NewRegistry(), resource.NoUsage, meter.ContinuousFactory{}, time.Second)
	assert.NoError(t, err)
	handler, err := handler.New(
		mc,
		bootstrapConfig.Ctx,
		vdrs,
		msgChan,
		nil,
		time.Hour,
		cpuTracker,
	)
	assert.NoError(t, err)

	engineConfig := smeng.Config{
		Ctx:           bootstrapConfig.Ctx,
		AllGetsServer: snowGetHandler,
		VM:            bootstrapConfig.VM,
		Sender:        bootstrapConfig.Sender,
		Validators:    vdrs,
		Params: snowball.Parameters{
			K:                     1,
			Alpha:                 1,
			BetaVirtuous:          20,
			BetaRogue:             20,
			ConcurrentRepolls:     1,
			OptimalProcessing:     1,
			MaxOutstandingItems:   1,
			MaxItemProcessingTime: 1,
		},
		Consensus: consensus,
	}
	engine, err := smeng.New(engineConfig)
	if err != nil {
		t.Fatal(err)
	}
	handler.SetConsensus(engine)

	bootstrapper, err := bootstrap.New(
		bootstrapConfig,
		engine.Start,
	)
	if err != nil {
		t.Fatal(err)
	}
	handler.SetBootstrapper(bootstrapper)

	// Allow incoming messages to be routed to the new chain
	chainRouter.AddChain(handler)
	ctx.Lock.Unlock()

	handler.Start(false)

	ctx.Lock.Lock()
	if err := bootstrapper.Connected(peerID, version.CurrentApp); err != nil {
		t.Fatal(err)
	}

	externalSender.SendF = func(msg message.OutboundMessage, nodeIDs ids.NodeIDSet, subnetID ids.ID, validatorOnly bool) ids.NodeIDSet {
		inMsg, err := mc.Parse(msg.Bytes(), ctx.NodeID, func() {})
		assert.NoError(t, err)
		assert.Equal(t, message.GetAccepted, inMsg.Op())

		res := nodeIDs
		requestID, ok := inMsg.Get(message.RequestID).(uint32)
		assert.True(t, ok)

		reqID = requestID
		return res
	}

	frontier := []ids.ID{advanceTimeBlkID}
	if err := bootstrapper.AcceptedFrontier(peerID, reqID, frontier); err != nil {
		t.Fatal(err)
	}

	externalSender.SendF = func(msg message.OutboundMessage, nodeIDs ids.NodeIDSet, subnetID ids.ID, validatorOnly bool) ids.NodeIDSet {
		inMsg, err := mc.Parse(msg.Bytes(), ctx.NodeID, func() {})
		assert.NoError(t, err)
		assert.Equal(t, message.GetAncestors, inMsg.Op())

		res := nodeIDs
		requestID, ok := inMsg.Get(message.RequestID).(uint32)
		assert.True(t, ok)
		reqID = requestID

		containerID, err := ids.ToID(inMsg.Get(message.ContainerID).([]byte))
		assert.NoError(t, err)
		if containerID != advanceTimeBlkID {
			t.Fatalf("wrong block requested")
		}

		return res
	}

	if err := bootstrapper.Accepted(peerID, reqID, frontier); err != nil {
		t.Fatal(err)
	}

	externalSender.SendF = nil
	externalSender.CantSend = false

	if err := bootstrapper.Ancestors(peerID, reqID, [][]byte{advanceTimeBlkBytes}); err != nil {
		t.Fatal(err)
	}

	preferred, err = vm.Preferred()
	if err != nil {
		t.Fatal(err)
	}

	if preferred.ID() != advanceTimePreference.ID() {
		t.Fatalf("wrong preference reported after bootstrapping to proposal block\nPreferred: %s\nExpected: %s\nGenesis: %s",
			preferred.ID(),
			advanceTimePreference.ID(),
			preferredID)
	}
	ctx.Lock.Unlock()

	chainRouter.Shutdown()
}

func TestUnverifiedParent(t *testing.T) {
	_, genesisBytes := defaultGenesis()
	blkVersion := uint16(stateless.ApricotVersion)
	dbManager := manager.NewMemDB(version.Semantic1_0_0)

	vm := &VM{Factory: Factory{
		Config: config.Config{
			Chains:                 chains.MockManager{},
			Validators:             validators.NewManager(),
			UptimeLockedCalculator: uptime.NewLockedCalculator(),
			MinStakeDuration:       defaultMinStakingDuration,
			MaxStakeDuration:       defaultMaxStakingDuration,
			RewardConfig:           defaultRewardConfig,
			BlueberryTime:          mockable.MaxTime,
		},
	}}

	vm.clock.Set(defaultGenesisTime)
	ctx := defaultContext()
	ctx.Lock.Lock()
	defer func() {
		if err := vm.Shutdown(); err != nil {
			t.Fatal(err)
		}
		ctx.Lock.Unlock()
	}()

	msgChan := make(chan common.Message, 1)
	if err := vm.Initialize(ctx, dbManager, genesisBytes, nil, nil, msgChan, nil, nil); err != nil {
		t.Fatal(err)
	}

	firstAdvanceTimeTx, err := vm.txBuilder.NewAdvanceTimeTx(defaultGenesisTime.Add(time.Second))
	if err != nil {
		t.Fatal(err)
	}

	preferred, err := vm.Preferred()
	if err != nil {
		t.Fatal(err)
	}
	preferredID := preferred.ID()
	preferredHeight := preferred.Height()

	firstAdvanceTimeBlk, err := stateful.NewProposalBlock(
		blkVersion,
		0, // apricot timestamp is not serialized
		vm.manager,
		vm.ctx,
		preferredID,
		preferredHeight+1,
		firstAdvanceTimeTx,
	)
	if err != nil {
		t.Fatal(err)
	}

	vm.clock.Set(defaultGenesisTime.Add(2 * time.Second))
	if err := firstAdvanceTimeBlk.Verify(); err != nil {
		t.Fatal(err)
	}

	options, err := firstAdvanceTimeBlk.Options()
	if err != nil {
		t.Fatal(err)
	}
	firstOption := options[0]
	secondOption := options[1]

	secondAdvanceTimeTx, err := vm.txBuilder.NewAdvanceTimeTx(defaultGenesisTime.Add(2 * time.Second))
	if err != nil {
		t.Fatal(err)
	}
	secondAdvanceTimeBlk, err := stateful.NewProposalBlock(
		blkVersion,
		0, // apricot timestamp is not serialized
		vm.manager,
		vm.ctx,
		firstOption.ID(),
		firstOption.(stateful.Block).Height()+1,
		secondAdvanceTimeTx,
	)
	if err != nil {
		t.Fatal(err)
	}

	if parentBlkID := secondAdvanceTimeBlk.Parent(); parentBlkID != firstOption.ID() {
		t.Fatalf("Wrong parent block ID returned")
	} else if err := firstOption.Verify(); err != nil {
		t.Fatal(err)
	} else if err := secondOption.Verify(); err != nil {
		t.Fatal(err)
	} else if err := secondAdvanceTimeBlk.Verify(); err != nil {
		t.Fatal(err)
	}
}

func TestMaxStakeAmount(t *testing.T) {
	vm, _, _ := defaultVM()
	vm.ctx.Lock.Lock()
	defer func() {
		if err := vm.Shutdown(); err != nil {
			t.Fatal(err)
		}
		vm.ctx.Lock.Unlock()
	}()

	tests := []struct {
		description    string
		startTime      time.Time
		endTime        time.Time
		validatorID    ids.NodeID
		expectedAmount uint64
	}{
		{
			description:    "startTime after validation period ends",
			startTime:      defaultValidateEndTime.Add(time.Minute),
			endTime:        defaultValidateEndTime.Add(2 * time.Minute),
			validatorID:    ids.NodeID(keys[0].PublicKey().Address()),
			expectedAmount: 0,
		},
		{
			description:    "startTime when validation period ends",
			startTime:      defaultValidateEndTime,
			endTime:        defaultValidateEndTime.Add(2 * time.Minute),
			validatorID:    ids.NodeID(keys[0].PublicKey().Address()),
			expectedAmount: defaultWeight,
		},
		{
			description:    "startTime before validation period ends",
			startTime:      defaultValidateEndTime.Add(-time.Minute),
			endTime:        defaultValidateEndTime.Add(2 * time.Minute),
			validatorID:    ids.NodeID(keys[0].PublicKey().Address()),
			expectedAmount: defaultWeight,
		},
		{
			description:    "endTime after validation period ends",
			startTime:      defaultValidateStartTime,
			endTime:        defaultValidateEndTime.Add(time.Minute),
			validatorID:    ids.NodeID(keys[0].PublicKey().Address()),
			expectedAmount: defaultWeight,
		},
		{
			description:    "endTime when validation period ends",
			startTime:      defaultValidateStartTime,
			endTime:        defaultValidateEndTime,
			validatorID:    ids.NodeID(keys[0].PublicKey().Address()),
			expectedAmount: defaultWeight,
		},
		{
			description:    "endTime before validation period ends",
			startTime:      defaultValidateStartTime,
			endTime:        defaultValidateEndTime.Add(-time.Minute),
			validatorID:    ids.NodeID(keys[0].PublicKey().Address()),
			expectedAmount: defaultWeight,
		},
	}

	for _, test := range tests {
		t.Run(test.description, func(t *testing.T) {
			amount, err := vm.state.MaxStakeAmount(vm.ctx.SubnetID, test.validatorID, test.startTime, test.endTime)
			if err != nil {
				t.Fatal(err)
			}
			if amount != test.expectedAmount {
				t.Fatalf("wrong max stake amount. Expected %d ; Returned %d",
					test.expectedAmount, amount)
			}
		})
	}
}

// Test that calling Verify on a block with an unverified parent doesn't cause a panic.
func TestUnverifiedParentPanic(t *testing.T) {
	_, genesisBytes := defaultGenesis()
	blkVersion := uint16(stateless.ApricotVersion)
	baseDBManager := manager.NewMemDB(version.Semantic1_0_0)
	atomicDB := prefixdb.New([]byte{1}, baseDBManager.Current().Database)

	vm := &VM{Factory: Factory{
		Config: config.Config{
			Chains:                 chains.MockManager{},
			Validators:             validators.NewManager(),
			UptimeLockedCalculator: uptime.NewLockedCalculator(),
			MinStakeDuration:       defaultMinStakingDuration,
			MaxStakeDuration:       defaultMaxStakingDuration,
			RewardConfig:           defaultRewardConfig,
			BlueberryTime:          mockable.MaxTime,
		},
	}}

	vm.clock.Set(defaultGenesisTime)
	ctx := defaultContext()
	ctx.Lock.Lock()
	defer func() {
		if err := vm.Shutdown(); err != nil {
			t.Fatal(err)
		}
		ctx.Lock.Unlock()
	}()

	msgChan := make(chan common.Message, 1)
	if err := vm.Initialize(ctx, baseDBManager, genesisBytes, nil, nil, msgChan, nil, nil); err != nil {
		t.Fatal(err)
	}
	m := &atomic.Memory{}
	err := m.Initialize(logging.NoLog{}, atomicDB)
	if err != nil {
		panic(err)
	}
	vm.ctx.SharedMemory = m.NewSharedMemory(ctx.ChainID)

	key0 := keys[0]
	key1 := keys[1]
	addr0 := key0.PublicKey().Address()
	addr1 := key1.PublicKey().Address()

	addSubnetTx0, err := vm.txBuilder.NewCreateSubnetTx(
		1,
		[]ids.ShortID{addr0},
		[]*crypto.PrivateKeySECP256K1R{key0},
		addr0,
	)
	if err != nil {
		t.Fatal(err)
	}

	addSubnetTx1, err := vm.txBuilder.NewCreateSubnetTx(
		1,
		[]ids.ShortID{addr1},
		[]*crypto.PrivateKeySECP256K1R{key1},
		addr1,
	)
	if err != nil {
		t.Fatal(err)
	}

	addSubnetTx2, err := vm.txBuilder.NewCreateSubnetTx(
		1,
		[]ids.ShortID{addr1},
		[]*crypto.PrivateKeySECP256K1R{key1},
		addr0,
	)
	if err != nil {
		t.Fatal(err)
	}

	preferred, err := vm.Preferred()
	if err != nil {
		t.Fatal(err)
	}
	preferredID := preferred.ID()
	preferredHeight := preferred.Height()

	addSubnetBlk0, err := stateful.NewStandardBlock(
		blkVersion,
		0, // apricot timestamp is not serialized
		vm.manager,
		vm.ctx,
		preferredID,
		preferredHeight+1,
		[]*txs.Tx{addSubnetTx0},
	)
	if err != nil {
		t.Fatal(err)
	}
	addSubnetBlk1, err := stateful.NewStandardBlock(
		blkVersion,
		0, // apricot timestamp is not serialized
		vm.manager,
		vm.ctx,
		preferredID,
		preferredHeight+1,
		[]*txs.Tx{addSubnetTx1},
	)
	if err != nil {
		t.Fatal(err)
	}
	addSubnetBlk2, err := stateful.NewStandardBlock(
		blkVersion,
		0, // apricot timestamp is not serialized
		vm.manager,
		vm.ctx,
		addSubnetBlk1.ID(),
		preferredHeight+2,
		[]*txs.Tx{addSubnetTx2},
	)
	if err != nil {
		t.Fatal(err)
	}

	if _, err := vm.ParseBlock(addSubnetBlk0.Bytes()); err != nil {
		t.Fatal(err)
	}
	if _, err := vm.ParseBlock(addSubnetBlk1.Bytes()); err != nil {
		t.Fatal(err)
	}
	if _, err := vm.ParseBlock(addSubnetBlk2.Bytes()); err != nil {
		t.Fatal(err)
	}

	if err := addSubnetBlk0.Verify(); err != nil {
		t.Fatal(err)
	}
	if err := addSubnetBlk0.Accept(); err != nil {
		t.Fatal(err)
	}
	// Doesn't matter what verify returns as long as it's not panicking.
	_ = addSubnetBlk2.Verify()
}

func TestRejectedStateRegressionInvalidValidatorTimestamp(t *testing.T) {
	assert := assert.New(t)

	vm, baseDB, mutableSharedMemory := defaultVM()
	blkVersion := uint16(stateless.ApricotVersion)
	vm.ctx.Lock.Lock()
	defer func() {
		err := vm.Shutdown()
		assert.NoError(err)

		vm.ctx.Lock.Unlock()
	}()

	newValidatorStartTime := defaultGenesisTime.Add(executor.SyncBound).Add(1 * time.Second)
	newValidatorEndTime := newValidatorStartTime.Add(defaultMinStakingDuration)

	key, err := testKeyFactory.NewPrivateKey()
	assert.NoError(err)

	nodeID := ids.NodeID(key.PublicKey().Address())

	// Create the tx to add a new validator
	addValidatorTx, err := vm.txBuilder.NewAddValidatorTx(
		vm.MinValidatorStake,
		uint64(newValidatorStartTime.Unix()),
		uint64(newValidatorEndTime.Unix()),
		nodeID,
		ids.ShortID(nodeID),
		reward.PercentDenominator,
		[]*crypto.PrivateKeySECP256K1R{keys[0]},
		ids.ShortEmpty,
	)
	assert.NoError(err)

	// Create the proposal block to add the new validator
	preferred, err := vm.Preferred()
	assert.NoError(err)

	preferredID := preferred.ID()
	preferredHeight := preferred.Height()

	addValidatorProposalBlk, err := stateful.NewProposalBlock(
		blkVersion,
		0, // apricot timestamp is not serialized
		vm.manager,
		vm.ctx,
		preferredID,
		preferredHeight+1,
		addValidatorTx,
	)
	assert.NoError(err)

	err = addValidatorProposalBlk.Verify()
	assert.NoError(err)

	// Get the commit block to add the new validator
	addValidatorProposalOptions, err := addValidatorProposalBlk.Options()
	assert.NoError(err)

	addValidatorProposalCommitIntf := addValidatorProposalOptions[0]
	addValidatorProposalCommit, ok := addValidatorProposalCommitIntf.(*stateful.CommitBlock)
	assert.True(ok)

	err = addValidatorProposalCommit.Verify()
	assert.NoError(err)

	// Verify that the new validator now in pending validator set
	{
		OnAccept := addValidatorProposalCommit.OnAccept()
		pendingStakers := OnAccept.PendingStakers()

		_, _, err := pendingStakers.GetValidatorTx(nodeID)
		assert.NoError(err)
	}

	// Create the UTXO that will be added to shared memory
	utxo := &avax.UTXO{
		UTXOID: avax.UTXOID{
			TxID: ids.GenerateTestID(),
		},
		Asset: avax.Asset{
			ID: vm.ctx.AVAXAssetID,
		},
		Out: &secp256k1fx.TransferOutput{
			Amt:          vm.TxFee,
			OutputOwners: secp256k1fx.OutputOwners{},
		},
	}

	// Create the import tx that will fail verification
	unsignedImportTx := &txs.ImportTx{
		BaseTx: txs.BaseTx{BaseTx: avax.BaseTx{
			NetworkID:    vm.ctx.NetworkID,
			BlockchainID: vm.ctx.ChainID,
		}},
		SourceChain: vm.ctx.XChainID,
		ImportedInputs: []*avax.TransferableInput{
			{
				UTXOID: utxo.UTXOID,
				Asset:  utxo.Asset,
				In: &secp256k1fx.TransferInput{
					Amt: vm.TxFee,
				},
			},
		},
	}
	signedImportTx := &txs.Tx{Unsigned: unsignedImportTx}
	err = signedImportTx.Sign(txs.Codec, [][]*crypto.PrivateKeySECP256K1R{
		{}, // There is one input, with no required signers
	})
	assert.NoError(err)

	// Create the standard block that will fail verification, and then be
	// re-verified.
	preferredID = addValidatorProposalCommit.ID()
	preferredHeight = addValidatorProposalCommit.Height()

	importBlk, err := stateful.NewStandardBlock(
		blkVersion,
		0, // apricot timestamp is not serialized
		vm.manager,
		vm.ctx,
		preferredID,
		preferredHeight+1,
		[]*txs.Tx{signedImportTx},
	)
	assert.NoError(err)

	// Because the shared memory UTXO hasn't been populated, this block is
	// currently invalid.
	err = importBlk.Verify()
	assert.Error(err)

	// Because we no longer ever reject a block in verification, the status
	// should remain as processing.
	importBlkStatus := importBlk.Status()
	assert.Equal(choices.Processing, importBlkStatus)

	// Populate the shared memory UTXO.
	m := &atomic.Memory{}
	err = m.Initialize(logging.NoLog{}, prefixdb.New([]byte{5}, baseDB))
	assert.NoError(err)

	mutableSharedMemory.SharedMemory = m.NewSharedMemory(vm.ctx.ChainID)
	peerSharedMemory := m.NewSharedMemory(vm.ctx.XChainID)

	utxoBytes, err := txs.Codec.Marshal(txs.Version, utxo)
	assert.NoError(err)

	inputID := utxo.InputID()
	err = peerSharedMemory.Apply(
		map[ids.ID]*atomic.Requests{
			vm.ctx.ChainID: {
				PutRequests: []*atomic.Element{
					{
						Key:   inputID[:],
						Value: utxoBytes,
					},
				},
			},
		},
	)
	assert.NoError(err)

	// Because the shared memory UTXO has now been populated, the block should
	// pass verification.
	err = importBlk.Verify()
	assert.NoError(err)

	// The status shouldn't have been changed during a successful verification.
	importBlkStatus = importBlk.Status()
	assert.Equal(choices.Processing, importBlkStatus)

	// Create the tx that would have moved the new validator from the pending
	// validator set into the current validator set.
	vm.clock.Set(newValidatorStartTime)
	advanceTimeTx, err := vm.txBuilder.NewAdvanceTimeTx(newValidatorStartTime)
	assert.NoError(err)

	// Create the proposal block that should have moved the new validator from
	// the pending validator set into the current validator set.
	preferredID = importBlk.ID()
	preferredHeight = importBlk.Height()

	advanceTimeProposalBlk, err := stateful.NewProposalBlock(
		blkVersion,
		0, // apricot timestamp is not serialized
		vm.manager,
		vm.ctx,
		preferredID,
		preferredHeight+1,
		advanceTimeTx,
	)
	assert.NoError(err)

	err = advanceTimeProposalBlk.Verify()
	assert.NoError(err)

	// Get the commit block that advances the timestamp to the point that the
	// validator should be moved from the pending validator set into the current
	// validator set.
	advanceTimeProposalOptions, err := advanceTimeProposalBlk.Options()
	assert.NoError(err)

	advanceTimeProposalCommitIntf := advanceTimeProposalOptions[0]
	advanceTimeProposalCommit, ok := advanceTimeProposalCommitIntf.(*stateful.CommitBlock)
	assert.True(ok)

	err = advanceTimeProposalCommit.Verify()
	assert.NoError(err)

	// Accept all the blocks
	allBlocks := []smcon.Block{
		addValidatorProposalBlk,
		addValidatorProposalCommit,
		importBlk,
		advanceTimeProposalBlk,
		advanceTimeProposalCommit,
	}
	for _, blk := range allBlocks {
		err = blk.Accept()
		assert.NoError(err)

		status := blk.Status()
		assert.Equal(choices.Accepted, status)
	}

	// Force a reload of the state from the database.
	rewards := reward.NewCalculator(vm.RewardConfig)
	is, err := state.New(
		vm.dbManager.Current().Database,
		nil, // test does not need syncing genesis
		prometheus.NewRegistry(),
		&vm.Config,
		vm.ctx,
		vm.metrics.LocalStake,
		vm.metrics.TotalStake,
		rewards,
	)
	assert.NoError(err)
	vm.state = is

	// Verify that new validator is now in the current validator set.
	{
		currentStakers := vm.state.CurrentStakers()
		_, err = currentStakers.GetValidator(nodeID)
		assert.NoError(err)

		pendingStakers := vm.state.PendingStakers()
		_, _, err := pendingStakers.GetValidatorTx(nodeID)
		assert.ErrorIs(err, database.ErrNotFound)

		currentTimestamp := vm.state.GetTimestamp()
		assert.Equal(newValidatorStartTime.Unix(), currentTimestamp.Unix())
	}
}

func TestRejectedStateRegressionInvalidValidatorReward(t *testing.T) {
	assert := assert.New(t)

	vm, baseDB, mutableSharedMemory := defaultVM()
	blkVersion := uint16(stateless.ApricotVersion)
	vm.ctx.Lock.Lock()
	defer func() {
		err := vm.Shutdown()
		assert.NoError(err)

		vm.ctx.Lock.Unlock()
	}()

	vm.state.SetCurrentSupply(defaultRewardConfig.SupplyCap / 2)

	newValidatorStartTime0 := defaultGenesisTime.Add(executor.SyncBound).Add(1 * time.Second)
	newValidatorEndTime0 := newValidatorStartTime0.Add(defaultMaxStakingDuration)

	nodeID0 := ids.NodeID(ids.GenerateTestShortID())

	// Create the tx to add the first new validator
	addValidatorTx0, err := vm.txBuilder.NewAddValidatorTx(
		vm.MaxValidatorStake,
		uint64(newValidatorStartTime0.Unix()),
		uint64(newValidatorEndTime0.Unix()),
		nodeID0,
		ids.ShortID(nodeID0),
		reward.PercentDenominator,
		[]*crypto.PrivateKeySECP256K1R{keys[0]},
		ids.ShortEmpty,
	)
	assert.NoError(err)

	// Create the proposal block to add the first new validator
	preferred, err := vm.Preferred()
	assert.NoError(err)

	preferredID := preferred.ID()
	preferredHeight := preferred.Height()

	addValidatorProposalBlk0, err := stateful.NewProposalBlock(
		blkVersion,
		0, // apricot timestamp is not serialized
		vm.manager,
		vm.ctx,
		preferredID,
		preferredHeight+1,
		addValidatorTx0,
	)
	assert.NoError(err)

	err = addValidatorProposalBlk0.Verify()
	assert.NoError(err)

	// Get the commit block to add the first new validator
	addValidatorProposalOptions0, err := addValidatorProposalBlk0.Options()
	assert.NoError(err)

	addValidatorProposalCommitIntf0 := addValidatorProposalOptions0[0]
	addValidatorProposalCommit0, ok := addValidatorProposalCommitIntf0.(*stateful.CommitBlock)
	assert.True(ok)

	err = addValidatorProposalCommit0.Verify()
	assert.NoError(err)

	// Verify that first new validator now in pending validator set
	{
		OnAccept := addValidatorProposalCommit0.OnAccept()
		pendingStakers := OnAccept.PendingStakers()

		_, _, err := pendingStakers.GetValidatorTx(nodeID0)
		assert.NoError(err)
	}

	// Create the tx that moves the first new validator from the pending
	// validator set into the current validator set.
	vm.clock.Set(newValidatorStartTime0)
	advanceTimeTx0, err := vm.txBuilder.NewAdvanceTimeTx(newValidatorStartTime0)
	assert.NoError(err)

	// Create the proposal block that moves the first new validator from the
	// pending validator set into the current validator set.
	preferredID = addValidatorProposalCommit0.ID()
	preferredHeight = addValidatorProposalCommit0.Height()

	advanceTimeProposalBlk0, err := stateful.NewProposalBlock(
		blkVersion,
		0, // apricot timestamp is not serialized
		vm.manager,
		vm.ctx,
		preferredID,
		preferredHeight+1,
		advanceTimeTx0,
	)
	assert.NoError(err)

	err = advanceTimeProposalBlk0.Verify()
	assert.NoError(err)

	// Get the commit block that advances the timestamp to the point that the
	// first new validator should be moved from the pending validator set into
	// the current validator set.
	advanceTimeProposalOptions0, err := advanceTimeProposalBlk0.Options()
	assert.NoError(err)

	advanceTimeProposalCommitIntf0 := advanceTimeProposalOptions0[0]
	advanceTimeProposalCommit0, ok := advanceTimeProposalCommitIntf0.(*stateful.CommitBlock)
	assert.True(ok)

	err = advanceTimeProposalCommit0.Verify()
	assert.NoError(err)

	// Verify that the first new validator is now in the current validator set.
	{
		OnAccept := advanceTimeProposalCommit0.OnAccept()
		currentStakers := OnAccept.CurrentStakers()
		_, err = currentStakers.GetValidator(nodeID0)
		assert.NoError(err)

		pendingStakers := OnAccept.PendingStakers()
		_, _, err := pendingStakers.GetValidatorTx(nodeID0)
		assert.ErrorIs(err, database.ErrNotFound)

		currentTimestamp := OnAccept.GetTimestamp()
		assert.Equal(newValidatorStartTime0.Unix(), currentTimestamp.Unix())
	}

	// Create the UTXO that will be added to shared memory
	utxo := &avax.UTXO{
		UTXOID: avax.UTXOID{
			TxID: ids.GenerateTestID(),
		},
		Asset: avax.Asset{
			ID: vm.ctx.AVAXAssetID,
		},
		Out: &secp256k1fx.TransferOutput{
			Amt:          vm.TxFee,
			OutputOwners: secp256k1fx.OutputOwners{},
		},
	}

	// Create the import tx that will fail verification
	unsignedImportTx := &txs.ImportTx{
		BaseTx: txs.BaseTx{BaseTx: avax.BaseTx{
			NetworkID:    vm.ctx.NetworkID,
			BlockchainID: vm.ctx.ChainID,
		}},
		SourceChain: vm.ctx.XChainID,
		ImportedInputs: []*avax.TransferableInput{
			{
				UTXOID: utxo.UTXOID,
				Asset:  utxo.Asset,
				In: &secp256k1fx.TransferInput{
					Amt: vm.TxFee,
				},
			},
		},
	}
	signedImportTx := &txs.Tx{Unsigned: unsignedImportTx}
	err = signedImportTx.Sign(txs.Codec, [][]*crypto.PrivateKeySECP256K1R{
		{}, // There is one input, with no required signers
	})
	assert.NoError(err)

	// Create the standard block that will fail verification, and then be
	// re-verified.
	preferredID = advanceTimeProposalCommit0.ID()
	preferredHeight = advanceTimeProposalCommit0.Height()

	importBlk, err := stateful.NewStandardBlock(
		blkVersion,
		0, // apricot timestamp is not serialized
		vm.manager,
		vm.ctx,
		preferredID,
		preferredHeight+1,
		[]*txs.Tx{signedImportTx},
	)
	assert.NoError(err)

	// Because the shared memory UTXO hasn't been populated, this block is
	// currently invalid.
	err = importBlk.Verify()
	assert.Error(err)

	// Because we no longer ever reject a block in verification, the status
	// should remain as processing.
	importBlkStatus := importBlk.Status()
	assert.Equal(choices.Processing, importBlkStatus)

	// Populate the shared memory UTXO.
	m := &atomic.Memory{}
	err = m.Initialize(logging.NoLog{}, prefixdb.New([]byte{5}, baseDB))
	assert.NoError(err)

	mutableSharedMemory.SharedMemory = m.NewSharedMemory(vm.ctx.ChainID)
	peerSharedMemory := m.NewSharedMemory(vm.ctx.XChainID)

	utxoBytes, err := txs.Codec.Marshal(txs.Version, utxo)
	assert.NoError(err)

	inputID := utxo.InputID()
	err = peerSharedMemory.Apply(
		map[ids.ID]*atomic.Requests{
			vm.ctx.ChainID: {
				PutRequests: []*atomic.Element{
					{
						Key:   inputID[:],
						Value: utxoBytes,
					},
				},
			},
		},
	)
	assert.NoError(err)

	// Because the shared memory UTXO has now been populated, the block should
	// pass verification.
	err = importBlk.Verify()
	assert.NoError(err)

	// The status shouldn't have been changed during a successful verification.
	importBlkStatus = importBlk.Status()
	assert.Equal(choices.Processing, importBlkStatus)

	newValidatorStartTime1 := newValidatorStartTime0.Add(executor.SyncBound).Add(1 * time.Second)
	newValidatorEndTime1 := newValidatorStartTime1.Add(defaultMaxStakingDuration)

	nodeID1 := ids.NodeID(ids.GenerateTestShortID())

	// Create the tx to add the second new validator
	addValidatorTx1, err := vm.txBuilder.NewAddValidatorTx(
		vm.MaxValidatorStake,
		uint64(newValidatorStartTime1.Unix()),
		uint64(newValidatorEndTime1.Unix()),
		nodeID1,
		ids.ShortID(nodeID1),
		reward.PercentDenominator,
		[]*crypto.PrivateKeySECP256K1R{keys[1]},
		ids.ShortEmpty,
	)
	assert.NoError(err)

	// Create the proposal block to add the second new validator
	preferredID = importBlk.ID()
	preferredHeight = importBlk.Height()

	addValidatorProposalBlk1, err := stateful.NewProposalBlock(
		blkVersion,
		0, // apricot timestamp is not serialized
		vm.manager,
		vm.ctx,
		preferredID,
		preferredHeight+1,
		addValidatorTx1,
	)
	assert.NoError(err)

	err = addValidatorProposalBlk1.Verify()
	assert.NoError(err)

	// Get the commit block to add the second new validator
	addValidatorProposalOptions1, err := addValidatorProposalBlk1.Options()
	assert.NoError(err)

	addValidatorProposalCommitIntf1 := addValidatorProposalOptions1[0]
	addValidatorProposalCommit1, ok := addValidatorProposalCommitIntf1.(*stateful.CommitBlock)
	assert.True(ok)

	err = addValidatorProposalCommit1.Verify()
	assert.NoError(err)

	// Verify that the second new validator now in pending validator set
	{
		OnAccept := addValidatorProposalCommit1.OnAccept()
		pendingStakers := OnAccept.PendingStakers()

		_, _, err := pendingStakers.GetValidatorTx(nodeID1)
		assert.NoError(err)
	}

	// Create the tx that moves the second new validator from the pending
	// validator set into the current validator set.
	vm.clock.Set(newValidatorStartTime1)
	advanceTimeTx1, err := vm.txBuilder.NewAdvanceTimeTx(newValidatorStartTime1)
	assert.NoError(err)

	// Create the proposal block that moves the second new validator from the
	// pending validator set into the current validator set.
	preferredID = addValidatorProposalCommit1.ID()
	preferredHeight = addValidatorProposalCommit1.Height()

	advanceTimeProposalBlk1, err := stateful.NewProposalBlock(
		blkVersion,
		0, // apricot timestamp is not serialized
		vm.manager,
		vm.ctx,
		preferredID,
		preferredHeight+1,
		advanceTimeTx1,
	)
	assert.NoError(err)

	err = advanceTimeProposalBlk1.Verify()
	assert.NoError(err)

	// Get the commit block that advances the timestamp to the point that the
	// second new validator should be moved from the pending validator set into
	// the current validator set.
	advanceTimeProposalOptions1, err := advanceTimeProposalBlk1.Options()
	assert.NoError(err)

	advanceTimeProposalCommitIntf1 := advanceTimeProposalOptions1[0]
	advanceTimeProposalCommit1, ok := advanceTimeProposalCommitIntf1.(*stateful.CommitBlock)
	assert.True(ok)

	err = advanceTimeProposalCommit1.Verify()
	assert.NoError(err)

	// Verify that the second new validator is now in the current validator set.
	{
		OnAccept := advanceTimeProposalCommit1.OnAccept()
		currentStakers := OnAccept.CurrentStakers()
		_, err := currentStakers.GetValidator(nodeID1)
		assert.NoError(err)

		pendingStakers := OnAccept.PendingStakers()
		_, _, err = pendingStakers.GetValidatorTx(nodeID1)
		assert.ErrorIs(err, database.ErrNotFound)

		currentTimestamp := OnAccept.GetTimestamp()
		assert.Equal(newValidatorStartTime1.Unix(), currentTimestamp.Unix())
	}

	// Accept all the blocks
	allBlocks := []smcon.Block{
		addValidatorProposalBlk0,
		addValidatorProposalCommit0,
		advanceTimeProposalBlk0,
		advanceTimeProposalCommit0,
		importBlk,
		addValidatorProposalBlk1,
		addValidatorProposalCommit1,
		advanceTimeProposalBlk1,
		advanceTimeProposalCommit1,
	}
	for _, blk := range allBlocks {
		err = blk.Accept()
		assert.NoError(err)

		status := blk.Status()
		assert.Equal(choices.Accepted, status)
	}

	// Force a reload of the state from the database.
	rewards := reward.NewCalculator(vm.RewardConfig)
	is, err := state.New(
		vm.dbManager.Current().Database,
		nil, // test does not need syncing genesis
		prometheus.NewRegistry(),
		&vm.Config,
		vm.ctx,
		vm.metrics.LocalStake,
		vm.metrics.TotalStake,
		rewards,
	)
	assert.NoError(err)
	vm.state = is

	// Verify that validators are in the current validator set with the correct
	// reward calculated.
	{
		currentStakers := vm.state.CurrentStakers()
		node0, err := currentStakers.GetValidator(nodeID0)
		assert.NoError(err)
		potentialReward := node0.PotentialReward()
		assert.Equal(uint64(60000000), potentialReward)

		node1, err := currentStakers.GetValidator(nodeID1)
		assert.NoError(err)
		potentialReward = node1.PotentialReward()
		assert.EqualValues(uint64(59999999), potentialReward)

		pendingStakers := vm.state.PendingStakers()
		_, _, err = pendingStakers.GetValidatorTx(nodeID1)
		assert.ErrorIs(err, database.ErrNotFound)
		_, _, err = pendingStakers.GetValidatorTx(nodeID1)
		assert.ErrorIs(err, database.ErrNotFound)

		currentTimestamp := vm.state.GetTimestamp()
		assert.Equal(newValidatorStartTime1.Unix(), currentTimestamp.Unix())
	}
}<|MERGE_RESOLUTION|>--- conflicted
+++ resolved
@@ -1026,11 +1026,7 @@
 		t.Fatalf("status should be Aborted but is %s", txStatus)
 	} else if err := commit.Accept(); err != nil { // advance the timestamp
 		t.Fatal(err)
-<<<<<<< HEAD
-	} else if _, txStatus, err := vm.internalState.GetTx(block.ProposalTx().ID()); err != nil {
-=======
-	} else if _, txStatus, err := vm.state.GetTx(block.Tx.ID()); err != nil {
->>>>>>> 0a678cb9
+	} else if _, txStatus, err := vm.state.GetTx(block.ProposalTx().ID()); err != nil {
 		t.Fatal(err)
 	} else if txStatus != status.Committed {
 		t.Fatalf("status should be Committed but is %s", txStatus)
@@ -1071,11 +1067,7 @@
 		t.Fatalf("status should be Aborted but is %s", txStatus)
 	} else if err := commit.Accept(); err != nil { // reward the genesis validator
 		t.Fatal(err)
-<<<<<<< HEAD
-	} else if _, txStatus, err := vm.internalState.GetTx(block.ProposalTx().ID()); err != nil {
-=======
-	} else if _, txStatus, err := vm.state.GetTx(block.Tx.ID()); err != nil {
->>>>>>> 0a678cb9
+	} else if _, txStatus, err := vm.state.GetTx(block.ProposalTx().ID()); err != nil {
 		t.Fatal(err)
 	} else if txStatus != status.Committed {
 		t.Fatalf("status should be Committed but is %s", txStatus)
@@ -1130,11 +1122,7 @@
 		t.Fatalf("status should be Aborted but is %s", txStatus)
 	} else if err := commit.Accept(); err != nil { // advance the timestamp
 		t.Fatal(err)
-<<<<<<< HEAD
-	} else if _, txStatus, err := vm.internalState.GetTx(block.ProposalTx().ID()); err != nil {
-=======
-	} else if _, txStatus, err := vm.state.GetTx(block.Tx.ID()); err != nil {
->>>>>>> 0a678cb9
+	} else if _, txStatus, err := vm.state.GetTx(block.ProposalTx().ID()); err != nil {
 		t.Fatal(err)
 	} else if txStatus != status.Committed {
 		t.Fatalf("status should be Committed but is %s", txStatus)
@@ -1167,11 +1155,7 @@
 		t.Fatal(err)
 	} else if err := abort.Accept(); err != nil { // do not reward the genesis validator
 		t.Fatal(err)
-<<<<<<< HEAD
-	} else if _, txStatus, err := vm.internalState.GetTx(block.ProposalTx().ID()); err != nil {
-=======
-	} else if _, txStatus, err := vm.state.GetTx(block.Tx.ID()); err != nil {
->>>>>>> 0a678cb9
+	} else if _, txStatus, err := vm.state.GetTx(block.ProposalTx().ID()); err != nil {
 		t.Fatal(err)
 	} else if txStatus != status.Aborted {
 		t.Fatalf("status should be Aborted but is %s", txStatus)
@@ -1224,11 +1208,7 @@
 		t.Fatalf("status should be Aborted but is %s", txStatus)
 	} else if err := commit.Accept(); err != nil { // advance the timestamp
 		t.Fatal(err)
-<<<<<<< HEAD
-	} else if _, txStatus, err := vm.internalState.GetTx(block.ProposalTx().ID()); err != nil {
-=======
-	} else if _, txStatus, err := vm.state.GetTx(block.Tx.ID()); err != nil {
->>>>>>> 0a678cb9
+	} else if _, txStatus, err := vm.state.GetTx(block.ProposalTx().ID()); err != nil {
 		t.Fatal(err)
 	} else if txStatus != status.Committed {
 		t.Fatalf("status should be Committed but is %s", txStatus)
@@ -1261,11 +1241,7 @@
 		t.Fatal(err)
 	} else if err := abort.Accept(); err != nil { // do not reward the genesis validator
 		t.Fatal(err)
-<<<<<<< HEAD
-	} else if _, txStatus, err := vm.internalState.GetTx(block.ProposalTx().ID()); err != nil {
-=======
-	} else if _, txStatus, err := vm.state.GetTx(block.Tx.ID()); err != nil {
->>>>>>> 0a678cb9
+	} else if _, txStatus, err := vm.state.GetTx(block.ProposalTx().ID()); err != nil {
 		t.Fatal(err)
 	} else if txStatus != status.Aborted {
 		t.Fatalf("status should be Aborted but is %s", txStatus)
@@ -1451,11 +1427,7 @@
 		t.Fatalf("status should be Aborted but is %s", txStatus)
 	} else if err := commit.Accept(); err != nil { // add the validator to pending validator set
 		t.Fatal(err)
-<<<<<<< HEAD
-	} else if _, txStatus, err := vm.internalState.GetTx(block.ProposalTx().ID()); err != nil {
-=======
-	} else if _, txStatus, err := vm.state.GetTx(block.Tx.ID()); err != nil {
->>>>>>> 0a678cb9
+	} else if _, txStatus, err := vm.state.GetTx(block.ProposalTx().ID()); err != nil {
 		t.Fatal(err)
 	} else if txStatus != status.Committed {
 		t.Fatalf("status should be Committed but is %s", txStatus)
@@ -1503,11 +1475,7 @@
 		t.Fatalf("status should be Aborted but is %s", txStatus)
 	} else if err := commit.Accept(); err != nil { // move validator addValidatorTx from pending to current
 		t.Fatal(err)
-<<<<<<< HEAD
-	} else if _, txStatus, err := vm.internalState.GetTx(block.ProposalTx().ID()); err != nil {
-=======
-	} else if _, txStatus, err := vm.state.GetTx(block.Tx.ID()); err != nil {
->>>>>>> 0a678cb9
+	} else if _, txStatus, err := vm.state.GetTx(block.ProposalTx().ID()); err != nil {
 		t.Fatal(err)
 	} else if txStatus != status.Committed {
 		t.Fatalf("status should be Committed but is %s", txStatus)
@@ -1563,11 +1531,7 @@
 		t.Fatalf("status should be Aborted but is %s", txStatus)
 	} else if err := commit.Accept(); err != nil { // remove validator from current validator set
 		t.Fatal(err)
-<<<<<<< HEAD
-	} else if _, txStatus, err := vm.internalState.GetTx(block.ProposalTx().ID()); err != nil {
-=======
-	} else if _, txStatus, err := vm.state.GetTx(block.Tx.ID()); err != nil {
->>>>>>> 0a678cb9
+	} else if _, txStatus, err := vm.state.GetTx(block.ProposalTx().ID()); err != nil {
 		t.Fatal(err)
 	} else if txStatus != status.Committed {
 		t.Fatalf("status should be Committed but is %s", txStatus)
