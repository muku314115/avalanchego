// (c) 2019-2020, Ava Labs, Inc. All rights reserved.
// See the file LICENSE for licensing terms.

package rpcchainvm

import (
	"context"
	"encoding/json"
	"time"

	"google.golang.org/grpc"

	"github.com/hashicorp/go-plugin"

	"github.com/ava-labs/avalanchego/api/keystore/gkeystore"
	"github.com/ava-labs/avalanchego/api/keystore/gkeystore/gkeystoreproto"
	"github.com/ava-labs/avalanchego/chains/atomic/gsharedmemory"
	"github.com/ava-labs/avalanchego/chains/atomic/gsharedmemory/gsharedmemoryproto"
	"github.com/ava-labs/avalanchego/database/manager"
	"github.com/ava-labs/avalanchego/database/rpcdb"
	"github.com/ava-labs/avalanchego/database/rpcdb/rpcdbproto"
	"github.com/ava-labs/avalanchego/ids"
	"github.com/ava-labs/avalanchego/snow"
	"github.com/ava-labs/avalanchego/snow/choices"
	"github.com/ava-labs/avalanchego/snow/engine/common"
	"github.com/ava-labs/avalanchego/snow/engine/snowman/block"
	"github.com/ava-labs/avalanchego/utils/logging"
	"github.com/ava-labs/avalanchego/utils/wrappers"
	"github.com/ava-labs/avalanchego/version"
	"github.com/ava-labs/avalanchego/vms/rpcchainvm/galiaslookup"
	"github.com/ava-labs/avalanchego/vms/rpcchainvm/galiaslookup/galiaslookupproto"
	"github.com/ava-labs/avalanchego/vms/rpcchainvm/ghttp"
	"github.com/ava-labs/avalanchego/vms/rpcchainvm/ghttp/ghttpproto"
	"github.com/ava-labs/avalanchego/vms/rpcchainvm/grpcutils"
	"github.com/ava-labs/avalanchego/vms/rpcchainvm/gsubnetlookup"
	"github.com/ava-labs/avalanchego/vms/rpcchainvm/gsubnetlookup/gsubnetlookupproto"
	"github.com/ava-labs/avalanchego/vms/rpcchainvm/messenger"
	"github.com/ava-labs/avalanchego/vms/rpcchainvm/messenger/messengerproto"
	"github.com/ava-labs/avalanchego/vms/rpcchainvm/vmproto"
)

var _ vmproto.VMServer = &VMServer{}

// VMServer is a VM that is managed over RPC.
type VMServer struct {
	vmproto.UnimplementedVMServer
	vm     block.ChainVM
	broker *plugin.GRPCBroker

	serverCloser grpcutils.ServerCloser
	connCloser   wrappers.Closer

	ctx      *snow.Context
	toEngine chan common.Message
}

// NewServer returns a vm instance connected to a remote vm instance
func NewServer(vm block.ChainVM, broker *plugin.GRPCBroker) *VMServer {
	return &VMServer{
		vm:     vm,
		broker: broker,
	}
}

func (vm *VMServer) Initialize(_ context.Context, req *vmproto.InitializeRequest) (*vmproto.InitializeResponse, error) {
	subnetID, err := ids.ToID(req.SubnetID)
	if err != nil {
		return nil, err
	}
	chainID, err := ids.ToID(req.ChainID)
	if err != nil {
		return nil, err
	}
	nodeID, err := ids.ToShortID(req.NodeID)
	if err != nil {
		return nil, err
	}
	xChainID, err := ids.ToID(req.XChainID)
	if err != nil {
		return nil, err
	}
	avaxAssetID, err := ids.ToID(req.AvaxAssetID)
	if err != nil {
		return nil, err
	}

	epochFirstTransition := time.Time{}
	if err := epochFirstTransition.UnmarshalBinary(req.EpochFirstTransition); err != nil {
		return nil, err
	}

	// Dial each database in the request and construct the database manager
	versionedDBs := make([]*manager.VersionedDatabase, len(req.DbServers))
	versionParser := version.NewDefaultParser()
	for i, vDBReq := range req.DbServers {
		version, err := versionParser.Parse(vDBReq.Version)
		if err != nil {
			// Ignore closing errors to return the original error
			_ = vm.connCloser.Close()
			return nil, err
		}

		dbConn, err := vm.broker.Dial(vDBReq.DbServer)
		if err != nil {
			// Ignore closing errors to return the original error
			_ = vm.connCloser.Close()
			return nil, err
		}
		vm.connCloser.Add(dbConn)

		versionedDBs[i] = &manager.VersionedDatabase{
			Database: rpcdb.NewClient(rpcdbproto.NewDatabaseClient(dbConn)),
			Version:  version,
		}
	}
	dbManager, err := manager.NewManagerFromDBs(versionedDBs)
	if err != nil {
		// Ignore closing errors to return the original error
		_ = vm.connCloser.Close()
		return nil, err
	}

	msgConn, err := vm.broker.Dial(req.EngineServer)
	if err != nil {
		// Ignore closing errors to return the original error
		_ = vm.connCloser.Close()
		return nil, err
	}
	vm.connCloser.Add(msgConn)

	keystoreConn, err := vm.broker.Dial(req.KeystoreServer)
	if err != nil {
		// Ignore closing error to return the original error
		_ = vm.connCloser.Close()
		return nil, err
	}
	vm.connCloser.Add(keystoreConn)

	sharedMemoryConn, err := vm.broker.Dial(req.SharedMemoryServer)
	if err != nil {
		// Ignore closing error to return the original error
		_ = vm.connCloser.Close()
		return nil, err
	}
	vm.connCloser.Add(sharedMemoryConn)

	bcLookupConn, err := vm.broker.Dial(req.BcLookupServer)
	if err != nil {
		// Ignore closing error to return the original error
		_ = vm.connCloser.Close()
		return nil, err
	}
	vm.connCloser.Add(bcLookupConn)

	snLookupConn, err := vm.broker.Dial(req.SnLookupServer)
	if err != nil {
		// Ignore closing error to return the original error
		_ = vm.connCloser.Close()
		return nil, err
	}

	msgClient := messenger.NewClient(messengerproto.NewMessengerClient(msgConn))
	keystoreClient := gkeystore.NewClient(gkeystoreproto.NewKeystoreClient(keystoreConn), vm.broker)
	sharedMemoryClient := gsharedmemory.NewClient(gsharedmemoryproto.NewSharedMemoryClient(sharedMemoryConn))
	bcLookupClient := galiaslookup.NewClient(galiaslookupproto.NewAliasLookupClient(bcLookupConn))
	snLookupClient := gsubnetlookup.NewClient(gsubnetlookupproto.NewSubnetLookupClient(snLookupConn))

	toEngine := make(chan common.Message, 1)
	go func() {
		for msg := range toEngine {
			// Nothing to do with the error within the goroutine
			_ = msgClient.Notify(msg)
		}
	}()

	vm.ctx = &snow.Context{
		NetworkID:            req.NetworkID,
		SubnetID:             subnetID,
		ChainID:              chainID,
		NodeID:               nodeID,
		XChainID:             xChainID,
		AVAXAssetID:          avaxAssetID,
		Log:                  logging.NoLog{},
		DecisionDispatcher:   nil,
		ConsensusDispatcher:  nil,
		Keystore:             keystoreClient,
		SharedMemory:         sharedMemoryClient,
		BCLookup:             bcLookupClient,
		SNLookup:             snLookupClient,
		EpochFirstTransition: epochFirstTransition,
		EpochDuration:        time.Duration(req.EpochDuration),
	}

	if err := vm.vm.Initialize(vm.ctx, dbManager, req.GenesisBytes, req.UpgradeBytes, req.ConfigBytes, toEngine, nil); err != nil {
		// Ignore errors closing resources to return the original error
		_ = vm.connCloser.Close()
		close(toEngine)
		return nil, err
	}

	vm.toEngine = toEngine
	lastAccepted, err := vm.vm.LastAccepted()
	if err != nil {
		return nil, err
	}
	blk, err := vm.vm.GetBlock(lastAccepted)
	if err != nil {
		return nil, err
	}
	parentID := blk.Parent().ID()
	timeBytes, err := blk.Timestamp().MarshalBinary()
	return &vmproto.InitializeResponse{
		LastAcceptedID:       lastAccepted[:],
		LastAcceptedParentID: parentID[:],
		Status:               uint32(choices.Accepted),
		Height:               blk.Height(),
		Bytes:                blk.Bytes(),
		Timestamp:            timeBytes,
	}, err
}

func (vm *VMServer) Bootstrapping(context.Context, *vmproto.EmptyMsg) (*vmproto.EmptyMsg, error) {
	return &vmproto.EmptyMsg{}, vm.vm.Bootstrapping()
}

func (vm *VMServer) Bootstrapped(context.Context, *vmproto.EmptyMsg) (*vmproto.EmptyMsg, error) {
	vm.ctx.Bootstrapped()
	return &vmproto.EmptyMsg{}, vm.vm.Bootstrapped()
}

func (vm *VMServer) Shutdown(context.Context, *vmproto.EmptyMsg) (*vmproto.EmptyMsg, error) {
	if vm.toEngine == nil {
		return &vmproto.EmptyMsg{}, nil
	}

	errs := wrappers.Errs{}
	errs.Add(vm.vm.Shutdown())
	close(vm.toEngine)

	vm.serverCloser.Stop()
	errs.Add(vm.connCloser.Close())

	return &vmproto.EmptyMsg{}, errs.Err
}

func (vm *VMServer) CreateStaticHandlers(context.Context, *vmproto.EmptyMsg) (*vmproto.CreateStaticHandlersResponse, error) {
	handlers, err := vm.vm.CreateStaticHandlers()
	if err != nil {
		return nil, err
	}
	resp := &vmproto.CreateStaticHandlersResponse{}
	for prefix, h := range handlers {
		handler := h

		// start the messenger server
		serverID := vm.broker.NextId()
		go vm.broker.AcceptAndServe(serverID, func(opts []grpc.ServerOption) *grpc.Server {
			server := grpc.NewServer(opts...)
			vm.serverCloser.Add(server)
			ghttpproto.RegisterHTTPServer(server, ghttp.NewServer(handler.Handler, vm.broker))
			return server
		})

		resp.Handlers = append(resp.Handlers, &vmproto.Handler{
			Prefix:      prefix,
			LockOptions: uint32(handler.LockOptions),
			Server:      serverID,
		})
	}
	return resp, nil
}

func (vm *VMServer) CreateHandlers(context.Context, *vmproto.EmptyMsg) (*vmproto.CreateHandlersResponse, error) {
	handlers, err := vm.vm.CreateHandlers()
	if err != nil {
		return nil, err
	}
	resp := &vmproto.CreateHandlersResponse{}
	for prefix, h := range handlers {
		handler := h

		// start the messenger server
		serverID := vm.broker.NextId()
		go vm.broker.AcceptAndServe(serverID, func(opts []grpc.ServerOption) *grpc.Server {
			server := grpc.NewServer(opts...)
			vm.serverCloser.Add(server)
			ghttpproto.RegisterHTTPServer(server, ghttp.NewServer(handler.Handler, vm.broker))
			return server
		})

		resp.Handlers = append(resp.Handlers, &vmproto.Handler{
			Prefix:      prefix,
			LockOptions: uint32(handler.LockOptions),
			Server:      serverID,
		})
	}
	return resp, nil
}

func (vm *VMServer) BuildBlock(context.Context, *vmproto.EmptyMsg) (*vmproto.BuildBlockResponse, error) {
	blk, err := vm.vm.BuildBlock()
	if err != nil {
		return nil, err
	}
	blkID := blk.ID()
	parentID := blk.Parent().ID()
	timeBytes, err := blk.Timestamp().MarshalBinary()
	return &vmproto.BuildBlockResponse{
		Id:        blkID[:],
		ParentID:  parentID[:],
		Bytes:     blk.Bytes(),
		Height:    blk.Height(),
		Timestamp: timeBytes,
	}, err
}

func (vm *VMServer) ParseBlock(_ context.Context, req *vmproto.ParseBlockRequest) (*vmproto.ParseBlockResponse, error) {
	blk, err := vm.vm.ParseBlock(req.Bytes)
	if err != nil {
		return nil, err
	}
	blkID := blk.ID()
	parentID := blk.Parent().ID()
	timeBytes, err := blk.Timestamp().MarshalBinary()
	return &vmproto.ParseBlockResponse{
		Id:        blkID[:],
		ParentID:  parentID[:],
		Status:    uint32(blk.Status()),
		Height:    blk.Height(),
		Timestamp: timeBytes,
	}, err
}

func (vm *VMServer) GetBlock(_ context.Context, req *vmproto.GetBlockRequest) (*vmproto.GetBlockResponse, error) {
	id, err := ids.ToID(req.Id)
	if err != nil {
		return nil, err
	}
	blk, err := vm.vm.GetBlock(id)
	if err != nil {
		return nil, err
	}
	parentID := blk.Parent().ID()
	timeBytes, err := blk.Timestamp().MarshalBinary()
	return &vmproto.GetBlockResponse{
		ParentID:  parentID[:],
		Bytes:     blk.Bytes(),
		Status:    uint32(blk.Status()),
		Height:    blk.Height(),
		Timestamp: timeBytes,
	}, err
}

func (vm *VMServer) SetPreference(_ context.Context, req *vmproto.SetPreferenceRequest) (*vmproto.EmptyMsg, error) {
	id, err := ids.ToID(req.Id)
	if err != nil {
		return nil, err
	}
	return &vmproto.EmptyMsg{}, vm.vm.SetPreference(id)
}

func (vm *VMServer) Health(context.Context, *vmproto.EmptyMsg) (*vmproto.HealthResponse, error) {
	details, err := vm.vm.HealthCheck()
	if err != nil {
		return &vmproto.HealthResponse{}, err
	}

	// Try to stringify the details
	detailsStr := "couldn't parse health check details to string"
	switch details := details.(type) {
	case nil:
		detailsStr = ""
	case string:
		detailsStr = details
	case map[string]string:
		asJSON, err := json.Marshal(details)
		if err != nil {
			detailsStr = string(asJSON)
		}
	case []byte:
		detailsStr = string(details)
	}

	return &vmproto.HealthResponse{
		Details: detailsStr,
	}, nil
}

func (vm *VMServer) Version(context.Context, *vmproto.EmptyMsg) (*vmproto.VersionResponse, error) {
	version, err := vm.vm.Version()
	return &vmproto.VersionResponse{
		Version: version,
	}, err
}

func (vm *VMServer) AppRequest(_ context.Context, req *vmproto.AppRequestMsg) (*vmproto.EmptyMsg, error) {
	nodeID, err := ids.ToShortID(req.NodeID)
	if err != nil {
		return nil, err
	}
	return nil, vm.vm.AppRequest(nodeID, req.RequestID, req.Request)
}

func (vm *VMServer) AppRequestFailed(_ context.Context, req *vmproto.AppRequestFailedMsg) (*vmproto.EmptyMsg, error) {
	nodeID, err := ids.ToShortID(req.NodeID)
	if err != nil {
		return nil, err
	}
	return nil, vm.vm.AppRequestFailed(nodeID, req.RequestID)
}

func (vm *VMServer) AppResponse(_ context.Context, req *vmproto.AppResponseMsg) (*vmproto.EmptyMsg, error) {
	nodeID, err := ids.ToShortID(req.NodeID)
	if err != nil {
		return nil, err
	}
	return nil, vm.vm.AppResponse(nodeID, req.RequestID, req.Response)
}

func (vm *VMServer) AppGossip(_ context.Context, req *vmproto.AppGossipMsg) (*vmproto.EmptyMsg, error) {
	nodeID, err := ids.ToShortID(req.NodeID)
	if err != nil {
		return nil, err
	}
	return nil, vm.vm.AppGossip(nodeID, req.MsgID, req.Msg)
}

func (vm *VMServer) BlockVerify(_ context.Context, req *vmproto.BlockVerifyRequest) (*vmproto.EmptyMsg, error) {
	blk, err := vm.vm.ParseBlock(req.Bytes)
	if err != nil {
		return nil, err
	}
<<<<<<< HEAD
	if err := blk.Verify(); err != nil {
		return nil, err
	}
	timeBytes, err := blk.Timestamp().MarshalBinary()
	return &vmproto.BlockVerifyResponse{
		Timestamp: timeBytes,
	}, err
=======
	return &vmproto.EmptyMsg{}, blk.Verify()
>>>>>>> 51ba0e7b
}

func (vm *VMServer) BlockAccept(_ context.Context, req *vmproto.BlockAcceptRequest) (*vmproto.EmptyMsg, error) {
	id, err := ids.ToID(req.Id)
	if err != nil {
		return nil, err
	}
	blk, err := vm.vm.GetBlock(id)
	if err != nil {
		return nil, err
	}
	if err := blk.Accept(); err != nil {
		return nil, err
	}
	return &vmproto.EmptyMsg{}, nil
}

func (vm *VMServer) BlockReject(_ context.Context, req *vmproto.BlockRejectRequest) (*vmproto.EmptyMsg, error) {
	id, err := ids.ToID(req.Id)
	if err != nil {
		return nil, err
	}
	blk, err := vm.vm.GetBlock(id)
	if err != nil {
		return nil, err
	}
	if err := blk.Reject(); err != nil {
		return nil, err
	}
	return &vmproto.EmptyMsg{}, nil
}<|MERGE_RESOLUTION|>--- conflicted
+++ resolved
@@ -425,12 +425,11 @@
 	return nil, vm.vm.AppGossip(nodeID, req.MsgID, req.Msg)
 }
 
-func (vm *VMServer) BlockVerify(_ context.Context, req *vmproto.BlockVerifyRequest) (*vmproto.EmptyMsg, error) {
+func (vm *VMServer) BlockVerify(_ context.Context, req *vmproto.BlockVerifyRequest) (*vmproto.BlockVerifyResponse, error) {
 	blk, err := vm.vm.ParseBlock(req.Bytes)
 	if err != nil {
 		return nil, err
 	}
-<<<<<<< HEAD
 	if err := blk.Verify(); err != nil {
 		return nil, err
 	}
@@ -438,9 +437,6 @@
 	return &vmproto.BlockVerifyResponse{
 		Timestamp: timeBytes,
 	}, err
-=======
-	return &vmproto.EmptyMsg{}, blk.Verify()
->>>>>>> 51ba0e7b
 }
 
 func (vm *VMServer) BlockAccept(_ context.Context, req *vmproto.BlockAcceptRequest) (*vmproto.EmptyMsg, error) {
