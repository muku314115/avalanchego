// Copyright (C) 2019-2023, Ava Labs, Inc. All rights reserved.
// See the file LICENSE for licensing terms.

package avm

import (
	"context"
	"fmt"
	"strings"
	"testing"
	"time"

	stdjson "encoding/json"

	"github.com/btcsuite/btcd/btcutil/bech32"

	"github.com/prometheus/client_golang/prometheus"

	"github.com/stretchr/testify/require"

	"go.uber.org/mock/gomock"

	"github.com/ava-labs/avalanchego/api"
	"github.com/ava-labs/avalanchego/chains/atomic"
	"github.com/ava-labs/avalanchego/codec"
	"github.com/ava-labs/avalanchego/database"
	"github.com/ava-labs/avalanchego/ids"
	"github.com/ava-labs/avalanchego/snow"
	"github.com/ava-labs/avalanchego/snow/choices"
	"github.com/ava-labs/avalanchego/snow/engine/common"
	"github.com/ava-labs/avalanchego/utils/constants"
	"github.com/ava-labs/avalanchego/utils/crypto/secp256k1"
	"github.com/ava-labs/avalanchego/utils/formatting"
	"github.com/ava-labs/avalanchego/utils/formatting/address"
	"github.com/ava-labs/avalanchego/utils/json"
	"github.com/ava-labs/avalanchego/utils/logging"
	"github.com/ava-labs/avalanchego/vms/avm/block"
	"github.com/ava-labs/avalanchego/vms/avm/block/executor"
	"github.com/ava-labs/avalanchego/vms/avm/config"
	"github.com/ava-labs/avalanchego/vms/avm/state"
	"github.com/ava-labs/avalanchego/vms/avm/txs"
	"github.com/ava-labs/avalanchego/vms/components/avax"
	"github.com/ava-labs/avalanchego/vms/components/index"
	"github.com/ava-labs/avalanchego/vms/components/verify"
	"github.com/ava-labs/avalanchego/vms/nftfx"
	"github.com/ava-labs/avalanchego/vms/propertyfx"
	"github.com/ava-labs/avalanchego/vms/secp256k1fx"
)

func TestServiceIssueTx(t *testing.T) {
	require := require.New(t)

	env := setup(t, &envConfig{})
	env.vm.ctx.Lock.Unlock()

	defer func() {
		env.vm.ctx.Lock.Lock()
		require.NoError(env.vm.Shutdown(context.Background()))
		env.vm.ctx.Lock.Unlock()
	}()

	txArgs := &api.FormattedTx{}
	txReply := &api.JSONTxID{}
	err := env.service.IssueTx(nil, txArgs, txReply)
	require.ErrorIs(err, codec.ErrCantUnpackVersion)

	tx := newTx(t, env.genesisBytes, env.vm.parser, "AVAX")
	txArgs.Tx, err = formatting.Encode(formatting.Hex, tx.Bytes())
	require.NoError(err)
	txArgs.Encoding = formatting.Hex
	txReply = &api.JSONTxID{}
	require.NoError(env.service.IssueTx(nil, txArgs, txReply))
	require.Equal(tx.ID(), txReply.TxID)
}

func TestServiceGetTxStatus(t *testing.T) {
	require := require.New(t)

	env := setup(t, &envConfig{})
	env.vm.ctx.Lock.Unlock()

	defer func() {
		env.vm.ctx.Lock.Lock()
		require.NoError(env.vm.Shutdown(context.Background()))
		env.vm.ctx.Lock.Unlock()
	}()

	statusArgs := &api.JSONTxID{}
	statusReply := &GetTxStatusReply{}
	err := env.service.GetTxStatus(nil, statusArgs, statusReply)
	require.ErrorIs(err, errNilTxID)

	newTx := newAvaxBaseTxWithOutputs(t, env.genesisBytes, env.vm.TxFee, env.vm.parser)
	txID := newTx.ID()

	statusArgs = &api.JSONTxID{
		TxID: txID,
	}
	statusReply = &GetTxStatusReply{}
	require.NoError(env.service.GetTxStatus(nil, statusArgs, statusReply))
	require.Equal(choices.Unknown, statusReply.Status)

	issueAndAccept(require, env.vm, env.issuer, newTx)

	statusReply = &GetTxStatusReply{}
	require.NoError(env.service.GetTxStatus(nil, statusArgs, statusReply))
	require.Equal(choices.Accepted, statusReply.Status)
}

// Test the GetBalance method when argument Strict is true
func TestServiceGetBalanceStrict(t *testing.T) {
	require := require.New(t)

	env := setup(t, &envConfig{})
	defer func() {
		env.vm.ctx.Lock.Lock()
		require.NoError(env.vm.Shutdown(context.Background()))
		env.vm.ctx.Lock.Unlock()
	}()

	assetID := ids.GenerateTestID()
	addr := ids.GenerateTestShortID()
	addrStr, err := env.vm.FormatLocalAddress(addr)
	require.NoError(err)

	// A UTXO with a 2 out of 2 multisig
	// where one of the addresses is [addr]
	twoOfTwoUTXO := &avax.UTXO{
		UTXOID: avax.UTXOID{
			TxID:        ids.GenerateTestID(),
			OutputIndex: 0,
		},
		Asset: avax.Asset{ID: assetID},
		Out: &secp256k1fx.TransferOutput{
			Amt: 1337,
			OutputOwners: secp256k1fx.OutputOwners{
				Threshold: 2,
				Addrs:     []ids.ShortID{addr, ids.GenerateTestShortID()},
			},
		},
	}
	// Insert the UTXO
	env.vm.state.AddUTXO(twoOfTwoUTXO)
	require.NoError(env.vm.state.Commit())

	env.vm.ctx.Lock.Unlock()

	// Check the balance with IncludePartial set to true
	balanceArgs := &GetBalanceArgs{
		Address:        addrStr,
		AssetID:        assetID.String(),
		IncludePartial: true,
	}
	balanceReply := &GetBalanceReply{}
	require.NoError(env.service.GetBalance(nil, balanceArgs, balanceReply))
	// The balance should include the UTXO since it is partly owned by [addr]
	require.Equal(uint64(1337), uint64(balanceReply.Balance))
	require.Len(balanceReply.UTXOIDs, 1)

	// Check the balance with IncludePartial set to false
	balanceArgs = &GetBalanceArgs{
		Address: addrStr,
		AssetID: assetID.String(),
	}
	balanceReply = &GetBalanceReply{}
	require.NoError(env.service.GetBalance(nil, balanceArgs, balanceReply))
	// The balance should not include the UTXO since it is only partly owned by [addr]
	require.Zero(balanceReply.Balance)
	require.Empty(balanceReply.UTXOIDs)

	env.vm.ctx.Lock.Lock()

	// A UTXO with a 1 out of 2 multisig
	// where one of the addresses is [addr]
	oneOfTwoUTXO := &avax.UTXO{
		UTXOID: avax.UTXOID{
			TxID:        ids.GenerateTestID(),
			OutputIndex: 0,
		},
		Asset: avax.Asset{ID: assetID},
		Out: &secp256k1fx.TransferOutput{
			Amt: 1337,
			OutputOwners: secp256k1fx.OutputOwners{
				Threshold: 1,
				Addrs:     []ids.ShortID{addr, ids.GenerateTestShortID()},
			},
		},
	}
	// Insert the UTXO
	env.vm.state.AddUTXO(oneOfTwoUTXO)
	require.NoError(env.vm.state.Commit())

	env.vm.ctx.Lock.Unlock()

	// Check the balance with IncludePartial set to true
	balanceArgs = &GetBalanceArgs{
		Address:        addrStr,
		AssetID:        assetID.String(),
		IncludePartial: true,
	}
	balanceReply = &GetBalanceReply{}
	require.NoError(env.service.GetBalance(nil, balanceArgs, balanceReply))
	// The balance should include the UTXO since it is partly owned by [addr]
	require.Equal(uint64(1337+1337), uint64(balanceReply.Balance))
	require.Len(balanceReply.UTXOIDs, 2)

	// Check the balance with IncludePartial set to false
	balanceArgs = &GetBalanceArgs{
		Address: addrStr,
		AssetID: assetID.String(),
	}
	balanceReply = &GetBalanceReply{}
	require.NoError(env.service.GetBalance(nil, balanceArgs, balanceReply))
	// The balance should not include the UTXO since it is only partly owned by [addr]
	require.Zero(balanceReply.Balance)
	require.Empty(balanceReply.UTXOIDs)

	env.vm.ctx.Lock.Lock()

	// A UTXO with a 1 out of 1 multisig
	// but with a locktime in the future
	now := env.vm.clock.Time()
	futureUTXO := &avax.UTXO{
		UTXOID: avax.UTXOID{
			TxID:        ids.GenerateTestID(),
			OutputIndex: 0,
		},
		Asset: avax.Asset{ID: assetID},
		Out: &secp256k1fx.TransferOutput{
			Amt: 1337,
			OutputOwners: secp256k1fx.OutputOwners{
				Locktime:  uint64(now.Add(10 * time.Hour).Unix()),
				Threshold: 1,
				Addrs:     []ids.ShortID{addr},
			},
		},
	}
	// Insert the UTXO
	env.vm.state.AddUTXO(futureUTXO)
	require.NoError(env.vm.state.Commit())

	env.vm.ctx.Lock.Unlock()

	// Check the balance with IncludePartial set to true
	balanceArgs = &GetBalanceArgs{
		Address:        addrStr,
		AssetID:        assetID.String(),
		IncludePartial: true,
	}
	balanceReply = &GetBalanceReply{}
	require.NoError(env.service.GetBalance(nil, balanceArgs, balanceReply))
	// The balance should include the UTXO since it is partly owned by [addr]
	require.Equal(uint64(1337*3), uint64(balanceReply.Balance))
	require.Len(balanceReply.UTXOIDs, 3)

	// Check the balance with IncludePartial set to false
	balanceArgs = &GetBalanceArgs{
		Address: addrStr,
		AssetID: assetID.String(),
	}
	balanceReply = &GetBalanceReply{}
	require.NoError(env.service.GetBalance(nil, balanceArgs, balanceReply))
	// The balance should not include the UTXO since it is only partly owned by [addr]
	require.Zero(balanceReply.Balance)
	require.Empty(balanceReply.UTXOIDs)
}

func TestServiceGetTxs(t *testing.T) {
	require := require.New(t)
	env := setup(t, &envConfig{})
	var err error
	env.vm.addressTxsIndexer, err = index.NewIndexer(env.vm.db, env.vm.ctx.Log, "", prometheus.NewRegistry(), false)
	require.NoError(err)
	defer func() {
		env.vm.ctx.Lock.Lock()
		require.NoError(env.vm.Shutdown(context.Background()))
		env.vm.ctx.Lock.Unlock()
	}()

	assetID := ids.GenerateTestID()
	addr := ids.GenerateTestShortID()
	addrStr, err := env.vm.FormatLocalAddress(addr)
	require.NoError(err)

	testTxCount := 25
	testTxs := initTestTxIndex(t, env.vm.db, addr, assetID, testTxCount)

	env.vm.ctx.Lock.Unlock()

	// get the first page
	getTxsArgs := &GetAddressTxsArgs{
		PageSize:    10,
		JSONAddress: api.JSONAddress{Address: addrStr},
		AssetID:     assetID.String(),
	}
	getTxsReply := &GetAddressTxsReply{}
	require.NoError(env.service.GetAddressTxs(nil, getTxsArgs, getTxsReply))
	require.Len(getTxsReply.TxIDs, 10)
	require.Equal(getTxsReply.TxIDs, testTxs[:10])

	// get the second page
	getTxsArgs.Cursor = getTxsReply.Cursor
	getTxsReply = &GetAddressTxsReply{}
	require.NoError(env.service.GetAddressTxs(nil, getTxsArgs, getTxsReply))
	require.Len(getTxsReply.TxIDs, 10)
	require.Equal(getTxsReply.TxIDs, testTxs[10:20])
}

func TestServiceGetAllBalances(t *testing.T) {
	require := require.New(t)

	env := setup(t, &envConfig{})
	defer func() {
		env.vm.ctx.Lock.Lock()
		require.NoError(env.vm.Shutdown(context.Background()))
		env.vm.ctx.Lock.Unlock()
	}()

	assetID := ids.GenerateTestID()
	addr := ids.GenerateTestShortID()
	addrStr, err := env.vm.FormatLocalAddress(addr)
	require.NoError(err)
	// A UTXO with a 2 out of 2 multisig
	// where one of the addresses is [addr]
	twoOfTwoUTXO := &avax.UTXO{
		UTXOID: avax.UTXOID{
			TxID:        ids.GenerateTestID(),
			OutputIndex: 0,
		},
		Asset: avax.Asset{ID: assetID},
		Out: &secp256k1fx.TransferOutput{
			Amt: 1337,
			OutputOwners: secp256k1fx.OutputOwners{
				Threshold: 2,
				Addrs:     []ids.ShortID{addr, ids.GenerateTestShortID()},
			},
		},
	}
	// Insert the UTXO
	env.vm.state.AddUTXO(twoOfTwoUTXO)
	require.NoError(env.vm.state.Commit())

	env.vm.ctx.Lock.Unlock()

	// Check the balance with IncludePartial set to true
	balanceArgs := &GetAllBalancesArgs{
		JSONAddress:    api.JSONAddress{Address: addrStr},
		IncludePartial: true,
	}
	reply := &GetAllBalancesReply{}
	require.NoError(env.service.GetAllBalances(nil, balanceArgs, reply))
	// The balance should include the UTXO since it is partly owned by [addr]
	require.Len(reply.Balances, 1)
	require.Equal(assetID.String(), reply.Balances[0].AssetID)
	require.Equal(uint64(1337), uint64(reply.Balances[0].Balance))

	// Check the balance with IncludePartial set to false
	balanceArgs = &GetAllBalancesArgs{
		JSONAddress: api.JSONAddress{Address: addrStr},
	}
	reply = &GetAllBalancesReply{}
	require.NoError(env.service.GetAllBalances(nil, balanceArgs, reply))
	require.Empty(reply.Balances)

	env.vm.ctx.Lock.Lock()

	// A UTXO with a 1 out of 2 multisig
	// where one of the addresses is [addr]
	oneOfTwoUTXO := &avax.UTXO{
		UTXOID: avax.UTXOID{
			TxID:        ids.GenerateTestID(),
			OutputIndex: 0,
		},
		Asset: avax.Asset{ID: assetID},
		Out: &secp256k1fx.TransferOutput{
			Amt: 1337,
			OutputOwners: secp256k1fx.OutputOwners{
				Threshold: 1,
				Addrs:     []ids.ShortID{addr, ids.GenerateTestShortID()},
			},
		},
	}
	// Insert the UTXO
	env.vm.state.AddUTXO(oneOfTwoUTXO)
	require.NoError(env.vm.state.Commit())

	env.vm.ctx.Lock.Unlock()

	// Check the balance with IncludePartial set to true
	balanceArgs = &GetAllBalancesArgs{
		JSONAddress:    api.JSONAddress{Address: addrStr},
		IncludePartial: true,
	}
	reply = &GetAllBalancesReply{}
	require.NoError(env.service.GetAllBalances(nil, balanceArgs, reply))
	// The balance should include the UTXO since it is partly owned by [addr]
	require.Len(reply.Balances, 1)
	require.Equal(assetID.String(), reply.Balances[0].AssetID)
	require.Equal(uint64(1337*2), uint64(reply.Balances[0].Balance))

	// Check the balance with IncludePartial set to false
	balanceArgs = &GetAllBalancesArgs{
		JSONAddress: api.JSONAddress{Address: addrStr},
	}
	reply = &GetAllBalancesReply{}
	require.NoError(env.service.GetAllBalances(nil, balanceArgs, reply))
	// The balance should not include the UTXO since it is only partly owned by [addr]
	require.Empty(reply.Balances)

	env.vm.ctx.Lock.Lock()

	// A UTXO with a 1 out of 1 multisig
	// but with a locktime in the future
	now := env.vm.clock.Time()
	futureUTXO := &avax.UTXO{
		UTXOID: avax.UTXOID{
			TxID:        ids.GenerateTestID(),
			OutputIndex: 0,
		},
		Asset: avax.Asset{ID: assetID},
		Out: &secp256k1fx.TransferOutput{
			Amt: 1337,
			OutputOwners: secp256k1fx.OutputOwners{
				Locktime:  uint64(now.Add(10 * time.Hour).Unix()),
				Threshold: 1,
				Addrs:     []ids.ShortID{addr},
			},
		},
	}
	// Insert the UTXO
	env.vm.state.AddUTXO(futureUTXO)
	require.NoError(env.vm.state.Commit())

	env.vm.ctx.Lock.Unlock()

	// Check the balance with IncludePartial set to true
	balanceArgs = &GetAllBalancesArgs{
		JSONAddress:    api.JSONAddress{Address: addrStr},
		IncludePartial: true,
	}
	reply = &GetAllBalancesReply{}
	require.NoError(env.service.GetAllBalances(nil, balanceArgs, reply))
	// The balance should include the UTXO since it is partly owned by [addr]
	// The balance should include the UTXO since it is partly owned by [addr]
	require.Len(reply.Balances, 1)
	require.Equal(assetID.String(), reply.Balances[0].AssetID)
	require.Equal(uint64(1337*3), uint64(reply.Balances[0].Balance))
	// Check the balance with IncludePartial set to false
	balanceArgs = &GetAllBalancesArgs{
		JSONAddress: api.JSONAddress{Address: addrStr},
	}
	reply = &GetAllBalancesReply{}
	require.NoError(env.service.GetAllBalances(nil, balanceArgs, reply))
	// The balance should not include the UTXO since it is only partly owned by [addr]
	require.Empty(reply.Balances)

	env.vm.ctx.Lock.Lock()

	// A UTXO for a different asset
	otherAssetID := ids.GenerateTestID()
	otherAssetUTXO := &avax.UTXO{
		UTXOID: avax.UTXOID{
			TxID:        ids.GenerateTestID(),
			OutputIndex: 0,
		},
		Asset: avax.Asset{ID: otherAssetID},
		Out: &secp256k1fx.TransferOutput{
			Amt: 1337,
			OutputOwners: secp256k1fx.OutputOwners{
				Threshold: 2,
				Addrs:     []ids.ShortID{addr, ids.GenerateTestShortID()},
			},
		},
	}
	// Insert the UTXO
	env.vm.state.AddUTXO(otherAssetUTXO)
	require.NoError(env.vm.state.Commit())

	env.vm.ctx.Lock.Unlock()

	// Check the balance with IncludePartial set to true
	balanceArgs = &GetAllBalancesArgs{
		JSONAddress:    api.JSONAddress{Address: addrStr},
		IncludePartial: true,
	}
	reply = &GetAllBalancesReply{}
	require.NoError(env.service.GetAllBalances(nil, balanceArgs, reply))
	// The balance should include the UTXO since it is partly owned by [addr]
	require.Len(reply.Balances, 2)
	gotAssetIDs := []string{reply.Balances[0].AssetID, reply.Balances[1].AssetID}
	require.Contains(gotAssetIDs, assetID.String())
	require.Contains(gotAssetIDs, otherAssetID.String())
	gotBalances := []uint64{uint64(reply.Balances[0].Balance), uint64(reply.Balances[1].Balance)}
	require.Contains(gotBalances, uint64(1337))
	require.Contains(gotBalances, uint64(1337*3))

	// Check the balance with IncludePartial set to false
	balanceArgs = &GetAllBalancesArgs{
		JSONAddress: api.JSONAddress{Address: addrStr},
	}
	reply = &GetAllBalancesReply{}
	require.NoError(env.service.GetAllBalances(nil, balanceArgs, reply))
	// The balance should include the UTXO since it is partly owned by [addr]
	require.Empty(reply.Balances)
}

func TestServiceGetTx(t *testing.T) {
	require := require.New(t)

	env := setup(t, &envConfig{})
	env.vm.ctx.Lock.Unlock()

	defer func() {
		env.vm.ctx.Lock.Lock()
		require.NoError(env.vm.Shutdown(context.Background()))
		env.vm.ctx.Lock.Unlock()
	}()

	txID := env.genesisTx.ID()

	reply := api.GetTxReply{}
	require.NoError(env.service.GetTx(nil, &api.GetTxArgs{
		TxID:     txID,
		Encoding: formatting.Hex,
	}, &reply))

	var txStr string
	require.NoError(stdjson.Unmarshal(reply.Tx, &txStr))

	txBytes, err := formatting.Decode(reply.Encoding, txStr)
	require.NoError(err)
	require.Equal(env.genesisTx.Bytes(), txBytes)
}

func TestServiceGetTxJSON_BaseTx(t *testing.T) {
	require := require.New(t)

	env := setup(t, &envConfig{})
	env.vm.ctx.Lock.Unlock()
	defer func() {
		env.vm.ctx.Lock.Lock()
		require.NoError(env.vm.Shutdown(context.Background()))
		env.vm.ctx.Lock.Unlock()
	}()

	newTx := newAvaxBaseTxWithOutputs(t, env.genesisBytes, env.vm.TxFee, env.vm.parser)
	issueAndAccept(require, env.vm, env.issuer, newTx)

	reply := api.GetTxReply{}
	require.NoError(env.service.GetTx(nil, &api.GetTxArgs{
		TxID:     newTx.ID(),
		Encoding: formatting.JSON,
	}, &reply))

	require.Equal(reply.Encoding, formatting.JSON)

	replyTxBytes, err := stdjson.MarshalIndent(reply.Tx, "", "\t")
	require.NoError(err)

	expectedReplyTxString := `{
	"unsignedTx": {
		"networkID": 10,
		"blockchainID": "PLACEHOLDER_BLOCKCHAIN_ID",
		"outputs": [
			{
				"assetID": "2XGxUr7VF7j1iwUp2aiGe4b6Ue2yyNghNS1SuNTNmZ77dPpXFZ",
				"fxID": "spdxUxVJQbX85MGxMHbKw1sHxMnSqJ3QBzDyDYEP3h6TLuxqQ",
				"output": {
					"addresses": [
						"X-testing1lnk637g0edwnqc2tn8tel39652fswa3xk4r65e"
					],
					"amount": 49000,
					"locktime": 0,
					"threshold": 1
				}
			}
		],
		"inputs": [
			{
				"txID": "2XGxUr7VF7j1iwUp2aiGe4b6Ue2yyNghNS1SuNTNmZ77dPpXFZ",
				"outputIndex": 2,
				"assetID": "2XGxUr7VF7j1iwUp2aiGe4b6Ue2yyNghNS1SuNTNmZ77dPpXFZ",
				"fxID": "spdxUxVJQbX85MGxMHbKw1sHxMnSqJ3QBzDyDYEP3h6TLuxqQ",
				"input": {
					"amount": 50000,
					"signatureIndices": [
						0
					]
				}
			}
		],
		"memo": "0x0102030405060708"
	},
	"credentials": [
		{
			"fxID": "spdxUxVJQbX85MGxMHbKw1sHxMnSqJ3QBzDyDYEP3h6TLuxqQ",
			"credential": {
				"signatures": [
					"PLACEHOLDER_SIGNATURE"
				]
			}
		}
	],
	"id": "PLACEHOLDER_TX_ID"
}`

	expectedReplyTxString = strings.Replace(expectedReplyTxString, "PLACEHOLDER_TX_ID", newTx.ID().String(), 1)
	expectedReplyTxString = strings.Replace(expectedReplyTxString, "PLACEHOLDER_BLOCKCHAIN_ID", newTx.Unsigned.(*txs.BaseTx).BlockchainID.String(), 1)

	sigStr, err := formatting.Encode(formatting.HexNC, newTx.Creds[0].Credential.(*secp256k1fx.Credential).Sigs[0][:])
	require.NoError(err)

	expectedReplyTxString = strings.Replace(expectedReplyTxString, "PLACEHOLDER_SIGNATURE", sigStr, 1)

	require.Equal(expectedReplyTxString, string(replyTxBytes))
}

func TestServiceGetTxJSON_ExportTx(t *testing.T) {
	require := require.New(t)

	env := setup(t, &envConfig{})
	env.vm.ctx.Lock.Unlock()
	defer func() {
		env.vm.ctx.Lock.Lock()
		require.NoError(env.vm.Shutdown(context.Background()))
		env.vm.ctx.Lock.Unlock()
	}()

	newTx := newAvaxExportTxWithOutputs(t, env.genesisBytes, env.vm.TxFee, env.vm.parser)
	issueAndAccept(require, env.vm, env.issuer, newTx)

	reply := api.GetTxReply{}
	require.NoError(env.service.GetTx(nil, &api.GetTxArgs{
		TxID:     newTx.ID(),
		Encoding: formatting.JSON,
	}, &reply))

	require.Equal(reply.Encoding, formatting.JSON)
	replyTxBytes, err := stdjson.MarshalIndent(reply.Tx, "", "\t")
	require.NoError(err)

	expectedReplyTxString := `{
	"unsignedTx": {
		"networkID": 10,
		"blockchainID": "PLACEHOLDER_BLOCKCHAIN_ID",
		"outputs": null,
		"inputs": [
			{
				"txID": "2XGxUr7VF7j1iwUp2aiGe4b6Ue2yyNghNS1SuNTNmZ77dPpXFZ",
				"outputIndex": 2,
				"assetID": "2XGxUr7VF7j1iwUp2aiGe4b6Ue2yyNghNS1SuNTNmZ77dPpXFZ",
				"fxID": "spdxUxVJQbX85MGxMHbKw1sHxMnSqJ3QBzDyDYEP3h6TLuxqQ",
				"input": {
					"amount": 50000,
					"signatureIndices": [
						0
					]
				}
			}
		],
		"memo": "0x",
		"destinationChain": "11111111111111111111111111111111LpoYY",
		"exportedOutputs": [
			{
				"assetID": "2XGxUr7VF7j1iwUp2aiGe4b6Ue2yyNghNS1SuNTNmZ77dPpXFZ",
				"fxID": "spdxUxVJQbX85MGxMHbKw1sHxMnSqJ3QBzDyDYEP3h6TLuxqQ",
				"output": {
					"addresses": [
						"X-testing1lnk637g0edwnqc2tn8tel39652fswa3xk4r65e"
					],
					"amount": 49000,
					"locktime": 0,
					"threshold": 1
				}
			}
		]
	},
	"credentials": [
		{
			"fxID": "spdxUxVJQbX85MGxMHbKw1sHxMnSqJ3QBzDyDYEP3h6TLuxqQ",
			"credential": {
				"signatures": [
					"PLACEHOLDER_SIGNATURE"
				]
			}
		}
	],
	"id": "PLACEHOLDER_TX_ID"
}`

	expectedReplyTxString = strings.Replace(expectedReplyTxString, "PLACEHOLDER_TX_ID", newTx.ID().String(), 1)
	expectedReplyTxString = strings.Replace(expectedReplyTxString, "PLACEHOLDER_BLOCKCHAIN_ID", newTx.Unsigned.(*txs.ExportTx).BlockchainID.String(), 1)

	sigStr, err := formatting.Encode(formatting.HexNC, newTx.Creds[0].Credential.(*secp256k1fx.Credential).Sigs[0][:])
	require.NoError(err)

	expectedReplyTxString = strings.Replace(expectedReplyTxString, "PLACEHOLDER_SIGNATURE", sigStr, 1)

	require.Equal(expectedReplyTxString, string(replyTxBytes))
}

func TestServiceGetTxJSON_CreateAssetTx(t *testing.T) {
	require := require.New(t)

	env := setup(t, &envConfig{
		vmStaticConfig: &config.Config{},
		additionalFxs: []*common.Fx{{
			ID: propertyfx.ID,
			Fx: &propertyfx.Fx{},
		}},
	})
	env.vm.ctx.Lock.Unlock()
	defer func() {
		env.vm.ctx.Lock.Lock()
		require.NoError(env.vm.Shutdown(context.Background()))
		env.vm.ctx.Lock.Unlock()
	}()

	createAssetTx := newAvaxCreateAssetTxWithOutputs(t, env.vm.parser)
	issueAndAccept(require, env.vm, env.issuer, createAssetTx)

	reply := api.GetTxReply{}
	require.NoError(env.service.GetTx(nil, &api.GetTxArgs{
		TxID:     createAssetTx.ID(),
		Encoding: formatting.JSON,
	}, &reply))

	require.Equal(reply.Encoding, formatting.JSON)

	replyTxBytes, err := stdjson.MarshalIndent(reply.Tx, "", "\t")
	require.NoError(err)

	expectedReplyTxString := `{
	"unsignedTx": {
		"networkID": 10,
		"blockchainID": "PLACEHOLDER_BLOCKCHAIN_ID",
		"outputs": null,
		"inputs": null,
		"memo": "0x",
		"name": "Team Rocket",
		"symbol": "TR",
		"denomination": 0,
		"initialStates": [
			{
				"fxIndex": 0,
				"fxID": "spdxUxVJQbX85MGxMHbKw1sHxMnSqJ3QBzDyDYEP3h6TLuxqQ",
				"outputs": [
					{
						"addresses": [
							"X-testing1lnk637g0edwnqc2tn8tel39652fswa3xk4r65e"
						],
						"locktime": 0,
						"threshold": 1
					},
					{
						"addresses": [
							"X-testing1lnk637g0edwnqc2tn8tel39652fswa3xk4r65e"
						],
						"locktime": 0,
						"threshold": 1
					}
				]
			},
			{
				"fxIndex": 1,
				"fxID": "qd2U4HDWUvMrVUeTcCHp6xH3Qpnn1XbU5MDdnBoiifFqvgXwT",
				"outputs": [
					{
						"addresses": [
							"X-testing1lnk637g0edwnqc2tn8tel39652fswa3xk4r65e"
						],
						"groupID": 1,
						"locktime": 0,
						"threshold": 1
					},
					{
						"addresses": [
							"X-testing1lnk637g0edwnqc2tn8tel39652fswa3xk4r65e"
						],
						"groupID": 2,
						"locktime": 0,
						"threshold": 1
					}
				]
			},
			{
				"fxIndex": 2,
				"fxID": "rXJsCSEYXg2TehWxCEEGj6JU2PWKTkd6cBdNLjoe2SpsKD9cy",
				"outputs": [
					{
						"addresses": [
							"X-testing1lnk637g0edwnqc2tn8tel39652fswa3xk4r65e"
						],
						"locktime": 0,
						"threshold": 1
					},
					{
						"addresses": [
							"X-testing1lnk637g0edwnqc2tn8tel39652fswa3xk4r65e"
						],
						"locktime": 0,
						"threshold": 1
					}
				]
			}
		]
	},
	"credentials": null,
	"id": "PLACEHOLDER_TX_ID"
}`

	expectedReplyTxString = strings.Replace(expectedReplyTxString, "PLACEHOLDER_TX_ID", createAssetTx.ID().String(), 1)
	expectedReplyTxString = strings.Replace(expectedReplyTxString, "PLACEHOLDER_BLOCKCHAIN_ID", createAssetTx.Unsigned.(*txs.CreateAssetTx).BlockchainID.String(), 1)

	require.Equal(expectedReplyTxString, string(replyTxBytes))
}

func TestServiceGetTxJSON_OperationTxWithNftxMintOp(t *testing.T) {
	require := require.New(t)

	env := setup(t, &envConfig{
		vmStaticConfig: &config.Config{},
		additionalFxs: []*common.Fx{{
			ID: propertyfx.ID,
			Fx: &propertyfx.Fx{},
		}},
	})
	env.vm.ctx.Lock.Unlock()
	defer func() {
		env.vm.ctx.Lock.Lock()
		require.NoError(env.vm.Shutdown(context.Background()))
		env.vm.ctx.Lock.Unlock()
	}()

	key := keys[0]
	createAssetTx := newAvaxCreateAssetTxWithOutputs(t, env.vm.parser)
	issueAndAccept(require, env.vm, env.issuer, createAssetTx)

	mintNFTTx := buildOperationTxWithOp(env.vm.ctx.ChainID, buildNFTxMintOp(createAssetTx, key, 2, 1))
	require.NoError(mintNFTTx.SignNFTFx(env.vm.parser.Codec(), [][]*secp256k1.PrivateKey{{key}}))
	issueAndAccept(require, env.vm, env.issuer, mintNFTTx)

	reply := api.GetTxReply{}
	require.NoError(env.service.GetTx(nil, &api.GetTxArgs{
		TxID:     mintNFTTx.ID(),
		Encoding: formatting.JSON,
	}, &reply))

	require.Equal(reply.Encoding, formatting.JSON)

	replyTxBytes, err := stdjson.MarshalIndent(reply.Tx, "", "\t")
	require.NoError(err)

	expectedReplyTxString := `{
	"unsignedTx": {
		"networkID": 10,
		"blockchainID": "PLACEHOLDER_BLOCKCHAIN_ID",
		"outputs": null,
		"inputs": null,
		"memo": "0x",
		"operations": [
			{
				"assetID": "PLACEHOLDER_CREATE_ASSET_TX_ID",
				"inputIDs": [
					{
						"txID": "PLACEHOLDER_CREATE_ASSET_TX_ID",
						"outputIndex": 2
					}
				],
				"fxID": "qd2U4HDWUvMrVUeTcCHp6xH3Qpnn1XbU5MDdnBoiifFqvgXwT",
				"operation": {
					"mintInput": {
						"signatureIndices": [
							0
						]
					},
					"groupID": 1,
					"payload": "0x68656c6c6f",
					"outputs": [
						{
							"addresses": [
								"X-testing1lnk637g0edwnqc2tn8tel39652fswa3xk4r65e"
							],
							"locktime": 0,
							"threshold": 1
						}
					]
				}
			}
		]
	},
	"credentials": [
		{
			"fxID": "qd2U4HDWUvMrVUeTcCHp6xH3Qpnn1XbU5MDdnBoiifFqvgXwT",
			"credential": {
				"signatures": [
					"PLACEHOLDER_SIGNATURE"
				]
			}
		}
	],
	"id": "PLACEHOLDER_TX_ID"
}`

	expectedReplyTxString = strings.Replace(expectedReplyTxString, "PLACEHOLDER_CREATE_ASSET_TX_ID", createAssetTx.ID().String(), 2)
	expectedReplyTxString = strings.Replace(expectedReplyTxString, "PLACEHOLDER_TX_ID", mintNFTTx.ID().String(), 1)
	expectedReplyTxString = strings.Replace(expectedReplyTxString, "PLACEHOLDER_BLOCKCHAIN_ID", mintNFTTx.Unsigned.(*txs.OperationTx).BlockchainID.String(), 1)

	sigStr, err := formatting.Encode(formatting.HexNC, mintNFTTx.Creds[0].Credential.(*nftfx.Credential).Sigs[0][:])
	require.NoError(err)

	expectedReplyTxString = strings.Replace(expectedReplyTxString, "PLACEHOLDER_SIGNATURE", sigStr, 1)

	require.Equal(expectedReplyTxString, string(replyTxBytes))
}

func TestServiceGetTxJSON_OperationTxWithMultipleNftxMintOp(t *testing.T) {
	require := require.New(t)

	env := setup(t, &envConfig{
		vmStaticConfig: &config.Config{},
		additionalFxs: []*common.Fx{{
			ID: propertyfx.ID,
			Fx: &propertyfx.Fx{},
		}},
	})
	env.vm.ctx.Lock.Unlock()
	defer func() {
		env.vm.ctx.Lock.Lock()
		require.NoError(env.vm.Shutdown(context.Background()))
		env.vm.ctx.Lock.Unlock()
	}()

	key := keys[0]
	createAssetTx := newAvaxCreateAssetTxWithOutputs(t, env.vm.parser)
	issueAndAccept(require, env.vm, env.issuer, createAssetTx)

	mintOp1 := buildNFTxMintOp(createAssetTx, key, 2, 1)
	mintOp2 := buildNFTxMintOp(createAssetTx, key, 3, 2)
	mintNFTTx := buildOperationTxWithOp(env.vm.ctx.ChainID, mintOp1, mintOp2)

	require.NoError(mintNFTTx.SignNFTFx(env.vm.parser.Codec(), [][]*secp256k1.PrivateKey{{key}, {key}}))
	issueAndAccept(require, env.vm, env.issuer, mintNFTTx)

	reply := api.GetTxReply{}
	require.NoError(env.service.GetTx(nil, &api.GetTxArgs{
		TxID:     mintNFTTx.ID(),
		Encoding: formatting.JSON,
	}, &reply))

	require.Equal(reply.Encoding, formatting.JSON)

	replyTxBytes, err := stdjson.MarshalIndent(reply.Tx, "", "\t")
	require.NoError(err)

	expectedReplyTxString := `{
	"unsignedTx": {
		"networkID": 10,
		"blockchainID": "PLACEHOLDER_BLOCKCHAIN_ID",
		"outputs": null,
		"inputs": null,
		"memo": "0x",
		"operations": [
			{
				"assetID": "PLACEHOLDER_CREATE_ASSET_TX_ID",
				"inputIDs": [
					{
						"txID": "PLACEHOLDER_CREATE_ASSET_TX_ID",
						"outputIndex": 2
					}
				],
				"fxID": "qd2U4HDWUvMrVUeTcCHp6xH3Qpnn1XbU5MDdnBoiifFqvgXwT",
				"operation": {
					"mintInput": {
						"signatureIndices": [
							0
						]
					},
					"groupID": 1,
					"payload": "0x68656c6c6f",
					"outputs": [
						{
							"addresses": [
								"X-testing1lnk637g0edwnqc2tn8tel39652fswa3xk4r65e"
							],
							"locktime": 0,
							"threshold": 1
						}
					]
				}
			},
			{
				"assetID": "PLACEHOLDER_CREATE_ASSET_TX_ID",
				"inputIDs": [
					{
						"txID": "PLACEHOLDER_CREATE_ASSET_TX_ID",
						"outputIndex": 3
					}
				],
				"fxID": "qd2U4HDWUvMrVUeTcCHp6xH3Qpnn1XbU5MDdnBoiifFqvgXwT",
				"operation": {
					"mintInput": {
						"signatureIndices": [
							0
						]
					},
					"groupID": 2,
					"payload": "0x68656c6c6f",
					"outputs": [
						{
							"addresses": [
								"X-testing1lnk637g0edwnqc2tn8tel39652fswa3xk4r65e"
							],
							"locktime": 0,
							"threshold": 1
						}
					]
				}
			}
		]
	},
	"credentials": [
		{
			"fxID": "qd2U4HDWUvMrVUeTcCHp6xH3Qpnn1XbU5MDdnBoiifFqvgXwT",
			"credential": {
				"signatures": [
					"PLACEHOLDER_SIGNATURE"
				]
			}
		},
		{
			"fxID": "qd2U4HDWUvMrVUeTcCHp6xH3Qpnn1XbU5MDdnBoiifFqvgXwT",
			"credential": {
				"signatures": [
					"PLACEHOLDER_SIGNATURE"
				]
			}
		}
	],
	"id": "PLACEHOLDER_TX_ID"
}`

	expectedReplyTxString = strings.Replace(expectedReplyTxString, "PLACEHOLDER_CREATE_ASSET_TX_ID", createAssetTx.ID().String(), 4)
	expectedReplyTxString = strings.Replace(expectedReplyTxString, "PLACEHOLDER_TX_ID", mintNFTTx.ID().String(), 1)
	expectedReplyTxString = strings.Replace(expectedReplyTxString, "PLACEHOLDER_BLOCKCHAIN_ID", mintNFTTx.Unsigned.(*txs.OperationTx).BlockchainID.String(), 1)

	sigStr, err := formatting.Encode(formatting.HexNC, mintNFTTx.Creds[0].Credential.(*nftfx.Credential).Sigs[0][:])
	require.NoError(err)

	expectedReplyTxString = strings.Replace(expectedReplyTxString, "PLACEHOLDER_SIGNATURE", sigStr, 2)

	require.Equal(expectedReplyTxString, string(replyTxBytes))
}

func TestServiceGetTxJSON_OperationTxWithSecpMintOp(t *testing.T) {
	require := require.New(t)

	env := setup(t, &envConfig{
		vmStaticConfig: &config.Config{},
		additionalFxs: []*common.Fx{{
			ID: propertyfx.ID,
			Fx: &propertyfx.Fx{},
		}},
	})
	env.vm.ctx.Lock.Unlock()
	defer func() {
		env.vm.ctx.Lock.Lock()
		require.NoError(env.vm.Shutdown(context.Background()))
		env.vm.ctx.Lock.Unlock()
	}()

	key := keys[0]
	createAssetTx := newAvaxCreateAssetTxWithOutputs(t, env.vm.parser)
	issueAndAccept(require, env.vm, env.issuer, createAssetTx)

	mintSecpOpTx := buildOperationTxWithOp(env.vm.ctx.ChainID, buildSecpMintOp(createAssetTx, key, 0))
	require.NoError(mintSecpOpTx.SignSECP256K1Fx(env.vm.parser.Codec(), [][]*secp256k1.PrivateKey{{key}}))
	issueAndAccept(require, env.vm, env.issuer, mintSecpOpTx)

	reply := api.GetTxReply{}
	require.NoError(env.service.GetTx(nil, &api.GetTxArgs{
		TxID:     mintSecpOpTx.ID(),
		Encoding: formatting.JSON,
	}, &reply))

	require.Equal(reply.Encoding, formatting.JSON)

	replyTxBytes, err := stdjson.MarshalIndent(reply.Tx, "", "\t")
	require.NoError(err)

	expectedReplyTxString := `{
	"unsignedTx": {
		"networkID": 10,
		"blockchainID": "PLACEHOLDER_BLOCKCHAIN_ID",
		"outputs": null,
		"inputs": null,
		"memo": "0x",
		"operations": [
			{
				"assetID": "PLACEHOLDER_CREATE_ASSET_TX_ID",
				"inputIDs": [
					{
						"txID": "PLACEHOLDER_CREATE_ASSET_TX_ID",
						"outputIndex": 0
					}
				],
				"fxID": "spdxUxVJQbX85MGxMHbKw1sHxMnSqJ3QBzDyDYEP3h6TLuxqQ",
				"operation": {
					"mintInput": {
						"signatureIndices": [
							0
						]
					},
					"mintOutput": {
						"addresses": [
							"X-testing1lnk637g0edwnqc2tn8tel39652fswa3xk4r65e"
						],
						"locktime": 0,
						"threshold": 1
					},
					"transferOutput": {
						"addresses": [
							"X-testing1lnk637g0edwnqc2tn8tel39652fswa3xk4r65e"
						],
						"amount": 1,
						"locktime": 0,
						"threshold": 1
					}
				}
			}
		]
	},
	"credentials": [
		{
			"fxID": "spdxUxVJQbX85MGxMHbKw1sHxMnSqJ3QBzDyDYEP3h6TLuxqQ",
			"credential": {
				"signatures": [
					"PLACEHOLDER_SIGNATURE"
				]
			}
		}
	],
	"id": "PLACEHOLDER_TX_ID"
}`

	expectedReplyTxString = strings.Replace(expectedReplyTxString, "PLACEHOLDER_CREATE_ASSET_TX_ID", createAssetTx.ID().String(), 2)
	expectedReplyTxString = strings.Replace(expectedReplyTxString, "PLACEHOLDER_TX_ID", mintSecpOpTx.ID().String(), 1)
	expectedReplyTxString = strings.Replace(expectedReplyTxString, "PLACEHOLDER_BLOCKCHAIN_ID", mintSecpOpTx.Unsigned.(*txs.OperationTx).BlockchainID.String(), 1)

	sigStr, err := formatting.Encode(formatting.HexNC, mintSecpOpTx.Creds[0].Credential.(*secp256k1fx.Credential).Sigs[0][:])
	require.NoError(err)

	expectedReplyTxString = strings.Replace(expectedReplyTxString, "PLACEHOLDER_SIGNATURE", sigStr, 1)

	require.Equal(expectedReplyTxString, string(replyTxBytes))
}

func TestServiceGetTxJSON_OperationTxWithMultipleSecpMintOp(t *testing.T) {
	require := require.New(t)

	env := setup(t, &envConfig{
		vmStaticConfig: &config.Config{},
		additionalFxs: []*common.Fx{{
			ID: propertyfx.ID,
			Fx: &propertyfx.Fx{},
		}},
	})
	env.vm.ctx.Lock.Unlock()
	defer func() {
		env.vm.ctx.Lock.Lock()
		require.NoError(env.vm.Shutdown(context.Background()))
		env.vm.ctx.Lock.Unlock()
	}()

	key := keys[0]
	createAssetTx := newAvaxCreateAssetTxWithOutputs(t, env.vm.parser)
	issueAndAccept(require, env.vm, env.issuer, createAssetTx)

	op1 := buildSecpMintOp(createAssetTx, key, 0)
	op2 := buildSecpMintOp(createAssetTx, key, 1)
	mintSecpOpTx := buildOperationTxWithOp(env.vm.ctx.ChainID, op1, op2)

	require.NoError(mintSecpOpTx.SignSECP256K1Fx(env.vm.parser.Codec(), [][]*secp256k1.PrivateKey{{key}, {key}}))
	issueAndAccept(require, env.vm, env.issuer, mintSecpOpTx)

	reply := api.GetTxReply{}
	require.NoError(env.service.GetTx(nil, &api.GetTxArgs{
		TxID:     mintSecpOpTx.ID(),
		Encoding: formatting.JSON,
	}, &reply))

	require.Equal(reply.Encoding, formatting.JSON)

	replyTxBytes, err := stdjson.MarshalIndent(reply.Tx, "", "\t")
	require.NoError(err)

	expectedReplyTxString := `{
	"unsignedTx": {
		"networkID": 10,
		"blockchainID": "PLACEHOLDER_BLOCKCHAIN_ID",
		"outputs": null,
		"inputs": null,
		"memo": "0x",
		"operations": [
			{
				"assetID": "PLACEHOLDER_CREATE_ASSET_TX_ID",
				"inputIDs": [
					{
						"txID": "PLACEHOLDER_CREATE_ASSET_TX_ID",
						"outputIndex": 0
					}
				],
				"fxID": "spdxUxVJQbX85MGxMHbKw1sHxMnSqJ3QBzDyDYEP3h6TLuxqQ",
				"operation": {
					"mintInput": {
						"signatureIndices": [
							0
						]
					},
					"mintOutput": {
						"addresses": [
							"X-testing1lnk637g0edwnqc2tn8tel39652fswa3xk4r65e"
						],
						"locktime": 0,
						"threshold": 1
					},
					"transferOutput": {
						"addresses": [
							"X-testing1lnk637g0edwnqc2tn8tel39652fswa3xk4r65e"
						],
						"amount": 1,
						"locktime": 0,
						"threshold": 1
					}
				}
			},
			{
				"assetID": "PLACEHOLDER_CREATE_ASSET_TX_ID",
				"inputIDs": [
					{
						"txID": "PLACEHOLDER_CREATE_ASSET_TX_ID",
						"outputIndex": 1
					}
				],
				"fxID": "spdxUxVJQbX85MGxMHbKw1sHxMnSqJ3QBzDyDYEP3h6TLuxqQ",
				"operation": {
					"mintInput": {
						"signatureIndices": [
							0
						]
					},
					"mintOutput": {
						"addresses": [
							"X-testing1lnk637g0edwnqc2tn8tel39652fswa3xk4r65e"
						],
						"locktime": 0,
						"threshold": 1
					},
					"transferOutput": {
						"addresses": [
							"X-testing1lnk637g0edwnqc2tn8tel39652fswa3xk4r65e"
						],
						"amount": 1,
						"locktime": 0,
						"threshold": 1
					}
				}
			}
		]
	},
	"credentials": [
		{
			"fxID": "spdxUxVJQbX85MGxMHbKw1sHxMnSqJ3QBzDyDYEP3h6TLuxqQ",
			"credential": {
				"signatures": [
					"PLACEHOLDER_SIGNATURE"
				]
			}
		},
		{
			"fxID": "spdxUxVJQbX85MGxMHbKw1sHxMnSqJ3QBzDyDYEP3h6TLuxqQ",
			"credential": {
				"signatures": [
					"PLACEHOLDER_SIGNATURE"
				]
			}
		}
	],
	"id": "PLACEHOLDER_TX_ID"
}`

	expectedReplyTxString = strings.Replace(expectedReplyTxString, "PLACEHOLDER_CREATE_ASSET_TX_ID", createAssetTx.ID().String(), 4)
	expectedReplyTxString = strings.Replace(expectedReplyTxString, "PLACEHOLDER_TX_ID", mintSecpOpTx.ID().String(), 1)
	expectedReplyTxString = strings.Replace(expectedReplyTxString, "PLACEHOLDER_BLOCKCHAIN_ID", mintSecpOpTx.Unsigned.(*txs.OperationTx).BlockchainID.String(), 1)

	sigStr, err := formatting.Encode(formatting.HexNC, mintSecpOpTx.Creds[0].Credential.(*secp256k1fx.Credential).Sigs[0][:])
	require.NoError(err)

	expectedReplyTxString = strings.Replace(expectedReplyTxString, "PLACEHOLDER_SIGNATURE", sigStr, 2)

	require.Equal(expectedReplyTxString, string(replyTxBytes))
}

func TestServiceGetTxJSON_OperationTxWithPropertyFxMintOp(t *testing.T) {
	require := require.New(t)

	env := setup(t, &envConfig{
		vmStaticConfig: &config.Config{},
		additionalFxs: []*common.Fx{{
			ID: propertyfx.ID,
			Fx: &propertyfx.Fx{},
		}},
	})
	env.vm.ctx.Lock.Unlock()
	defer func() {
		env.vm.ctx.Lock.Lock()
		require.NoError(env.vm.Shutdown(context.Background()))
		env.vm.ctx.Lock.Unlock()
	}()

	key := keys[0]
	createAssetTx := newAvaxCreateAssetTxWithOutputs(t, env.vm.parser)
	issueAndAccept(require, env.vm, env.issuer, createAssetTx)

	mintPropertyFxOpTx := buildOperationTxWithOp(env.vm.ctx.ChainID, buildPropertyFxMintOp(createAssetTx, key, 4))
	require.NoError(mintPropertyFxOpTx.SignPropertyFx(env.vm.parser.Codec(), [][]*secp256k1.PrivateKey{{key}}))
	issueAndAccept(require, env.vm, env.issuer, mintPropertyFxOpTx)

	reply := api.GetTxReply{}
	require.NoError(env.service.GetTx(nil, &api.GetTxArgs{
		TxID:     mintPropertyFxOpTx.ID(),
		Encoding: formatting.JSON,
	}, &reply))

	require.Equal(reply.Encoding, formatting.JSON)

	replyTxBytes, err := stdjson.MarshalIndent(reply.Tx, "", "\t")
	require.NoError(err)

	expectedReplyTxString := `{
	"unsignedTx": {
		"networkID": 10,
		"blockchainID": "PLACEHOLDER_BLOCKCHAIN_ID",
		"outputs": null,
		"inputs": null,
		"memo": "0x",
		"operations": [
			{
				"assetID": "PLACEHOLDER_CREATE_ASSET_TX_ID",
				"inputIDs": [
					{
						"txID": "PLACEHOLDER_CREATE_ASSET_TX_ID",
						"outputIndex": 4
					}
				],
				"fxID": "rXJsCSEYXg2TehWxCEEGj6JU2PWKTkd6cBdNLjoe2SpsKD9cy",
				"operation": {
					"mintInput": {
						"signatureIndices": [
							0
						]
					},
					"mintOutput": {
						"addresses": [
							"X-testing1lnk637g0edwnqc2tn8tel39652fswa3xk4r65e"
						],
						"locktime": 0,
						"threshold": 1
					},
					"ownedOutput": {
						"addresses": [],
						"locktime": 0,
						"threshold": 0
					}
				}
			}
		]
	},
	"credentials": [
		{
			"fxID": "rXJsCSEYXg2TehWxCEEGj6JU2PWKTkd6cBdNLjoe2SpsKD9cy",
			"credential": {
				"signatures": [
					"PLACEHOLDER_SIGNATURE"
				]
			}
		}
	],
	"id": "PLACEHOLDER_TX_ID"
}`

	expectedReplyTxString = strings.Replace(expectedReplyTxString, "PLACEHOLDER_CREATE_ASSET_TX_ID", createAssetTx.ID().String(), 2)
	expectedReplyTxString = strings.Replace(expectedReplyTxString, "PLACEHOLDER_TX_ID", mintPropertyFxOpTx.ID().String(), 1)
	expectedReplyTxString = strings.Replace(expectedReplyTxString, "PLACEHOLDER_BLOCKCHAIN_ID", mintPropertyFxOpTx.Unsigned.(*txs.OperationTx).BlockchainID.String(), 1)

	sigStr, err := formatting.Encode(formatting.HexNC, mintPropertyFxOpTx.Creds[0].Credential.(*propertyfx.Credential).Sigs[0][:])
	require.NoError(err)

	expectedReplyTxString = strings.Replace(expectedReplyTxString, "PLACEHOLDER_SIGNATURE", sigStr, 1)

	require.Equal(expectedReplyTxString, string(replyTxBytes))
}

func TestServiceGetTxJSON_OperationTxWithPropertyFxMintOpMultiple(t *testing.T) {
	require := require.New(t)

	env := setup(t, &envConfig{
		vmStaticConfig: &config.Config{},
		additionalFxs: []*common.Fx{{
			ID: propertyfx.ID,
			Fx: &propertyfx.Fx{},
		}},
	})
	env.vm.ctx.Lock.Unlock()
	defer func() {
		env.vm.ctx.Lock.Lock()
		require.NoError(env.vm.Shutdown(context.Background()))
		env.vm.ctx.Lock.Unlock()
	}()

	key := keys[0]
	createAssetTx := newAvaxCreateAssetTxWithOutputs(t, env.vm.parser)
	issueAndAccept(require, env.vm, env.issuer, createAssetTx)

	op1 := buildPropertyFxMintOp(createAssetTx, key, 4)
	op2 := buildPropertyFxMintOp(createAssetTx, key, 5)
	mintPropertyFxOpTx := buildOperationTxWithOp(env.vm.ctx.ChainID, op1, op2)

	require.NoError(mintPropertyFxOpTx.SignPropertyFx(env.vm.parser.Codec(), [][]*secp256k1.PrivateKey{{key}, {key}}))
	issueAndAccept(require, env.vm, env.issuer, mintPropertyFxOpTx)

	reply := api.GetTxReply{}
	require.NoError(env.service.GetTx(nil, &api.GetTxArgs{
		TxID:     mintPropertyFxOpTx.ID(),
		Encoding: formatting.JSON,
	}, &reply))

	require.Equal(reply.Encoding, formatting.JSON)

	replyTxBytes, err := stdjson.MarshalIndent(reply.Tx, "", "\t")
	require.NoError(err)

	expectedReplyTxString := `{
	"unsignedTx": {
		"networkID": 10,
		"blockchainID": "PLACEHOLDER_BLOCKCHAIN_ID",
		"outputs": null,
		"inputs": null,
		"memo": "0x",
		"operations": [
			{
				"assetID": "PLACEHOLDER_CREATE_ASSET_TX_ID",
				"inputIDs": [
					{
						"txID": "PLACEHOLDER_CREATE_ASSET_TX_ID",
						"outputIndex": 4
					}
				],
				"fxID": "rXJsCSEYXg2TehWxCEEGj6JU2PWKTkd6cBdNLjoe2SpsKD9cy",
				"operation": {
					"mintInput": {
						"signatureIndices": [
							0
						]
					},
					"mintOutput": {
						"addresses": [
							"X-testing1lnk637g0edwnqc2tn8tel39652fswa3xk4r65e"
						],
						"locktime": 0,
						"threshold": 1
					},
					"ownedOutput": {
						"addresses": [],
						"locktime": 0,
						"threshold": 0
					}
				}
			},
			{
				"assetID": "PLACEHOLDER_CREATE_ASSET_TX_ID",
				"inputIDs": [
					{
						"txID": "PLACEHOLDER_CREATE_ASSET_TX_ID",
						"outputIndex": 5
					}
				],
				"fxID": "rXJsCSEYXg2TehWxCEEGj6JU2PWKTkd6cBdNLjoe2SpsKD9cy",
				"operation": {
					"mintInput": {
						"signatureIndices": [
							0
						]
					},
					"mintOutput": {
						"addresses": [
							"X-testing1lnk637g0edwnqc2tn8tel39652fswa3xk4r65e"
						],
						"locktime": 0,
						"threshold": 1
					},
					"ownedOutput": {
						"addresses": [],
						"locktime": 0,
						"threshold": 0
					}
				}
			}
		]
	},
	"credentials": [
		{
			"fxID": "rXJsCSEYXg2TehWxCEEGj6JU2PWKTkd6cBdNLjoe2SpsKD9cy",
			"credential": {
				"signatures": [
					"PLACEHOLDER_SIGNATURE"
				]
			}
		},
		{
			"fxID": "rXJsCSEYXg2TehWxCEEGj6JU2PWKTkd6cBdNLjoe2SpsKD9cy",
			"credential": {
				"signatures": [
					"PLACEHOLDER_SIGNATURE"
				]
			}
		}
	],
	"id": "PLACEHOLDER_TX_ID"
}`

	expectedReplyTxString = strings.Replace(expectedReplyTxString, "PLACEHOLDER_CREATE_ASSET_TX_ID", createAssetTx.ID().String(), 4)
	expectedReplyTxString = strings.Replace(expectedReplyTxString, "PLACEHOLDER_TX_ID", mintPropertyFxOpTx.ID().String(), 1)
	expectedReplyTxString = strings.Replace(expectedReplyTxString, "PLACEHOLDER_BLOCKCHAIN_ID", mintPropertyFxOpTx.Unsigned.(*txs.OperationTx).BlockchainID.String(), 1)

	sigStr, err := formatting.Encode(formatting.HexNC, mintPropertyFxOpTx.Creds[0].Credential.(*propertyfx.Credential).Sigs[0][:])
	require.NoError(err)

	expectedReplyTxString = strings.Replace(expectedReplyTxString, "PLACEHOLDER_SIGNATURE", sigStr, 2)

	require.Equal(expectedReplyTxString, string(replyTxBytes))
}

func newAvaxBaseTxWithOutputs(t *testing.T, genesisBytes []byte, fee uint64, parser txs.Parser) *txs.Tx {
	avaxTx := getCreateTxFromGenesisTest(t, genesisBytes, "AVAX")
	key := keys[0]
	tx := buildBaseTx(avaxTx, fee, key)
	require.NoError(t, tx.SignSECP256K1Fx(parser.Codec(), [][]*secp256k1.PrivateKey{{key}}))
	return tx
}

func newAvaxExportTxWithOutputs(t *testing.T, genesisBytes []byte, fee uint64, parser txs.Parser) *txs.Tx {
	avaxTx := getCreateTxFromGenesisTest(t, genesisBytes, "AVAX")
	key := keys[0]
	tx := buildExportTx(avaxTx, fee, key)
	require.NoError(t, tx.SignSECP256K1Fx(parser.Codec(), [][]*secp256k1.PrivateKey{{key}}))
	return tx
}

func newAvaxCreateAssetTxWithOutputs(t *testing.T, parser txs.Parser) *txs.Tx {
	key := keys[0]
<<<<<<< HEAD
	tx := buildCreateAssetTx(vm.ctx.ChainID, key)
	require.NoError(t, tx.Initialize(vm.parser.Codec()))
=======
	tx := buildCreateAssetTx(key)
	require.NoError(t, tx.Initialize(parser.Codec()))
>>>>>>> e41fa535
	return tx
}

func buildBaseTx(avaxTx *txs.Tx, fee uint64, key *secp256k1.PrivateKey) *txs.Tx {
	return &txs.Tx{Unsigned: &txs.BaseTx{
		BaseTx: avax.BaseTx{
			NetworkID:    constants.UnitTestID,
			BlockchainID: vm.ctx.ChainID,
			Memo:         []byte{1, 2, 3, 4, 5, 6, 7, 8},
			Ins: []*avax.TransferableInput{{
				UTXOID: avax.UTXOID{
					TxID:        avaxTx.ID(),
					OutputIndex: 2,
				},
				Asset: avax.Asset{ID: avaxTx.ID()},
				In: &secp256k1fx.TransferInput{
					Amt: startBalance,
					Input: secp256k1fx.Input{
						SigIndices: []uint32{
							0,
						},
					},
				},
			}},
			Outs: []*avax.TransferableOutput{{
				Asset: avax.Asset{ID: avaxTx.ID()},
				Out: &secp256k1fx.TransferOutput{
					Amt: startBalance - fee,
					OutputOwners: secp256k1fx.OutputOwners{
						Threshold: 1,
						Addrs:     []ids.ShortID{key.PublicKey().Address()},
					},
				},
			}},
		},
	}}
}

func buildExportTx(avaxTx *txs.Tx, fee uint64, key *secp256k1.PrivateKey) *txs.Tx {
	return &txs.Tx{Unsigned: &txs.ExportTx{
		BaseTx: txs.BaseTx{
			BaseTx: avax.BaseTx{
				NetworkID:    constants.UnitTestID,
				BlockchainID: vm.ctx.ChainID,
				Ins: []*avax.TransferableInput{{
					UTXOID: avax.UTXOID{
						TxID:        avaxTx.ID(),
						OutputIndex: 2,
					},
					Asset: avax.Asset{ID: avaxTx.ID()},
					In: &secp256k1fx.TransferInput{
						Amt:   startBalance,
						Input: secp256k1fx.Input{SigIndices: []uint32{0}},
					},
				}},
			},
		},
		DestinationChain: constants.PlatformChainID,
		ExportedOuts: []*avax.TransferableOutput{{
			Asset: avax.Asset{ID: avaxTx.ID()},
			Out: &secp256k1fx.TransferOutput{
				Amt: startBalance - fee,
				OutputOwners: secp256k1fx.OutputOwners{
					Threshold: 1,
					Addrs:     []ids.ShortID{key.PublicKey().Address()},
				},
			},
		}},
	}}
}

func buildCreateAssetTx(chainID ids.ID, key *secp256k1.PrivateKey) *txs.Tx {
	return &txs.Tx{Unsigned: &txs.CreateAssetTx{
		BaseTx: txs.BaseTx{BaseTx: avax.BaseTx{
			NetworkID:    constants.UnitTestID,
			BlockchainID: chainID,
		}},
		Name:         "Team Rocket",
		Symbol:       "TR",
		Denomination: 0,
		States: []*txs.InitialState{
			{
				FxIndex: 0,
				Outs: []verify.State{
					&secp256k1fx.MintOutput{
						OutputOwners: secp256k1fx.OutputOwners{
							Threshold: 1,
							Addrs:     []ids.ShortID{key.PublicKey().Address()},
						},
					}, &secp256k1fx.MintOutput{
						OutputOwners: secp256k1fx.OutputOwners{
							Threshold: 1,
							Addrs:     []ids.ShortID{key.PublicKey().Address()},
						},
					},
				},
			},
			{
				FxIndex: 1,
				Outs: []verify.State{
					&nftfx.MintOutput{
						GroupID: 1,
						OutputOwners: secp256k1fx.OutputOwners{
							Threshold: 1,
							Addrs:     []ids.ShortID{key.PublicKey().Address()},
						},
					},
					&nftfx.MintOutput{
						GroupID: 2,
						OutputOwners: secp256k1fx.OutputOwners{
							Threshold: 1,
							Addrs:     []ids.ShortID{key.PublicKey().Address()},
						},
					},
				},
			},
			{
				FxIndex: 2,
				Outs: []verify.State{
					&propertyfx.MintOutput{
						OutputOwners: secp256k1fx.OutputOwners{
							Threshold: 1,
							Addrs:     []ids.ShortID{keys[0].PublicKey().Address()},
						},
					},
					&propertyfx.MintOutput{
						OutputOwners: secp256k1fx.OutputOwners{
							Threshold: 1,
							Addrs:     []ids.ShortID{keys[0].PublicKey().Address()},
						},
					},
				},
			},
		},
	}}
}

func buildNFTxMintOp(createAssetTx *txs.Tx, key *secp256k1.PrivateKey, outputIndex, groupID uint32) *txs.Operation {
	return &txs.Operation{
		Asset: avax.Asset{ID: createAssetTx.ID()},
		UTXOIDs: []*avax.UTXOID{{
			TxID:        createAssetTx.ID(),
			OutputIndex: outputIndex,
		}},
		Op: &nftfx.MintOperation{
			MintInput: secp256k1fx.Input{
				SigIndices: []uint32{0},
			},
			GroupID: groupID,
			Payload: []byte{'h', 'e', 'l', 'l', 'o'},
			Outputs: []*secp256k1fx.OutputOwners{{
				Threshold: 1,
				Addrs:     []ids.ShortID{key.PublicKey().Address()},
			}},
		},
	}
}

func buildPropertyFxMintOp(createAssetTx *txs.Tx, key *secp256k1.PrivateKey, outputIndex uint32) *txs.Operation {
	return &txs.Operation{
		Asset: avax.Asset{ID: createAssetTx.ID()},
		UTXOIDs: []*avax.UTXOID{{
			TxID:        createAssetTx.ID(),
			OutputIndex: outputIndex,
		}},
		Op: &propertyfx.MintOperation{
			MintInput: secp256k1fx.Input{
				SigIndices: []uint32{0},
			},
			MintOutput: propertyfx.MintOutput{OutputOwners: secp256k1fx.OutputOwners{
				Threshold: 1,
				Addrs: []ids.ShortID{
					key.PublicKey().Address(),
				},
			}},
		},
	}
}

func buildSecpMintOp(createAssetTx *txs.Tx, key *secp256k1.PrivateKey, outputIndex uint32) *txs.Operation {
	return &txs.Operation{
		Asset: avax.Asset{ID: createAssetTx.ID()},
		UTXOIDs: []*avax.UTXOID{{
			TxID:        createAssetTx.ID(),
			OutputIndex: outputIndex,
		}},
		Op: &secp256k1fx.MintOperation{
			MintInput: secp256k1fx.Input{
				SigIndices: []uint32{0},
			},
			MintOutput: secp256k1fx.MintOutput{
				OutputOwners: secp256k1fx.OutputOwners{
					Threshold: 1,
					Addrs: []ids.ShortID{
						key.PublicKey().Address(),
					},
				},
			},
			TransferOutput: secp256k1fx.TransferOutput{
				Amt: 1,
				OutputOwners: secp256k1fx.OutputOwners{
					Locktime:  0,
					Threshold: 1,
					Addrs:     []ids.ShortID{key.PublicKey().Address()},
				},
			},
		},
	}
}

func buildOperationTxWithOp(chainID ids.ID, op ...*txs.Operation) *txs.Tx {
	return &txs.Tx{Unsigned: &txs.OperationTx{
		BaseTx: txs.BaseTx{BaseTx: avax.BaseTx{
			NetworkID:    constants.UnitTestID,
			BlockchainID: chainID,
		}},
		Ops: op,
	}}
}

func TestServiceGetNilTx(t *testing.T) {
	require := require.New(t)

	env := setup(t, &envConfig{})
	env.vm.ctx.Lock.Unlock()

	defer func() {
		env.vm.ctx.Lock.Lock()
		require.NoError(env.vm.Shutdown(context.Background()))
		env.vm.ctx.Lock.Unlock()
	}()

	reply := api.GetTxReply{}
	err := env.service.GetTx(nil, &api.GetTxArgs{}, &reply)
	require.ErrorIs(err, errNilTxID)
}

func TestServiceGetUnknownTx(t *testing.T) {
	require := require.New(t)

	env := setup(t, &envConfig{})
	env.vm.ctx.Lock.Unlock()

	defer func() {
		env.vm.ctx.Lock.Lock()
		require.NoError(env.vm.Shutdown(context.Background()))
		env.vm.ctx.Lock.Unlock()
	}()

	reply := api.GetTxReply{}
	err := env.service.GetTx(nil, &api.GetTxArgs{TxID: ids.GenerateTestID()}, &reply)
	require.ErrorIs(err, database.ErrNotFound)
}

func TestServiceGetUTXOs(t *testing.T) {
	env := setup(t, &envConfig{})
	defer func() {
		env.vm.ctx.Lock.Lock()
		require.NoError(t, env.vm.Shutdown(context.Background()))
		env.vm.ctx.Lock.Unlock()
	}()

	rawAddr := ids.GenerateTestShortID()
	rawEmptyAddr := ids.GenerateTestShortID()

	numUTXOs := 10
	// Put a bunch of UTXOs
	for i := 0; i < numUTXOs; i++ {
		utxo := &avax.UTXO{
			UTXOID: avax.UTXOID{
				TxID: ids.GenerateTestID(),
			},
			Asset: avax.Asset{ID: env.vm.ctx.AVAXAssetID},
			Out: &secp256k1fx.TransferOutput{
				Amt: 1,
				OutputOwners: secp256k1fx.OutputOwners{
					Threshold: 1,
					Addrs:     []ids.ShortID{rawAddr},
				},
			},
		}
		env.vm.state.AddUTXO(utxo)
	}
	require.NoError(t, env.vm.state.Commit())

	sm := env.sharedMemory.NewSharedMemory(constants.PlatformChainID)

	elems := make([]*atomic.Element, numUTXOs)
	codec := env.vm.parser.Codec()
	for i := range elems {
		utxo := &avax.UTXO{
			UTXOID: avax.UTXOID{
				TxID: ids.GenerateTestID(),
			},
			Asset: avax.Asset{ID: env.vm.ctx.AVAXAssetID},
			Out: &secp256k1fx.TransferOutput{
				Amt: 1,
				OutputOwners: secp256k1fx.OutputOwners{
					Threshold: 1,
					Addrs:     []ids.ShortID{rawAddr},
				},
			},
		}

		utxoBytes, err := codec.Marshal(txs.CodecVersion, utxo)
		require.NoError(t, err)
		utxoID := utxo.InputID()
		elems[i] = &atomic.Element{
			Key:   utxoID[:],
			Value: utxoBytes,
			Traits: [][]byte{
				rawAddr.Bytes(),
			},
		}
	}

	require.NoError(t, sm.Apply(map[ids.ID]*atomic.Requests{
		env.vm.ctx.ChainID: {
			PutRequests: elems,
		},
	}))

	hrp := constants.GetHRP(env.vm.ctx.NetworkID)
	xAddr, err := env.vm.FormatLocalAddress(rawAddr)
	require.NoError(t, err)
	pAddr, err := env.vm.FormatAddress(constants.PlatformChainID, rawAddr)
	require.NoError(t, err)
	unknownChainAddr, err := address.Format("R", hrp, rawAddr.Bytes())
	require.NoError(t, err)
	xEmptyAddr, err := env.vm.FormatLocalAddress(rawEmptyAddr)
	require.NoError(t, err)

	env.vm.ctx.Lock.Unlock()

	tests := []struct {
		label       string
		count       int
		expectedErr error
		args        *api.GetUTXOsArgs
	}{
		{
			label:       "invalid address: ''",
			expectedErr: address.ErrNoSeparator,
			args: &api.GetUTXOsArgs{
				Addresses: []string{""},
			},
		},
		{
			label:       "invalid address: '-'",
			expectedErr: bech32.ErrInvalidLength(0),
			args: &api.GetUTXOsArgs{
				Addresses: []string{"-"},
			},
		},
		{
			label:       "invalid address: 'foo'",
			expectedErr: address.ErrNoSeparator,
			args: &api.GetUTXOsArgs{
				Addresses: []string{"foo"},
			},
		},
		{
			label:       "invalid address: 'foo-bar'",
			expectedErr: bech32.ErrInvalidLength(3),
			args: &api.GetUTXOsArgs{
				Addresses: []string{"foo-bar"},
			},
		},
		{
			label:       "invalid address: '<ChainID>'",
			expectedErr: address.ErrNoSeparator,
			args: &api.GetUTXOsArgs{
				Addresses: []string{env.vm.ctx.ChainID.String()},
			},
		},
		{
			label:       "invalid address: '<ChainID>-'",
			expectedErr: bech32.ErrInvalidLength(0),
			args: &api.GetUTXOsArgs{
				Addresses: []string{fmt.Sprintf("%s-", env.vm.ctx.ChainID.String())},
			},
		},
		{
			label:       "invalid address: '<Unknown ID>-<addr>'",
			expectedErr: ids.ErrNoIDWithAlias,
			args: &api.GetUTXOsArgs{
				Addresses: []string{unknownChainAddr},
			},
		},
		{
			label:       "no addresses",
			expectedErr: errNoAddresses,
			args:        &api.GetUTXOsArgs{},
		},
		{
			label: "get all X-chain UTXOs",
			count: numUTXOs,
			args: &api.GetUTXOsArgs{
				Addresses: []string{
					xAddr,
				},
			},
		},
		{
			label: "get one X-chain UTXO",
			count: 1,
			args: &api.GetUTXOsArgs{
				Addresses: []string{
					xAddr,
				},
				Limit: 1,
			},
		},
		{
			label: "limit greater than number of UTXOs",
			count: numUTXOs,
			args: &api.GetUTXOsArgs{
				Addresses: []string{
					xAddr,
				},
				Limit: json.Uint32(numUTXOs + 1),
			},
		},
		{
			label: "no utxos to return",
			count: 0,
			args: &api.GetUTXOsArgs{
				Addresses: []string{
					xEmptyAddr,
				},
			},
		},
		{
			label: "multiple address with utxos",
			count: numUTXOs,
			args: &api.GetUTXOsArgs{
				Addresses: []string{
					xEmptyAddr,
					xAddr,
				},
			},
		},
		{
			label: "get all P-chain UTXOs",
			count: numUTXOs,
			args: &api.GetUTXOsArgs{
				Addresses: []string{
					xAddr,
				},
				SourceChain: "P",
			},
		},
		{
			label:       "invalid source chain ID",
			expectedErr: ids.ErrNoIDWithAlias,
			count:       numUTXOs,
			args: &api.GetUTXOsArgs{
				Addresses: []string{
					xAddr,
				},
				SourceChain: "HomeRunDerby",
			},
		},
		{
			label: "get all P-chain UTXOs",
			count: numUTXOs,
			args: &api.GetUTXOsArgs{
				Addresses: []string{
					xAddr,
				},
				SourceChain: "P",
			},
		},
		{
			label:       "get UTXOs from multiple chains",
			expectedErr: avax.ErrMismatchedChainIDs,
			args: &api.GetUTXOsArgs{
				Addresses: []string{
					xAddr,
					pAddr,
				},
			},
		},
		{
			label:       "get UTXOs for an address on a different chain",
			expectedErr: avax.ErrMismatchedChainIDs,
			args: &api.GetUTXOsArgs{
				Addresses: []string{
					pAddr,
				},
			},
		},
	}
	for _, test := range tests {
		t.Run(test.label, func(t *testing.T) {
			require := require.New(t)
			reply := &api.GetUTXOsReply{}
			err := env.service.GetUTXOs(nil, test.args, reply)
			require.ErrorIs(err, test.expectedErr)
			if test.expectedErr != nil {
				return
			}
			require.Len(reply.UTXOs, test.count)
		})
	}
}

func TestGetAssetDescription(t *testing.T) {
	require := require.New(t)

	env := setup(t, &envConfig{})
	env.vm.ctx.Lock.Unlock()

	defer func() {
		env.vm.ctx.Lock.Lock()
		require.NoError(env.vm.Shutdown(context.Background()))
		env.vm.ctx.Lock.Unlock()
	}()

	avaxAssetID := env.genesisTx.ID()

	reply := GetAssetDescriptionReply{}
	require.NoError(env.service.GetAssetDescription(nil, &GetAssetDescriptionArgs{
		AssetID: avaxAssetID.String(),
	}, &reply))

	require.Equal("AVAX", reply.Name)
	require.Equal("SYMB", reply.Symbol)
}

func TestGetBalance(t *testing.T) {
	require := require.New(t)

	env := setup(t, &envConfig{})
	env.vm.ctx.Lock.Unlock()

	defer func() {
		env.vm.ctx.Lock.Lock()
		require.NoError(env.vm.Shutdown(context.Background()))
		env.vm.ctx.Lock.Unlock()
	}()

	avaxAssetID := env.genesisTx.ID()

	reply := GetBalanceReply{}
	addrStr, err := env.vm.FormatLocalAddress(keys[0].PublicKey().Address())
	require.NoError(err)
	require.NoError(env.service.GetBalance(nil, &GetBalanceArgs{
		Address: addrStr,
		AssetID: avaxAssetID.String(),
	}, &reply))

	require.Equal(startBalance, uint64(reply.Balance))
}

func TestCreateFixedCapAsset(t *testing.T) {
	for _, tc := range testCases {
		t.Run(tc.name, func(t *testing.T) {
			require := require.New(t)

			env := setup(t, &envConfig{
				isCustomFeeAsset: !tc.avaxAsset,
				keystoreUsers: []*user{{
					username:    username,
					password:    password,
					initialKeys: keys,
				}},
			})
			env.vm.ctx.Lock.Unlock()

			defer func() {
				env.vm.ctx.Lock.Lock()
				require.NoError(env.vm.Shutdown(context.Background()))
				env.vm.ctx.Lock.Unlock()
			}()

			reply := AssetIDChangeAddr{}
			addrStr, err := env.vm.FormatLocalAddress(keys[0].PublicKey().Address())
			require.NoError(err)

			changeAddrStr, err := env.vm.FormatLocalAddress(testChangeAddr)
			require.NoError(err)
			_, fromAddrsStr := sampleAddrs(t, env.vm.AddressManager, addrs)

			require.NoError(env.service.CreateFixedCapAsset(nil, &CreateAssetArgs{
				JSONSpendHeader: api.JSONSpendHeader{
					UserPass: api.UserPass{
						Username: username,
						Password: password,
					},
					JSONFromAddrs:  api.JSONFromAddrs{From: fromAddrsStr},
					JSONChangeAddr: api.JSONChangeAddr{ChangeAddr: changeAddrStr},
				},
				Name:         "testAsset",
				Symbol:       "TEST",
				Denomination: 1,
				InitialHolders: []*Holder{{
					Amount:  123456789,
					Address: addrStr,
				}},
			}, &reply))
			require.Equal(changeAddrStr, reply.ChangeAddr)
		})
	}
}

func TestCreateVariableCapAsset(t *testing.T) {
	for _, tc := range testCases {
		t.Run(tc.name, func(t *testing.T) {
			require := require.New(t)

			env := setup(t, &envConfig{
				isCustomFeeAsset: !tc.avaxAsset,
				keystoreUsers: []*user{{
					username:    username,
					password:    password,
					initialKeys: keys,
				}},
			})
			env.vm.ctx.Lock.Unlock()

			defer func() {
				env.vm.ctx.Lock.Lock()
				require.NoError(env.vm.Shutdown(context.Background()))
				env.vm.ctx.Lock.Unlock()
			}()

			reply := AssetIDChangeAddr{}
			minterAddrStr, err := env.vm.FormatLocalAddress(keys[0].PublicKey().Address())
			require.NoError(err)
			_, fromAddrsStr := sampleAddrs(t, env.vm.AddressManager, addrs)
			changeAddrStr := fromAddrsStr[0]

			require.NoError(env.service.CreateVariableCapAsset(nil, &CreateAssetArgs{
				JSONSpendHeader: api.JSONSpendHeader{
					UserPass: api.UserPass{
						Username: username,
						Password: password,
					},
					JSONFromAddrs:  api.JSONFromAddrs{From: fromAddrsStr},
					JSONChangeAddr: api.JSONChangeAddr{ChangeAddr: changeAddrStr},
				},
				Name:   "test asset",
				Symbol: "TEST",
				MinterSets: []Owners{
					{
						Threshold: 1,
						Minters: []string{
							minterAddrStr,
						},
					},
				},
			}, &reply))
			require.Equal(changeAddrStr, reply.ChangeAddr)

			buildAndAccept(require, env.vm, env.issuer, reply.AssetID)

			createdAssetID := reply.AssetID.String()
			// Test minting of the created variable cap asset
			mintArgs := &MintArgs{
				JSONSpendHeader: api.JSONSpendHeader{
					UserPass: api.UserPass{
						Username: username,
						Password: password,
					},
					JSONChangeAddr: api.JSONChangeAddr{ChangeAddr: changeAddrStr},
				},
				Amount:  200,
				AssetID: createdAssetID,
				To:      minterAddrStr, // Send newly minted tokens to this address
			}
			mintReply := &api.JSONTxIDChangeAddr{}
			require.NoError(env.service.Mint(nil, mintArgs, mintReply))
			require.Equal(changeAddrStr, mintReply.ChangeAddr)

			buildAndAccept(require, env.vm, env.issuer, mintReply.TxID)

			sendArgs := &SendArgs{
				JSONSpendHeader: api.JSONSpendHeader{
					UserPass: api.UserPass{
						Username: username,
						Password: password,
					},
					JSONFromAddrs:  api.JSONFromAddrs{From: []string{minterAddrStr}},
					JSONChangeAddr: api.JSONChangeAddr{ChangeAddr: changeAddrStr},
				},
				SendOutput: SendOutput{
					Amount:  200,
					AssetID: createdAssetID,
					To:      fromAddrsStr[0],
				},
			}
			sendReply := &api.JSONTxIDChangeAddr{}
			require.NoError(env.service.Send(nil, sendArgs, sendReply))
			require.Equal(changeAddrStr, sendReply.ChangeAddr)
		})
	}
}

func TestNFTWorkflow(t *testing.T) {
	for _, tc := range testCases {
		t.Run(tc.name, func(t *testing.T) {
			require := require.New(t)

			env := setup(t, &envConfig{
				isCustomFeeAsset: !tc.avaxAsset,
				keystoreUsers: []*user{{
					username:    username,
					password:    password,
					initialKeys: keys,
				}},
			})
			env.vm.ctx.Lock.Unlock()

			defer func() {
				env.vm.ctx.Lock.Lock()
				require.NoError(env.vm.Shutdown(context.Background()))
				env.vm.ctx.Lock.Unlock()
			}()

			fromAddrs, fromAddrsStr := sampleAddrs(t, env.vm.AddressManager, addrs)

			// Test minting of the created variable cap asset
			addrStr, err := env.vm.FormatLocalAddress(keys[0].PublicKey().Address())
			require.NoError(err)

			createArgs := &CreateNFTAssetArgs{
				JSONSpendHeader: api.JSONSpendHeader{
					UserPass: api.UserPass{
						Username: username,
						Password: password,
					},
					JSONFromAddrs:  api.JSONFromAddrs{From: fromAddrsStr},
					JSONChangeAddr: api.JSONChangeAddr{ChangeAddr: fromAddrsStr[0]},
				},
				Name:   "BIG COIN",
				Symbol: "COIN",
				MinterSets: []Owners{
					{
						Threshold: 1,
						Minters: []string{
							addrStr,
						},
					},
				},
			}
			createReply := &AssetIDChangeAddr{}
			require.NoError(env.service.CreateNFTAsset(nil, createArgs, createReply))
			require.Equal(fromAddrsStr[0], createReply.ChangeAddr)

			buildAndAccept(require, env.vm, env.issuer, createReply.AssetID)

			// Key: Address
			// Value: AVAX balance
			balances := map[ids.ShortID]uint64{}
			for _, addr := range addrs { // get balances for all addresses
				addrStr, err := env.vm.FormatLocalAddress(addr)
				require.NoError(err)

				reply := &GetBalanceReply{}
				require.NoError(env.service.GetBalance(nil,
					&GetBalanceArgs{
						Address: addrStr,
						AssetID: env.vm.feeAssetID.String(),
					},
					reply,
				))

				balances[addr] = uint64(reply.Balance)
			}

			fromAddrsTotalBalance := uint64(0)
			for _, addr := range fromAddrs {
				fromAddrsTotalBalance += balances[addr]
			}

			fromAddrsStartBalance := startBalance * uint64(len(fromAddrs))
			require.Equal(fromAddrsStartBalance-env.vm.TxFee, fromAddrsTotalBalance)

			assetID := createReply.AssetID
			payload, err := formatting.Encode(formatting.Hex, []byte{1, 2, 3, 4, 5})
			require.NoError(err)
			mintArgs := &MintNFTArgs{
				JSONSpendHeader: api.JSONSpendHeader{
					UserPass: api.UserPass{
						Username: username,
						Password: password,
					},
					JSONFromAddrs:  api.JSONFromAddrs{},
					JSONChangeAddr: api.JSONChangeAddr{ChangeAddr: fromAddrsStr[0]},
				},
				AssetID:  assetID.String(),
				Payload:  payload,
				To:       addrStr,
				Encoding: formatting.Hex,
			}
			mintReply := &api.JSONTxIDChangeAddr{}

			require.NoError(env.service.MintNFT(nil, mintArgs, mintReply))
			require.Equal(fromAddrsStr[0], createReply.ChangeAddr)

			// Accept the transaction so that we can send the newly minted NFT
			buildAndAccept(require, env.vm, env.issuer, mintReply.TxID)

			sendArgs := &SendNFTArgs{
				JSONSpendHeader: api.JSONSpendHeader{
					UserPass: api.UserPass{
						Username: username,
						Password: password,
					},
					JSONFromAddrs:  api.JSONFromAddrs{},
					JSONChangeAddr: api.JSONChangeAddr{ChangeAddr: fromAddrsStr[0]},
				},
				AssetID: assetID.String(),
				GroupID: 0,
				To:      addrStr,
			}
			sendReply := &api.JSONTxIDChangeAddr{}
			require.NoError(env.service.SendNFT(nil, sendArgs, sendReply))
			require.Equal(fromAddrsStr[0], sendReply.ChangeAddr)
		})
	}
}

func TestImportExportKey(t *testing.T) {
	require := require.New(t)

	env := setup(t, &envConfig{
		keystoreUsers: []*user{{
			username: username,
			password: password,
		}},
	})
	env.vm.ctx.Lock.Unlock()

	defer func() {
		env.vm.ctx.Lock.Lock()
		require.NoError(env.vm.Shutdown(context.Background()))
		env.vm.ctx.Lock.Unlock()
	}()

	sk, err := secp256k1.NewPrivateKey()
	require.NoError(err)

	importArgs := &ImportKeyArgs{
		UserPass: api.UserPass{
			Username: username,
			Password: password,
		},
		PrivateKey: sk,
	}
	importReply := &api.JSONAddress{}
	require.NoError(env.service.ImportKey(nil, importArgs, importReply))

	addrStr, err := env.vm.FormatLocalAddress(sk.PublicKey().Address())
	require.NoError(err)
	exportArgs := &ExportKeyArgs{
		UserPass: api.UserPass{
			Username: username,
			Password: password,
		},
		Address: addrStr,
	}
	exportReply := &ExportKeyReply{}
	require.NoError(env.service.ExportKey(nil, exportArgs, exportReply))
	require.Equal(sk.Bytes(), exportReply.PrivateKey.Bytes())
}

func TestImportAVMKeyNoDuplicates(t *testing.T) {
	require := require.New(t)

	env := setup(t, &envConfig{
		keystoreUsers: []*user{{
			username: username,
			password: password,
		}},
	})
	env.vm.ctx.Lock.Unlock()

	defer func() {
		env.vm.ctx.Lock.Lock()
		require.NoError(env.vm.Shutdown(context.Background()))
		env.vm.ctx.Lock.Unlock()
	}()

	sk, err := secp256k1.NewPrivateKey()
	require.NoError(err)
	args := ImportKeyArgs{
		UserPass: api.UserPass{
			Username: username,
			Password: password,
		},
		PrivateKey: sk,
	}
	reply := api.JSONAddress{}
	require.NoError(env.service.ImportKey(nil, &args, &reply))

	expectedAddress, err := env.vm.FormatLocalAddress(sk.PublicKey().Address())
	require.NoError(err)

	require.Equal(expectedAddress, reply.Address)

	reply2 := api.JSONAddress{}
	require.NoError(env.service.ImportKey(nil, &args, &reply2))

	require.Equal(expectedAddress, reply2.Address)

	addrsArgs := api.UserPass{
		Username: username,
		Password: password,
	}
	addrsReply := api.JSONAddresses{}
	require.NoError(env.service.ListAddresses(nil, &addrsArgs, &addrsReply))

	require.Len(addrsReply.Addresses, 1)
	require.Equal(expectedAddress, addrsReply.Addresses[0])
}

func TestSend(t *testing.T) {
	require := require.New(t)

	env := setup(t, &envConfig{
		keystoreUsers: []*user{{
			username:    username,
			password:    password,
			initialKeys: keys,
		}},
	})
	env.vm.ctx.Lock.Unlock()

	defer func() {
		env.vm.ctx.Lock.Lock()
		require.NoError(env.vm.Shutdown(context.Background()))
		env.vm.ctx.Lock.Unlock()
	}()

	assetID := env.genesisTx.ID()
	addr := keys[0].PublicKey().Address()

	addrStr, err := env.vm.FormatLocalAddress(addr)
	require.NoError(err)
	changeAddrStr, err := env.vm.FormatLocalAddress(testChangeAddr)
	require.NoError(err)
	_, fromAddrsStr := sampleAddrs(t, env.vm.AddressManager, addrs)

	args := &SendArgs{
		JSONSpendHeader: api.JSONSpendHeader{
			UserPass: api.UserPass{
				Username: username,
				Password: password,
			},
			JSONFromAddrs:  api.JSONFromAddrs{From: fromAddrsStr},
			JSONChangeAddr: api.JSONChangeAddr{ChangeAddr: changeAddrStr},
		},
		SendOutput: SendOutput{
			Amount:  500,
			AssetID: assetID.String(),
			To:      addrStr,
		},
	}
	reply := &api.JSONTxIDChangeAddr{}
	require.NoError(env.service.Send(nil, args, reply))
	require.Equal(changeAddrStr, reply.ChangeAddr)

	buildAndAccept(require, env.vm, env.issuer, reply.TxID)
}

func TestSendMultiple(t *testing.T) {
	for _, tc := range testCases {
		t.Run(tc.name, func(t *testing.T) {
			require := require.New(t)

			env := setup(t, &envConfig{
				isCustomFeeAsset: !tc.avaxAsset,
				keystoreUsers: []*user{{
					username:    username,
					password:    password,
					initialKeys: keys,
				}},
			})
			env.vm.ctx.Lock.Unlock()

			defer func() {
				env.vm.ctx.Lock.Lock()
				require.NoError(env.vm.Shutdown(context.Background()))
				env.vm.ctx.Lock.Unlock()
			}()

			assetID := env.genesisTx.ID()
			addr := keys[0].PublicKey().Address()

			addrStr, err := env.vm.FormatLocalAddress(addr)
			require.NoError(err)
			changeAddrStr, err := env.vm.FormatLocalAddress(testChangeAddr)
			require.NoError(err)
			_, fromAddrsStr := sampleAddrs(t, env.vm.AddressManager, addrs)

			args := &SendMultipleArgs{
				JSONSpendHeader: api.JSONSpendHeader{
					UserPass: api.UserPass{
						Username: username,
						Password: password,
					},
					JSONFromAddrs:  api.JSONFromAddrs{From: fromAddrsStr},
					JSONChangeAddr: api.JSONChangeAddr{ChangeAddr: changeAddrStr},
				},
				Outputs: []SendOutput{
					{
						Amount:  500,
						AssetID: assetID.String(),
						To:      addrStr,
					},
					{
						Amount:  1000,
						AssetID: assetID.String(),
						To:      addrStr,
					},
				},
			}
			reply := &api.JSONTxIDChangeAddr{}
			require.NoError(env.service.SendMultiple(nil, args, reply))
			require.Equal(changeAddrStr, reply.ChangeAddr)

			buildAndAccept(require, env.vm, env.issuer, reply.TxID)
		})
	}
}

func TestCreateAndListAddresses(t *testing.T) {
	require := require.New(t)

	env := setup(t, &envConfig{
		keystoreUsers: []*user{{
			username: username,
			password: password,
		}},
	})
	env.vm.ctx.Lock.Unlock()

	defer func() {
		env.vm.ctx.Lock.Lock()
		require.NoError(env.vm.Shutdown(context.Background()))
		env.vm.ctx.Lock.Unlock()
	}()

	createArgs := &api.UserPass{
		Username: username,
		Password: password,
	}
	createReply := &api.JSONAddress{}

	require.NoError(env.service.CreateAddress(nil, createArgs, createReply))

	newAddr := createReply.Address

	listArgs := &api.UserPass{
		Username: username,
		Password: password,
	}
	listReply := &api.JSONAddresses{}

	require.NoError(env.service.ListAddresses(nil, listArgs, listReply))
	require.Contains(listReply.Addresses, newAddr)
}

func TestImport(t *testing.T) {
	for _, tc := range testCases {
		t.Run(tc.name, func(t *testing.T) {
			require := require.New(t)

			env := setup(t, &envConfig{
				isCustomFeeAsset: !tc.avaxAsset,
				keystoreUsers: []*user{{
					username:    username,
					password:    password,
					initialKeys: keys,
				}},
			})

			defer func() {
				env.vm.ctx.Lock.Lock()
				require.NoError(env.vm.Shutdown(context.Background()))
				env.vm.ctx.Lock.Unlock()
			}()
			assetID := env.genesisTx.ID()
			addr0 := keys[0].PublicKey().Address()

			utxo := &avax.UTXO{
				UTXOID: avax.UTXOID{TxID: ids.Empty},
				Asset:  avax.Asset{ID: assetID},
				Out: &secp256k1fx.TransferOutput{
					Amt: 7,
					OutputOwners: secp256k1fx.OutputOwners{
						Threshold: 1,
						Addrs:     []ids.ShortID{addr0},
					},
				},
			}
			utxoBytes, err := env.vm.parser.Codec().Marshal(txs.CodecVersion, utxo)
			require.NoError(err)

			peerSharedMemory := env.sharedMemory.NewSharedMemory(constants.PlatformChainID)
			utxoID := utxo.InputID()
			require.NoError(peerSharedMemory.Apply(map[ids.ID]*atomic.Requests{
				env.vm.ctx.ChainID: {
					PutRequests: []*atomic.Element{{
						Key:   utxoID[:],
						Value: utxoBytes,
						Traits: [][]byte{
							addr0.Bytes(),
						},
					}},
				},
			}))

			env.vm.ctx.Lock.Unlock()

			addrStr, err := env.vm.FormatLocalAddress(keys[0].PublicKey().Address())
			require.NoError(err)
			args := &ImportArgs{
				UserPass: api.UserPass{
					Username: username,
					Password: password,
				},
				SourceChain: "P",
				To:          addrStr,
			}
			reply := &api.JSONTxID{}
			require.NoError(env.service.Import(nil, args, reply))
		})
	}
}

func TestServiceGetBlock(t *testing.T) {
	ctrl := gomock.NewController(t)

	blockID := ids.GenerateTestID()

	type test struct {
		name                        string
		serviceAndExpectedBlockFunc func(t *testing.T, ctrl *gomock.Controller) (*Service, interface{})
		encoding                    formatting.Encoding
		expectedErr                 error
	}

	tests := []test{
		{
			name: "chain not linearized",
			serviceAndExpectedBlockFunc: func(_ *testing.T, ctrl *gomock.Controller) (*Service, interface{}) {
				return &Service{
					vm: &VM{
						ctx: &snow.Context{
							Log: logging.NoLog{},
						},
					},
				}, nil
			},
			encoding:    formatting.Hex,
			expectedErr: errNotLinearized,
		},
		{
			name: "block not found",
			serviceAndExpectedBlockFunc: func(_ *testing.T, ctrl *gomock.Controller) (*Service, interface{}) {
				manager := executor.NewMockManager(ctrl)
				manager.EXPECT().GetStatelessBlock(blockID).Return(nil, database.ErrNotFound)
				return &Service{
					vm: &VM{
						chainManager: manager,
						ctx: &snow.Context{
							Log: logging.NoLog{},
						},
					},
				}, nil
			},
			encoding:    formatting.Hex,
			expectedErr: database.ErrNotFound,
		},
		{
			name: "JSON format",
			serviceAndExpectedBlockFunc: func(_ *testing.T, ctrl *gomock.Controller) (*Service, interface{}) {
				block := block.NewMockBlock(ctrl)
				block.EXPECT().InitCtx(gomock.Any())
				block.EXPECT().Txs().Return(nil)

				manager := executor.NewMockManager(ctrl)
				manager.EXPECT().GetStatelessBlock(blockID).Return(block, nil)
				return &Service{
					vm: &VM{
						chainManager: manager,
						ctx: &snow.Context{
							Log: logging.NoLog{},
						},
					},
				}, block
			},
			encoding:    formatting.JSON,
			expectedErr: nil,
		},
		{
			name: "hex format",
			serviceAndExpectedBlockFunc: func(t *testing.T, ctrl *gomock.Controller) (*Service, interface{}) {
				block := block.NewMockBlock(ctrl)
				blockBytes := []byte("hi mom")
				block.EXPECT().Bytes().Return(blockBytes)

				expected, err := formatting.Encode(formatting.Hex, blockBytes)
				require.NoError(t, err)

				manager := executor.NewMockManager(ctrl)
				manager.EXPECT().GetStatelessBlock(blockID).Return(block, nil)
				return &Service{
					vm: &VM{
						chainManager: manager,
						ctx: &snow.Context{
							Log: logging.NoLog{},
						},
					},
				}, expected
			},
			encoding:    formatting.Hex,
			expectedErr: nil,
		},
		{
			name: "hexc format",
			serviceAndExpectedBlockFunc: func(t *testing.T, ctrl *gomock.Controller) (*Service, interface{}) {
				block := block.NewMockBlock(ctrl)
				blockBytes := []byte("hi mom")
				block.EXPECT().Bytes().Return(blockBytes)

				expected, err := formatting.Encode(formatting.HexC, blockBytes)
				require.NoError(t, err)

				manager := executor.NewMockManager(ctrl)
				manager.EXPECT().GetStatelessBlock(blockID).Return(block, nil)
				return &Service{
					vm: &VM{
						chainManager: manager,
						ctx: &snow.Context{
							Log: logging.NoLog{},
						},
					},
				}, expected
			},
			encoding:    formatting.HexC,
			expectedErr: nil,
		},
		{
			name: "hexnc format",
			serviceAndExpectedBlockFunc: func(t *testing.T, ctrl *gomock.Controller) (*Service, interface{}) {
				block := block.NewMockBlock(ctrl)
				blockBytes := []byte("hi mom")
				block.EXPECT().Bytes().Return(blockBytes)

				expected, err := formatting.Encode(formatting.HexNC, blockBytes)
				require.NoError(t, err)

				manager := executor.NewMockManager(ctrl)
				manager.EXPECT().GetStatelessBlock(blockID).Return(block, nil)
				return &Service{
					vm: &VM{
						chainManager: manager,
						ctx: &snow.Context{
							Log: logging.NoLog{},
						},
					},
				}, expected
			},
			encoding:    formatting.HexNC,
			expectedErr: nil,
		},
	}

	for _, tt := range tests {
		t.Run(tt.name, func(t *testing.T) {
			require := require.New(t)

			service, expected := tt.serviceAndExpectedBlockFunc(t, ctrl)

			args := &api.GetBlockArgs{
				BlockID:  blockID,
				Encoding: tt.encoding,
			}
			reply := &api.GetBlockResponse{}
			err := service.GetBlock(nil, args, reply)
			require.ErrorIs(err, tt.expectedErr)
			if tt.expectedErr != nil {
				return
			}
			require.Equal(tt.encoding, reply.Encoding)

			expectedJSON, err := stdjson.Marshal(expected)
			require.NoError(err)

			require.Equal(stdjson.RawMessage(expectedJSON), reply.Block)
		})
	}
}

func TestServiceGetBlockByHeight(t *testing.T) {
	ctrl := gomock.NewController(t)

	blockID := ids.GenerateTestID()
	blockHeight := uint64(1337)

	type test struct {
		name                        string
		serviceAndExpectedBlockFunc func(t *testing.T, ctrl *gomock.Controller) (*Service, interface{})
		encoding                    formatting.Encoding
		expectedErr                 error
	}

	tests := []test{
		{
			name: "chain not linearized",
			serviceAndExpectedBlockFunc: func(_ *testing.T, ctrl *gomock.Controller) (*Service, interface{}) {
				return &Service{
					vm: &VM{
						ctx: &snow.Context{
							Log: logging.NoLog{},
						},
					},
				}, nil
			},
			encoding:    formatting.Hex,
			expectedErr: errNotLinearized,
		},
		{
			name: "block height not found",
			serviceAndExpectedBlockFunc: func(_ *testing.T, ctrl *gomock.Controller) (*Service, interface{}) {
				state := state.NewMockState(ctrl)
				state.EXPECT().GetBlockIDAtHeight(blockHeight).Return(ids.Empty, database.ErrNotFound)

				manager := executor.NewMockManager(ctrl)
				return &Service{
					vm: &VM{
						state:        state,
						chainManager: manager,
						ctx: &snow.Context{
							Log: logging.NoLog{},
						},
					},
				}, nil
			},
			encoding:    formatting.Hex,
			expectedErr: database.ErrNotFound,
		},
		{
			name: "block not found",
			serviceAndExpectedBlockFunc: func(_ *testing.T, ctrl *gomock.Controller) (*Service, interface{}) {
				state := state.NewMockState(ctrl)
				state.EXPECT().GetBlockIDAtHeight(blockHeight).Return(blockID, nil)

				manager := executor.NewMockManager(ctrl)
				manager.EXPECT().GetStatelessBlock(blockID).Return(nil, database.ErrNotFound)
				return &Service{
					vm: &VM{
						state:        state,
						chainManager: manager,
						ctx: &snow.Context{
							Log: logging.NoLog{},
						},
					},
				}, nil
			},
			encoding:    formatting.Hex,
			expectedErr: database.ErrNotFound,
		},
		{
			name: "JSON format",
			serviceAndExpectedBlockFunc: func(_ *testing.T, ctrl *gomock.Controller) (*Service, interface{}) {
				block := block.NewMockBlock(ctrl)
				block.EXPECT().InitCtx(gomock.Any())
				block.EXPECT().Txs().Return(nil)

				state := state.NewMockState(ctrl)
				state.EXPECT().GetBlockIDAtHeight(blockHeight).Return(blockID, nil)

				manager := executor.NewMockManager(ctrl)
				manager.EXPECT().GetStatelessBlock(blockID).Return(block, nil)
				return &Service{
					vm: &VM{
						state:        state,
						chainManager: manager,
						ctx: &snow.Context{
							Log: logging.NoLog{},
						},
					},
				}, block
			},
			encoding:    formatting.JSON,
			expectedErr: nil,
		},
		{
			name: "hex format",
			serviceAndExpectedBlockFunc: func(t *testing.T, ctrl *gomock.Controller) (*Service, interface{}) {
				block := block.NewMockBlock(ctrl)
				blockBytes := []byte("hi mom")
				block.EXPECT().Bytes().Return(blockBytes)

				state := state.NewMockState(ctrl)
				state.EXPECT().GetBlockIDAtHeight(blockHeight).Return(blockID, nil)

				expected, err := formatting.Encode(formatting.Hex, blockBytes)
				require.NoError(t, err)

				manager := executor.NewMockManager(ctrl)
				manager.EXPECT().GetStatelessBlock(blockID).Return(block, nil)
				return &Service{
					vm: &VM{
						state:        state,
						chainManager: manager,
						ctx: &snow.Context{
							Log: logging.NoLog{},
						},
					},
				}, expected
			},
			encoding:    formatting.Hex,
			expectedErr: nil,
		},
		{
			name: "hexc format",
			serviceAndExpectedBlockFunc: func(t *testing.T, ctrl *gomock.Controller) (*Service, interface{}) {
				block := block.NewMockBlock(ctrl)
				blockBytes := []byte("hi mom")
				block.EXPECT().Bytes().Return(blockBytes)

				state := state.NewMockState(ctrl)
				state.EXPECT().GetBlockIDAtHeight(blockHeight).Return(blockID, nil)

				expected, err := formatting.Encode(formatting.HexC, blockBytes)
				require.NoError(t, err)

				manager := executor.NewMockManager(ctrl)
				manager.EXPECT().GetStatelessBlock(blockID).Return(block, nil)
				return &Service{
					vm: &VM{
						state:        state,
						chainManager: manager,
						ctx: &snow.Context{
							Log: logging.NoLog{},
						},
					},
				}, expected
			},
			encoding:    formatting.HexC,
			expectedErr: nil,
		},
		{
			name: "hexnc format",
			serviceAndExpectedBlockFunc: func(t *testing.T, ctrl *gomock.Controller) (*Service, interface{}) {
				block := block.NewMockBlock(ctrl)
				blockBytes := []byte("hi mom")
				block.EXPECT().Bytes().Return(blockBytes)

				state := state.NewMockState(ctrl)
				state.EXPECT().GetBlockIDAtHeight(blockHeight).Return(blockID, nil)

				expected, err := formatting.Encode(formatting.HexNC, blockBytes)
				require.NoError(t, err)

				manager := executor.NewMockManager(ctrl)
				manager.EXPECT().GetStatelessBlock(blockID).Return(block, nil)
				return &Service{
					vm: &VM{
						state:        state,
						chainManager: manager,
						ctx: &snow.Context{
							Log: logging.NoLog{},
						},
					},
				}, expected
			},
			encoding:    formatting.HexNC,
			expectedErr: nil,
		},
	}

	for _, tt := range tests {
		t.Run(tt.name, func(t *testing.T) {
			require := require.New(t)

			service, expected := tt.serviceAndExpectedBlockFunc(t, ctrl)

			args := &api.GetBlockByHeightArgs{
				Height:   json.Uint64(blockHeight),
				Encoding: tt.encoding,
			}
			reply := &api.GetBlockResponse{}
			err := service.GetBlockByHeight(nil, args, reply)
			require.ErrorIs(err, tt.expectedErr)
			if tt.expectedErr != nil {
				return
			}
			require.Equal(tt.encoding, reply.Encoding)

			expectedJSON, err := stdjson.Marshal(expected)
			require.NoError(err)

			require.Equal(stdjson.RawMessage(expectedJSON), reply.Block)
		})
	}
}

func TestServiceGetHeight(t *testing.T) {
	ctrl := gomock.NewController(t)

	blockID := ids.GenerateTestID()
	blockHeight := uint64(1337)

	type test struct {
		name        string
		serviceFunc func(ctrl *gomock.Controller) *Service
		expectedErr error
	}

	tests := []test{
		{
			name: "chain not linearized",
			serviceFunc: func(ctrl *gomock.Controller) *Service {
				return &Service{
					vm: &VM{
						ctx: &snow.Context{
							Log: logging.NoLog{},
						},
					},
				}
			},
			expectedErr: errNotLinearized,
		},
		{
			name: "block not found",
			serviceFunc: func(ctrl *gomock.Controller) *Service {
				state := state.NewMockState(ctrl)
				state.EXPECT().GetLastAccepted().Return(blockID)

				manager := executor.NewMockManager(ctrl)
				manager.EXPECT().GetStatelessBlock(blockID).Return(nil, database.ErrNotFound)
				return &Service{
					vm: &VM{
						state:        state,
						chainManager: manager,
						ctx: &snow.Context{
							Log: logging.NoLog{},
						},
					},
				}
			},
			expectedErr: database.ErrNotFound,
		},
		{
			name: "happy path",
			serviceFunc: func(ctrl *gomock.Controller) *Service {
				state := state.NewMockState(ctrl)
				state.EXPECT().GetLastAccepted().Return(blockID)

				block := block.NewMockBlock(ctrl)
				block.EXPECT().Height().Return(blockHeight)

				manager := executor.NewMockManager(ctrl)
				manager.EXPECT().GetStatelessBlock(blockID).Return(block, nil)
				return &Service{
					vm: &VM{
						state:        state,
						chainManager: manager,
						ctx: &snow.Context{
							Log: logging.NoLog{},
						},
					},
				}
			},
			expectedErr: nil,
		},
	}

	for _, tt := range tests {
		t.Run(tt.name, func(t *testing.T) {
			require := require.New(t)
			service := tt.serviceFunc(ctrl)

			reply := &api.GetHeightResponse{}
			err := service.GetHeight(nil, nil, reply)
			require.ErrorIs(err, tt.expectedErr)
			if tt.expectedErr != nil {
				return
			}
			require.Equal(json.Uint64(blockHeight), reply.Height)
		})
	}
}<|MERGE_RESOLUTION|>--- conflicted
+++ resolved
@@ -90,7 +90,7 @@
 	err := env.service.GetTxStatus(nil, statusArgs, statusReply)
 	require.ErrorIs(err, errNilTxID)
 
-	newTx := newAvaxBaseTxWithOutputs(t, env.genesisBytes, env.vm.TxFee, env.vm.parser)
+	newTx := newAvaxBaseTxWithOutputs(t, env.genesisBytes, env.vm.ctx.ChainID, env.vm.TxFee, env.vm.parser)
 	txID := newTx.ID()
 
 	statusArgs = &api.JSONTxID{
@@ -543,7 +543,7 @@
 		env.vm.ctx.Lock.Unlock()
 	}()
 
-	newTx := newAvaxBaseTxWithOutputs(t, env.genesisBytes, env.vm.TxFee, env.vm.parser)
+	newTx := newAvaxBaseTxWithOutputs(t, env.genesisBytes, env.vm.ctx.ChainID, env.vm.TxFee, env.vm.parser)
 	issueAndAccept(require, env.vm, env.issuer, newTx)
 
 	reply := api.GetTxReply{}
@@ -626,7 +626,7 @@
 		env.vm.ctx.Lock.Unlock()
 	}()
 
-	newTx := newAvaxExportTxWithOutputs(t, env.genesisBytes, env.vm.TxFee, env.vm.parser)
+	newTx := newAvaxExportTxWithOutputs(t, env.genesisBytes, env.vm.ctx.ChainID, env.vm.TxFee, env.vm.parser)
 	issueAndAccept(require, env.vm, env.issuer, newTx)
 
 	reply := api.GetTxReply{}
@@ -716,7 +716,7 @@
 		env.vm.ctx.Lock.Unlock()
 	}()
 
-	createAssetTx := newAvaxCreateAssetTxWithOutputs(t, env.vm.parser)
+	createAssetTx := newAvaxCreateAssetTxWithOutputs(t, env.vm.ctx.ChainID, env.vm.parser)
 	issueAndAccept(require, env.vm, env.issuer, createAssetTx)
 
 	reply := api.GetTxReply{}
@@ -833,7 +833,7 @@
 	}()
 
 	key := keys[0]
-	createAssetTx := newAvaxCreateAssetTxWithOutputs(t, env.vm.parser)
+	createAssetTx := newAvaxCreateAssetTxWithOutputs(t, env.vm.ctx.ChainID, env.vm.parser)
 	issueAndAccept(require, env.vm, env.issuer, createAssetTx)
 
 	mintNFTTx := buildOperationTxWithOp(env.vm.ctx.ChainID, buildNFTxMintOp(createAssetTx, key, 2, 1))
@@ -932,7 +932,7 @@
 	}()
 
 	key := keys[0]
-	createAssetTx := newAvaxCreateAssetTxWithOutputs(t, env.vm.parser)
+	createAssetTx := newAvaxCreateAssetTxWithOutputs(t, env.vm.ctx.ChainID, env.vm.parser)
 	issueAndAccept(require, env.vm, env.issuer, createAssetTx)
 
 	mintOp1 := buildNFTxMintOp(createAssetTx, key, 2, 1)
@@ -1070,7 +1070,7 @@
 	}()
 
 	key := keys[0]
-	createAssetTx := newAvaxCreateAssetTxWithOutputs(t, env.vm.parser)
+	createAssetTx := newAvaxCreateAssetTxWithOutputs(t, env.vm.ctx.ChainID, env.vm.parser)
 	issueAndAccept(require, env.vm, env.issuer, createAssetTx)
 
 	mintSecpOpTx := buildOperationTxWithOp(env.vm.ctx.ChainID, buildSecpMintOp(createAssetTx, key, 0))
@@ -1173,7 +1173,7 @@
 	}()
 
 	key := keys[0]
-	createAssetTx := newAvaxCreateAssetTxWithOutputs(t, env.vm.parser)
+	createAssetTx := newAvaxCreateAssetTxWithOutputs(t, env.vm.ctx.ChainID, env.vm.parser)
 	issueAndAccept(require, env.vm, env.issuer, createAssetTx)
 
 	op1 := buildSecpMintOp(createAssetTx, key, 0)
@@ -1319,7 +1319,7 @@
 	}()
 
 	key := keys[0]
-	createAssetTx := newAvaxCreateAssetTxWithOutputs(t, env.vm.parser)
+	createAssetTx := newAvaxCreateAssetTxWithOutputs(t, env.vm.ctx.ChainID, env.vm.parser)
 	issueAndAccept(require, env.vm, env.issuer, createAssetTx)
 
 	mintPropertyFxOpTx := buildOperationTxWithOp(env.vm.ctx.ChainID, buildPropertyFxMintOp(createAssetTx, key, 4))
@@ -1419,7 +1419,7 @@
 	}()
 
 	key := keys[0]
-	createAssetTx := newAvaxCreateAssetTxWithOutputs(t, env.vm.parser)
+	createAssetTx := newAvaxCreateAssetTxWithOutputs(t, env.vm.ctx.ChainID, env.vm.parser)
 	issueAndAccept(require, env.vm, env.issuer, createAssetTx)
 
 	op1 := buildPropertyFxMintOp(createAssetTx, key, 4)
@@ -1541,39 +1541,34 @@
 	require.Equal(expectedReplyTxString, string(replyTxBytes))
 }
 
-func newAvaxBaseTxWithOutputs(t *testing.T, genesisBytes []byte, fee uint64, parser txs.Parser) *txs.Tx {
+func newAvaxBaseTxWithOutputs(t *testing.T, genesisBytes []byte, chainID ids.ID, fee uint64, parser txs.Parser) *txs.Tx {
 	avaxTx := getCreateTxFromGenesisTest(t, genesisBytes, "AVAX")
 	key := keys[0]
-	tx := buildBaseTx(avaxTx, fee, key)
+	tx := buildBaseTx(avaxTx, chainID, fee, key)
 	require.NoError(t, tx.SignSECP256K1Fx(parser.Codec(), [][]*secp256k1.PrivateKey{{key}}))
 	return tx
 }
 
-func newAvaxExportTxWithOutputs(t *testing.T, genesisBytes []byte, fee uint64, parser txs.Parser) *txs.Tx {
+func newAvaxExportTxWithOutputs(t *testing.T, genesisBytes []byte, chainID ids.ID, fee uint64, parser txs.Parser) *txs.Tx {
 	avaxTx := getCreateTxFromGenesisTest(t, genesisBytes, "AVAX")
 	key := keys[0]
-	tx := buildExportTx(avaxTx, fee, key)
+	tx := buildExportTx(avaxTx, chainID, fee, key)
 	require.NoError(t, tx.SignSECP256K1Fx(parser.Codec(), [][]*secp256k1.PrivateKey{{key}}))
 	return tx
 }
 
-func newAvaxCreateAssetTxWithOutputs(t *testing.T, parser txs.Parser) *txs.Tx {
+func newAvaxCreateAssetTxWithOutputs(t *testing.T, chainID ids.ID, parser txs.Parser) *txs.Tx {
 	key := keys[0]
-<<<<<<< HEAD
-	tx := buildCreateAssetTx(vm.ctx.ChainID, key)
-	require.NoError(t, tx.Initialize(vm.parser.Codec()))
-=======
-	tx := buildCreateAssetTx(key)
+	tx := buildCreateAssetTx(chainID, key)
 	require.NoError(t, tx.Initialize(parser.Codec()))
->>>>>>> e41fa535
 	return tx
 }
 
-func buildBaseTx(avaxTx *txs.Tx, fee uint64, key *secp256k1.PrivateKey) *txs.Tx {
+func buildBaseTx(avaxTx *txs.Tx, chainID ids.ID, fee uint64, key *secp256k1.PrivateKey) *txs.Tx {
 	return &txs.Tx{Unsigned: &txs.BaseTx{
 		BaseTx: avax.BaseTx{
 			NetworkID:    constants.UnitTestID,
-			BlockchainID: vm.ctx.ChainID,
+			BlockchainID: chainID,
 			Memo:         []byte{1, 2, 3, 4, 5, 6, 7, 8},
 			Ins: []*avax.TransferableInput{{
 				UTXOID: avax.UTXOID{
@@ -1604,12 +1599,12 @@
 	}}
 }
 
-func buildExportTx(avaxTx *txs.Tx, fee uint64, key *secp256k1.PrivateKey) *txs.Tx {
+func buildExportTx(avaxTx *txs.Tx, chainID ids.ID, fee uint64, key *secp256k1.PrivateKey) *txs.Tx {
 	return &txs.Tx{Unsigned: &txs.ExportTx{
 		BaseTx: txs.BaseTx{
 			BaseTx: avax.BaseTx{
 				NetworkID:    constants.UnitTestID,
-				BlockchainID: vm.ctx.ChainID,
+				BlockchainID: chainID,
 				Ins: []*avax.TransferableInput{{
 					UTXOID: avax.UTXOID{
 						TxID:        avaxTx.ID(),
