--- conflicted
+++ resolved
@@ -458,16 +458,11 @@
 	vm.network, err = network.New(
 		vm.ctx,
 		vm.parser,
-<<<<<<< HEAD
 		network.NewLockedTxVerifier(
 			&vm.ctx.Lock,
 			vm.chainManager,
 		),
 		mempool,
-=======
-		vm.chainManager,
-		vm.mempool,
->>>>>>> e41fa535
 		vm.appSender,
 		vm.registerer,
 		txGossipHandlerID,
@@ -542,12 +537,6 @@
 // Invariant: The context lock is not held
 // Invariant: This function is only called after Linearize has been called.
 func (vm *VM) issueTx(tx *txs.Tx) (ids.ID, error) {
-<<<<<<< HEAD
-=======
-	vm.ctx.Lock.Lock()
-	defer vm.ctx.Lock.Unlock()
-
->>>>>>> e41fa535
 	err := vm.network.IssueTx(context.TODO(), tx)
 	if err != nil {
 		vm.ctx.Log.Debug("failed to add tx to mempool",
