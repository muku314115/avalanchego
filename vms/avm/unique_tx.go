--- conflicted
+++ resolved
@@ -78,10 +78,6 @@
 	}
 
 	if prevTx == nil {
-<<<<<<< HEAD
-		// TODO: register hits/misses for this
-=======
->>>>>>> cf3d15a8
 		if innerTx, err := tx.vm.state.GetTx(tx.ID()); err == nil {
 			tx.Tx = innerTx
 		}
