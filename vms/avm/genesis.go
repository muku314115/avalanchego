// Copyright (C) 2019-2022, Ava Labs, Inc. All rights reserved.
// See the file LICENSE for licensing terms.

package avm

import (
<<<<<<< HEAD
	"strings"

=======
	"github.com/ava-labs/avalanchego/utils"
>>>>>>> b958ed70
	"github.com/ava-labs/avalanchego/vms/avm/txs"
)

var _ utils.Sortable[*GenesisAsset] = (*GenesisAsset)(nil)

type Genesis struct {
	Txs []*GenesisAsset `serialize:"true"`
}

type GenesisAsset struct {
	Alias             string `serialize:"true"`
	txs.CreateAssetTx `serialize:"true"`
}

func (g *GenesisAsset) Less(other *GenesisAsset) bool {
<<<<<<< HEAD
	return strings.Compare(g.Alias, other.Alias) == -1
=======
	return g.Alias < other.Alias
>>>>>>> b958ed70
}<|MERGE_RESOLUTION|>--- conflicted
+++ resolved
@@ -4,12 +4,7 @@
 package avm
 
 import (
-<<<<<<< HEAD
-	"strings"
-
-=======
 	"github.com/ava-labs/avalanchego/utils"
->>>>>>> b958ed70
 	"github.com/ava-labs/avalanchego/vms/avm/txs"
 )
 
@@ -25,9 +20,5 @@
 }
 
 func (g *GenesisAsset) Less(other *GenesisAsset) bool {
-<<<<<<< HEAD
-	return strings.Compare(g.Alias, other.Alias) == -1
-=======
 	return g.Alias < other.Alias
->>>>>>> b958ed70
 }