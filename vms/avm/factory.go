// (c) 2019-2020, Ava Labs, Inc. All rights reserved.
// See the file LICENSE for licensing terms.

package avm

import (
	"github.com/ava-labs/gecko/ids"
	"github.com/ava-labs/gecko/snow"
)

// ID that this VM uses when labeled
var (
	ID = ids.NewID([32]byte{'a', 'v', 'm'})
)

// Factory ...
type Factory struct {
<<<<<<< HEAD
	AVA ids.ID
	Fee uint64
=======
	AVAX     ids.ID
	Fee      uint64
	Platform ids.ID
>>>>>>> ba9f7426
}

// New ...
func (f *Factory) New(*snow.Context) (interface{}, error) {
	return &VM{
<<<<<<< HEAD
		ava:   f.AVA,
		txFee: f.Fee,
=======
		avax:     f.AVAX,
		platform: f.Platform,
		txFee:    f.Fee,
>>>>>>> ba9f7426
	}, nil
}<|MERGE_RESOLUTION|>--- conflicted
+++ resolved
@@ -15,26 +15,14 @@
 
 // Factory ...
 type Factory struct {
-<<<<<<< HEAD
-	AVA ids.ID
-	Fee uint64
-=======
-	AVAX     ids.ID
-	Fee      uint64
-	Platform ids.ID
->>>>>>> ba9f7426
+	AVAX ids.ID
+	Fee  uint64
 }
 
 // New ...
 func (f *Factory) New(*snow.Context) (interface{}, error) {
 	return &VM{
-<<<<<<< HEAD
-		ava:   f.AVA,
+		avax:  f.AVAX,
 		txFee: f.Fee,
-=======
-		avax:     f.AVAX,
-		platform: f.Platform,
-		txFee:    f.Fee,
->>>>>>> ba9f7426
 	}, nil
 }