--- conflicted
+++ resolved
@@ -12,12 +12,6 @@
 
 func TestSubnet(t *testing.T) {
 	assert := assert.New(t)
-<<<<<<< HEAD
-	s := subnet{
-		onFinish: func() {},
-	}
-=======
->>>>>>> 9e15ffe2
 
 	chainID0 := ids.GenerateTestID()
 	chainID1 := ids.GenerateTestID()
