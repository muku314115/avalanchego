// Copyright (C) 2019-2022, Ava Labs, Inc. All rights reserved.
// See the file LICENSE for licensing terms.

package chains

import (
	"context"
	"crypto"
	"crypto/tls"
	"errors"
	"fmt"
	"os"
	"path/filepath"
	"sync"
	"time"

	"github.com/prometheus/client_golang/prometheus"

	"go.uber.org/zap"

	"github.com/ava-labs/avalanchego/api/health"
	"github.com/ava-labs/avalanchego/api/keystore"
	"github.com/ava-labs/avalanchego/api/metrics"
	"github.com/ava-labs/avalanchego/api/server"
	"github.com/ava-labs/avalanchego/chains/atomic"
	"github.com/ava-labs/avalanchego/database/prefixdb"
	"github.com/ava-labs/avalanchego/ids"
	"github.com/ava-labs/avalanchego/message"
	"github.com/ava-labs/avalanchego/network"
	"github.com/ava-labs/avalanchego/proto/pb/p2p"
	"github.com/ava-labs/avalanchego/snow"
	"github.com/ava-labs/avalanchego/snow/engine/avalanche/state"
	"github.com/ava-labs/avalanchego/snow/engine/avalanche/vertex"
	"github.com/ava-labs/avalanchego/snow/engine/common"
	"github.com/ava-labs/avalanchego/snow/engine/common/queue"
	"github.com/ava-labs/avalanchego/snow/engine/common/tracker"
	"github.com/ava-labs/avalanchego/snow/engine/snowman/block"
	"github.com/ava-labs/avalanchego/snow/engine/snowman/syncer"
	"github.com/ava-labs/avalanchego/snow/networking/handler"
	"github.com/ava-labs/avalanchego/snow/networking/router"
	"github.com/ava-labs/avalanchego/snow/networking/sender"
	"github.com/ava-labs/avalanchego/snow/networking/timeout"
	"github.com/ava-labs/avalanchego/snow/validators"
	"github.com/ava-labs/avalanchego/subnets"
	"github.com/ava-labs/avalanchego/trace"
	"github.com/ava-labs/avalanchego/utils/buffer"
	"github.com/ava-labs/avalanchego/utils/constants"
	"github.com/ava-labs/avalanchego/utils/crypto/bls"
	"github.com/ava-labs/avalanchego/utils/logging"
	"github.com/ava-labs/avalanchego/utils/perms"
	"github.com/ava-labs/avalanchego/utils/set"
	"github.com/ava-labs/avalanchego/version"
	"github.com/ava-labs/avalanchego/vms"
	"github.com/ava-labs/avalanchego/vms/metervm"
	"github.com/ava-labs/avalanchego/vms/platformvm/warp"
	"github.com/ava-labs/avalanchego/vms/proposervm"
	"github.com/ava-labs/avalanchego/vms/tracedvm"

	dbManager "github.com/ava-labs/avalanchego/database/manager"
	timetracker "github.com/ava-labs/avalanchego/snow/networking/tracker"

	avcon "github.com/ava-labs/avalanchego/snow/consensus/avalanche"
	aveng "github.com/ava-labs/avalanchego/snow/engine/avalanche"
	avbootstrap "github.com/ava-labs/avalanchego/snow/engine/avalanche/bootstrap"
	avagetter "github.com/ava-labs/avalanchego/snow/engine/avalanche/getter"

	smcon "github.com/ava-labs/avalanchego/snow/consensus/snowman"
	smeng "github.com/ava-labs/avalanchego/snow/engine/snowman"
	smbootstrap "github.com/ava-labs/avalanchego/snow/engine/snowman/bootstrap"
	snowgetter "github.com/ava-labs/avalanchego/snow/engine/snowman/getter"
)

const (
	defaultChannelSize = 1
	initialQueueSize   = 3
)

var (
	// Commonly shared VM DB prefix
	vmDBPrefix = []byte("vm")

	// Bootstrapping prefixes for LinearizableVMs
	vertexDBPrefix              = []byte("vertex")
	vertexBootstrappingDBPrefix = []byte("vertex_bs")
	txBootstrappingDBPrefix     = []byte("tx_bs")
	blockBootstrappingDBPrefix  = []byte("block_bs")

	// Bootstrapping prefixes for ChainVMs
	bootstrappingDB = []byte("bs")

	errUnknownVMType          = errors.New("the vm should have type avalanche.DAGVM or snowman.ChainVM")
	errCreatePlatformVM       = errors.New("attempted to create a chain running the PlatformVM")
	errNotBootstrapped        = errors.New("subnets not bootstrapped")
	errNoPlatformSubnetConfig = errors.New("subnet config for platform chain not found")

	_ Manager = (*manager)(nil)
)

// Manager manages the chains running on this node.
// It can:
//   - Create a chain
//   - Add a registrant. When a chain is created, each registrant calls
//     RegisterChain with the new chain as the argument.
//   - Manage the aliases of chains
type Manager interface {
	ids.Aliaser

	// Return the router this Manager is using to route consensus messages to chains
	Router() router.Router

	// Queues a chain to be created in the future after chain creator is unblocked.
	// This is only called from the P-chain thread to create other chains
	// Queued chains are created only after P-chain is bootstrapped.
	// This assumes only chains in tracked subnets are queued.
	QueueChainCreation(ChainParameters)

	// Add a registrant [r]. Every time a chain is
	// created, [r].RegisterChain([new chain]) is called.
	AddRegistrant(Registrant)

	// Given an alias, return the ID of the chain associated with that alias
	Lookup(string) (ids.ID, error)

	// Given an alias, return the ID of the VM associated with that alias
	LookupVM(string) (ids.ID, error)

	// Returns true iff the chain with the given ID exists and is synced
	IsSynced(ids.ID) bool

	// Starts the chain creator with the initial platform chain parameters, must
	// be called once.
	StartChainCreator(platformChain ChainParameters) error

	Shutdown()
}

// ChainParameters defines the chain being created
type ChainParameters struct {
	// The ID of the chain being created.
	ID ids.ID
	// ID of the subnet that validates this chain.
	SubnetID ids.ID
	// The genesis data of this chain's ledger.
	GenesisData []byte
	// The ID of the vm this chain is running.
	VMID ids.ID
	// The IDs of the feature extensions this chain is running.
	FxIDs []ids.ID
	// Should only be set if the default beacons can't be used.
	CustomBeacons validators.Set
}

type chain struct {
	Name    string
	Context *snow.ConsensusContext
	VM      common.VM
	Handler handler.Handler
	Beacons validators.Set
}

// ChainConfig is configuration settings for the current execution.
// [Config] is the user-provided config blob for the chain.
// [Upgrade] is a chain-specific blob for coordinating upgrades.
type ChainConfig struct {
	Config  []byte
	Upgrade []byte
}

type ManagerConfig struct {
	StakingEnabled bool            // True iff the network has staking enabled
	StakingCert    tls.Certificate // needed to sign snowman++ blocks
	StakingBLSKey  *bls.SecretKey
	TracingEnabled bool
	// Must not be used unless [TracingEnabled] is true as this may be nil.
	Tracer                      trace.Tracer
	Log                         logging.Logger
	LogFactory                  logging.Factory
	VMManager                   vms.Manager // Manage mappings from vm ID --> vm
	BlockAcceptorGroup          snow.AcceptorGroup
	TxAcceptorGroup             snow.AcceptorGroup
	VertexAcceptorGroup         snow.AcceptorGroup
	DBManager                   dbManager.Manager
	MsgCreator                  message.OutboundMsgBuilder // message creator, shared with network
	Router                      router.Router              // Routes incoming messages to the appropriate chain
	Net                         network.Network            // Sends consensus messages to other validators
	Validators                  validators.Manager         // Validators validating on this chain
	NodeID                      ids.NodeID                 // The ID of this node
	NetworkID                   uint32                     // ID of the network this node is connected to
	Server                      server.Server              // Handles HTTP API calls
	Keystore                    keystore.Keystore
	AtomicMemory                *atomic.Memory
	AVAXAssetID                 ids.ID
	XChainID                    ids.ID          // ID of the X-Chain,
	CChainID                    ids.ID          // ID of the C-Chain,
	CriticalChains              set.Set[ids.ID] // Chains that can't exit gracefully
	TimeoutManager              timeout.Manager // Manages request timeouts when sending messages to other validators
	Health                      health.Registerer
	RetryBootstrap              bool                      // Should Bootstrap be retried
	RetryBootstrapWarnFrequency int                       // Max number of times to retry bootstrap before warning the node operator
	SubnetConfigs               map[ids.ID]subnets.Config // ID -> SubnetConfig
	ChainConfigs                map[string]ChainConfig    // alias -> ChainConfig
	// ShutdownNodeFunc allows the chain manager to issue a request to shutdown the node
	ShutdownNodeFunc func(exitCode int)
	MeterVMEnabled   bool // Should each VM be wrapped with a MeterVM
	Metrics          metrics.MultiGatherer

	ConsensusGossipFrequency time.Duration

	// Max Time to spend fetching a container and its
	// ancestors when responding to a GetAncestors
	BootstrapMaxTimeGetAncestors time.Duration
	// Max number of containers in an ancestors message sent by this node.
	BootstrapAncestorsMaxContainersSent int
	// This node will only consider the first [AncestorsMaxContainersReceived]
	// containers in an ancestors message it receives.
	BootstrapAncestorsMaxContainersReceived int

	ApricotPhase4Time            time.Time
	ApricotPhase4MinPChainHeight uint64

	// Tracks CPU/disk usage caused by each peer.
	ResourceTracker timetracker.ResourceTracker

	StateSyncBeacons []ids.NodeID

	ChainDataDir string
}

type manager struct {
	// Note: The string representation of a chain's ID is also considered to be an alias of the chain
	// That is, [chainID].String() is an alias for the chain, too
	ids.Aliaser
	ManagerConfig

	// Those notified when a chain is created
	registrants []Registrant

	// queue that holds chain create requests
	chainsQueue buffer.BlockingDeque[ChainParameters]
	// unblocks chain creator to start processing the queue
	unblockChainCreatorCh  chan struct{}
	chainCreatorShutdownCh chan struct{}

	subnetsLock sync.Mutex
	// Key: Subnet's ID
	// Value: Subnet description
	subnets map[ids.ID]subnets.Subnet

	chainsLock sync.Mutex
	// Key: Chain's ID
	// Value: The chain
	chains map[ids.ID]handler.Handler

	// snowman++ related interface to allow validators retrieval
	validatorState validators.State
}

// New returns a new Manager
func New(config *ManagerConfig) Manager {
	return &manager{
		Aliaser:                ids.NewAliaser(),
		ManagerConfig:          *config,
		subnets:                make(map[ids.ID]subnets.Subnet),
		chains:                 make(map[ids.ID]handler.Handler),
		chainsQueue:            buffer.NewUnboundedBlockingDeque[ChainParameters](initialQueueSize),
		unblockChainCreatorCh:  make(chan struct{}),
		chainCreatorShutdownCh: make(chan struct{}),
	}
}

// Router that this chain manager is using to route consensus messages to chains
func (m *manager) Router() router.Router {
	return m.ManagerConfig.Router
}

// QueueChainCreation queues a chain creation request
// Invariant: Tracked Subnet must be checked before calling this function
func (m *manager) QueueChainCreation(chainParams ChainParameters) {
	m.subnetsLock.Lock()
	subnetID := chainParams.SubnetID
	sb, exists := m.subnets[subnetID]
	if !exists {
		sbConfig, ok := m.SubnetConfigs[subnetID]
		if !ok {
			// default to primary subnet config
			sbConfig = m.SubnetConfigs[constants.PrimaryNetworkID]
		}
		sb = subnets.New(m.NodeID, sbConfig)
		m.subnets[chainParams.SubnetID] = sb
	}
	addedChain := sb.AddChain(chainParams.ID)
	m.subnetsLock.Unlock()

	if !addedChain {
		m.Log.Debug("skipping chain creation",
			zap.String("reason", "chain already staged"),
			zap.Stringer("subnetID", subnetID),
			zap.Stringer("chainID", chainParams.ID),
			zap.Stringer("vmID", chainParams.VMID),
		)
		return
	}

	if ok := m.chainsQueue.PushRight(chainParams); !ok {
		m.Log.Warn("skipping chain creation",
			zap.String("reason", "couldn't enqueue chain"),
			zap.Stringer("subnetID", subnetID),
			zap.Stringer("chainID", chainParams.ID),
			zap.Stringer("vmID", chainParams.VMID),
		)
	}
}

// createChain creates and starts the chain
//
// Note: it is expected for the subnet to already have the chain registered as
// bootstrapping before this function is called
func (m *manager) createChain(chainParams ChainParameters) {
	m.Log.Info("creating chain",
		zap.Stringer("subnetID", chainParams.SubnetID),
		zap.Stringer("chainID", chainParams.ID),
		zap.Stringer("vmID", chainParams.VMID),
	)

	m.subnetsLock.Lock()
	sb := m.subnets[chainParams.SubnetID]
	m.subnetsLock.Unlock()

	// Note: buildChain builds all chain's relevant objects (notably engine and handler)
	// but does not start their operations. Starting of the handler (which could potentially
	// issue some internal messages), is delayed until chain dispatching is started and
	// the chain is registered in the manager. This ensures that no message generated by handler
	// upon start is dropped.
	chain, err := m.buildChain(chainParams, sb)
	if err != nil {
		if m.CriticalChains.Contains(chainParams.ID) {
			// Shut down if we fail to create a required chain (i.e. X, P or C)
			m.Log.Fatal("error creating required chain",
				zap.Stringer("subnetID", chainParams.SubnetID),
				zap.Stringer("chainID", chainParams.ID),
				zap.Stringer("vmID", chainParams.VMID),
				zap.Error(err),
			)
			go m.ShutdownNodeFunc(1)
			return
		}

		chainAlias := m.PrimaryAliasOrDefault(chainParams.ID)
		m.Log.Error("error creating chain",
			zap.Stringer("subnetID", chainParams.SubnetID),
			zap.Stringer("chainID", chainParams.ID),
			zap.String("chainAlias", chainAlias),
			zap.Stringer("vmID", chainParams.VMID),
			zap.Error(err),
		)

		// Register the health check for this chain regardless of if it was
		// created or not. This attempts to notify the node operator that their
		// node may not be properly validating the subnet they expect to be
		// validating.
		healthCheckErr := fmt.Errorf("failed to create chain on subnet: %s", chainParams.SubnetID)
		err := m.Health.RegisterHealthCheck(
			chainAlias,
			health.CheckerFunc(func(context.Context) (interface{}, error) {
				return nil, healthCheckErr
			}),
		)
		if err != nil {
			m.Log.Error("failed to register failing health check",
				zap.Stringer("subnetID", chainParams.SubnetID),
				zap.Stringer("chainID", chainParams.ID),
				zap.String("chainAlias", chainAlias),
				zap.Stringer("vmID", chainParams.VMID),
				zap.Error(err),
			)
		}
		return
	}

	m.chainsLock.Lock()
	m.chains[chainParams.ID] = chain.Handler
	m.chainsLock.Unlock()

	// Associate the newly created chain with its default alias
	if err := m.Alias(chainParams.ID, chainParams.ID.String()); err != nil {
		m.Log.Error("failed to alias the new chain with itself",
			zap.Stringer("subnetID", chainParams.SubnetID),
			zap.Stringer("chainID", chainParams.ID),
			zap.Stringer("vmID", chainParams.VMID),
			zap.Error(err),
		)
	}

	// Notify those that registered to be notified when a new chain is created
	m.notifyRegistrants(chain.Name, chain.Context, chain.VM)

	// Allows messages to be routed to the new chain. If the handler hasn't been
	// started and a message is forwarded, then the message will block until the
	// handler is started.
	m.ManagerConfig.Router.AddChain(context.TODO(), chain.Handler)

	// Register bootstrapped health checks after P chain has been added to
	// chains.
	//
	// Note: Registering this after the chain has been tracked prevents a race
	//       condition between the health check and adding the first chain to
	//       the manager.
	if chainParams.ID == constants.PlatformChainID {
		if err := m.registerBootstrappedHealthChecks(); err != nil {
			chain.Handler.StopWithError(context.TODO(), err)
		}
	}

	// Tell the chain to start processing messages.
	// If the X, P, or C Chain panics, do not attempt to recover
	chain.Handler.Start(context.TODO(), !m.CriticalChains.Contains(chainParams.ID))
}

// Create a chain
func (m *manager) buildChain(chainParams ChainParameters, sb subnets.Subnet) (*chain, error) {
	if chainParams.ID != constants.PlatformChainID && chainParams.VMID == constants.PlatformVMID {
		return nil, errCreatePlatformVM
	}
	primaryAlias := m.PrimaryAliasOrDefault(chainParams.ID)

	// Create this chain's data directory
	chainDataDir := filepath.Join(m.ChainDataDir, chainParams.ID.String())
	if err := os.MkdirAll(chainDataDir, perms.ReadWriteExecute); err != nil {
		return nil, fmt.Errorf("error while creating chain data directory %w", err)
	}

	// Create the log and context of the chain
	chainLog, err := m.LogFactory.MakeChain(primaryAlias)
	if err != nil {
		return nil, fmt.Errorf("error while creating chain's log %w", err)
	}

	consensusMetrics := prometheus.NewRegistry()
	chainNamespace := fmt.Sprintf("%s_%s", constants.PlatformName, primaryAlias)
	if err := m.Metrics.Register(chainNamespace, consensusMetrics); err != nil {
		return nil, fmt.Errorf("error while registering chain's metrics %w", err)
	}

	// This converts the prefix for all the Avalanche consensus metrics from
	// `avalanche_{chainID}_` into `avalanche_{chainID}_avalanche_` so that
	// there are no conflicts when registering the Snowman consensus metrics.
	avalancheConsensusMetrics := prometheus.NewRegistry()
	avalancheDAGNamespace := fmt.Sprintf("%s_avalanche", chainNamespace)
	if err := m.Metrics.Register(avalancheDAGNamespace, avalancheConsensusMetrics); err != nil {
		return nil, fmt.Errorf("error while registering DAG metrics %w", err)
	}

	vmMetrics := metrics.NewOptionalGatherer()
	vmNamespace := fmt.Sprintf("%s_vm", chainNamespace)
	if err := m.Metrics.Register(vmNamespace, vmMetrics); err != nil {
		return nil, fmt.Errorf("error while registering vm's metrics %w", err)
	}

	ctx := &snow.ConsensusContext{
		Context: &snow.Context{
			NetworkID: m.NetworkID,
			SubnetID:  chainParams.SubnetID,
			ChainID:   chainParams.ID,
			NodeID:    m.NodeID,
			PublicKey: bls.PublicFromSecretKey(m.StakingBLSKey),

			XChainID:    m.XChainID,
			CChainID:    m.CChainID,
			AVAXAssetID: m.AVAXAssetID,

			Log:          chainLog,
			Keystore:     m.Keystore.NewBlockchainKeyStore(chainParams.ID),
			SharedMemory: m.AtomicMemory.NewSharedMemory(chainParams.ID),
			BCLookup:     m,
			Metrics:      vmMetrics,

			WarpSigner: warp.NewSigner(m.StakingBLSKey, chainParams.ID),

			ValidatorState: m.validatorState,
			ChainDataDir:   chainDataDir,
		},
		BlockAcceptor:       m.BlockAcceptorGroup,
		TxAcceptor:          m.TxAcceptorGroup,
		VertexAcceptor:      m.VertexAcceptorGroup,
		SubnetStateTracker:  sb,
		Registerer:          consensusMetrics,
		AvalancheRegisterer: avalancheConsensusMetrics,
	}

	// Get a factory for the vm we want to use on our chain
	vmFactory, err := m.VMManager.GetFactory(chainParams.VMID)
	if err != nil {
		return nil, fmt.Errorf("error while getting vmFactory: %w", err)
	}

	// Create the chain
	vm, err := vmFactory.New(chainLog)
	if err != nil {
		return nil, fmt.Errorf("error while creating vm: %w", err)
	}
	// TODO: Shutdown VM if an error occurs

	fxs := make([]*common.Fx, len(chainParams.FxIDs))
	for i, fxID := range chainParams.FxIDs {
		// Get a factory for the fx we want to use on our chain
		fxFactory, err := m.VMManager.GetFactory(fxID)
		if err != nil {
			return nil, fmt.Errorf("error while getting fxFactory: %w", err)
		}

		fx, err := fxFactory.New(chainLog)
		if err != nil {
			return nil, fmt.Errorf("error while creating fx: %w", err)
		}

		// Create the fx
		fxs[i] = &common.Fx{
			ID: fxID,
			Fx: fx,
		}
	}

	var vdrs validators.Set // Validators validating this blockchain
	var ok bool
	if m.StakingEnabled {
		vdrs, ok = m.Validators.Get(chainParams.SubnetID)
	} else { // Staking is disabled. Every peer validates every subnet.
		vdrs, ok = m.Validators.Get(constants.PrimaryNetworkID)
	}
	if !ok {
		return nil, fmt.Errorf("couldn't get validator set of subnet with ID %s. The subnet may not exist", chainParams.SubnetID)
	}

	beacons := vdrs
	if chainParams.CustomBeacons != nil {
		beacons = chainParams.CustomBeacons
	}

	bootstrapWeight := beacons.Weight()

	var chain *chain
	switch vm := vm.(type) {
	case vertex.LinearizableVMWithEngine:
		chain, err = m.createAvalancheChain(
			ctx,
			chainParams.GenesisData,
			vdrs,
			beacons,
			vm,
			fxs,
			bootstrapWeight,
			sb,
		)
		if err != nil {
			return nil, fmt.Errorf("error while creating new avalanche vm %w", err)
		}
	case block.ChainVM:
		chain, err = m.createSnowmanChain(
			ctx,
			chainParams.GenesisData,
			vdrs,
			beacons,
			vm,
			fxs,
			bootstrapWeight,
			sb,
		)
		if err != nil {
			return nil, fmt.Errorf("error while creating new snowman vm %w", err)
		}
	default:
		return nil, errUnknownVMType
	}

	// Register the chain with the timeout manager
	if err := m.TimeoutManager.RegisterChain(ctx); err != nil {
		return nil, err
	}

	return chain, nil
}

func (m *manager) AddRegistrant(r Registrant) {
	m.registrants = append(m.registrants, r)
}

// Create a DAG-based blockchain that uses Avalanche
func (m *manager) createAvalancheChain(
	ctx *snow.ConsensusContext,
	genesisData []byte,
	vdrs,
	beacons validators.Set,
	vm vertex.LinearizableVMWithEngine,
	fxs []*common.Fx,
	bootstrapWeight uint64,
	sb subnets.Subnet,
) (*chain, error) {
	ctx.Lock.Lock()
	defer ctx.Lock.Unlock()

	ctx.Start(snow.Initializing)
	ctx.CurrentEngineType.Set(p2p.EngineType_ENGINE_TYPE_AVALANCHE)

	meterDBManager, err := m.DBManager.NewMeterDBManager("db", ctx.Registerer)
	if err != nil {
		return nil, err
	}
	prefixDBManager := meterDBManager.NewPrefixDBManager(ctx.ChainID[:])
	vmDBManager := prefixDBManager.NewPrefixDBManager(vmDBPrefix)

	db := prefixDBManager.Current()
	vertexDB := prefixdb.New(vertexDBPrefix, db.Database)
	vertexBootstrappingDB := prefixdb.New(vertexBootstrappingDBPrefix, db.Database)
	txBootstrappingDB := prefixdb.New(txBootstrappingDBPrefix, db.Database)
	blockBootstrappingDB := prefixdb.New(blockBootstrappingDBPrefix, db.Database)

	vtxBlocker, err := queue.NewWithMissing(vertexBootstrappingDB, "vtx", ctx.AvalancheRegisterer)
	if err != nil {
		return nil, err
	}
	txBlocker, err := queue.New(txBootstrappingDB, "tx", ctx.AvalancheRegisterer)
	if err != nil {
		return nil, err
	}
	blockBlocker, err := queue.NewWithMissing(blockBootstrappingDB, "block", ctx.Registerer)
	if err != nil {
		return nil, err
	}

	// The channel through which a VM may send messages to the consensus engine
	// VM uses this channel to notify engine that a block is ready to be made
	msgChan := make(chan common.Message, defaultChannelSize)

	// Passes messages from the avalanche engines to the network
	avalancheMessageSender, err := sender.New(
		ctx,
		m.MsgCreator,
		m.Net,
		m.ManagerConfig.Router,
		m.TimeoutManager,
		p2p.EngineType_ENGINE_TYPE_AVALANCHE,
		sb,
	)
	if err != nil {
		return nil, fmt.Errorf("couldn't initialize avalanche sender: %w", err)
	}

	if m.TracingEnabled {
		avalancheMessageSender = sender.Trace(avalancheMessageSender, m.Tracer)
	}

	err = m.VertexAcceptorGroup.RegisterAcceptor(
		ctx.ChainID,
		"gossip",
		avalancheMessageSender,
		false,
	)
	if err != nil { // Set up the event dispatcher
		return nil, fmt.Errorf("problem initializing event dispatcher: %w", err)
	}

	// Passes messages from the snowman engines to the network
	snowmanMessageSender, err := sender.New(
		ctx,
		m.MsgCreator,
		m.Net,
		m.ManagerConfig.Router,
		m.TimeoutManager,
		p2p.EngineType_ENGINE_TYPE_SNOWMAN,
		sb,
	)
	if err != nil {
		return nil, fmt.Errorf("couldn't initialize avalanche sender: %w", err)
	}

	if m.TracingEnabled {
		snowmanMessageSender = sender.Trace(snowmanMessageSender, m.Tracer)
	}

	err = m.BlockAcceptorGroup.RegisterAcceptor(
		ctx.ChainID,
		"gossip",
		snowmanMessageSender,
		false,
	)
	if err != nil { // Set up the event dispatcher
		return nil, fmt.Errorf("problem initializing event dispatcher: %w", err)
	}

	chainConfig, err := m.getChainConfig(ctx.ChainID)
	if err != nil {
		return nil, fmt.Errorf("error while fetching chain config: %w", err)
	}

	if m.MeterVMEnabled {
		vm = metervm.NewVertexVM(vm)
	}
	if m.TracingEnabled {
		vm = tracedvm.NewVertexVM(vm, m.Tracer)
	}

	// Handles serialization/deserialization of vertices and also the
	// persistence of vertices
	vtxManager := state.NewSerializer(
		state.SerializerConfig{
			ChainID:     ctx.ChainID,
			VM:          vm,
			DB:          vertexDB,
			Log:         ctx.Log,
			CortinaTime: version.GetCortinaTime(ctx.NetworkID),
		},
	)

	avalancheRegisterer := metrics.NewOptionalGatherer()
	snowmanRegisterer := metrics.NewOptionalGatherer()

	registerer := metrics.NewMultiGatherer()
	if err := registerer.Register("avalanche", avalancheRegisterer); err != nil {
		return nil, err
	}
	if err := registerer.Register("", snowmanRegisterer); err != nil {
		return nil, err
	}
	if err := ctx.Context.Metrics.Register(registerer); err != nil {
		return nil, err
	}

	ctx.Context.Metrics = avalancheRegisterer

	// The only difference between using avalancheMessageSender and
	// snowmanMessageSender here is where the metrics will be placed. Because we
	// end up using this sender after the linearization, we pass in
	// snowmanMessageSender here.
	err = vm.Initialize(
		context.TODO(),
		ctx.Context,
		vmDBManager,
		genesisData,
		chainConfig.Upgrade,
		chainConfig.Config,
		msgChan,
		fxs,
		snowmanMessageSender,
	)
	if err != nil {
		return nil, fmt.Errorf("error during vm's Initialize: %w", err)
	}

	// Initialize the ProposerVM and the vm wrapped inside it
	minBlockDelay := proposervm.DefaultMinBlockDelay
	if subnetCfg, ok := m.SubnetConfigs[ctx.SubnetID]; ok {
		minBlockDelay = subnetCfg.ProposerMinBlockDelay
	}
	m.Log.Info("creating proposervm wrapper",
		zap.Time("activationTime", m.ApricotPhase4Time),
		zap.Uint64("minPChainHeight", m.ApricotPhase4MinPChainHeight),
		zap.Duration("minBlockDelay", minBlockDelay),
	)

	chainAlias := m.PrimaryAliasOrDefault(ctx.ChainID)

	untracedVMWrappedInsideProposerVM := &linearizeOnInitializeVM{
		LinearizableVMWithEngine: vm,
	}

	var vmWrappedInsideProposerVM block.ChainVM = untracedVMWrappedInsideProposerVM
	if m.TracingEnabled {
		vmWrappedInsideProposerVM = tracedvm.NewBlockVM(vmWrappedInsideProposerVM, chainAlias, m.Tracer)
	}

	// Note: vmWrappingProposerVM is the VM that the Snowman engines should be
	// using.
	var vmWrappingProposerVM block.ChainVM = proposervm.New(
		vmWrappedInsideProposerVM,
		m.ApricotPhase4Time,
		m.ApricotPhase4MinPChainHeight,
		minBlockDelay,
		m.StakingCert.PrivateKey.(crypto.Signer),
		m.StakingCert.Leaf,
	)

	if m.MeterVMEnabled {
		vmWrappingProposerVM = metervm.NewBlockVM(vmWrappingProposerVM)
	}
	if m.TracingEnabled {
		vmWrappingProposerVM = tracedvm.NewBlockVM(vmWrappingProposerVM, "proposervm", m.Tracer)
	}

	// Note: linearizableVM is the VM that the Avalanche engines should be
	// using.
	linearizableVM := &initializeOnLinearizeVM{
		DAGVM:          vm,
		vmToInitialize: vmWrappingProposerVM,
		vmToLinearize:  untracedVMWrappedInsideProposerVM,

		registerer:   snowmanRegisterer,
		ctx:          ctx.Context,
		dbManager:    vmDBManager,
		genesisBytes: genesisData,
		upgradeBytes: chainConfig.Upgrade,
		configBytes:  chainConfig.Config,
		toEngine:     msgChan,
		fxs:          fxs,
		appSender:    snowmanMessageSender,
	}

	consensusParams := sb.Config().ConsensusParameters
	sampleK := consensusParams.K
	if uint64(sampleK) > bootstrapWeight {
		sampleK = int(bootstrapWeight)
	}

	// Asynchronously passes messages from the network to the consensus engine
	h, err := handler.New(
		ctx,
		vdrs,
		msgChan,
		m.ConsensusGossipFrequency,
		m.ResourceTracker,
		validators.UnhandledSubnetConnector, // avalanche chains don't use subnet connector
		sb,
	)
	if err != nil {
		return nil, fmt.Errorf("error initializing network handler: %w", err)
	}

	connectedPeers := tracker.NewPeers()
	startupTracker := tracker.NewStartup(connectedPeers, (3*bootstrapWeight+3)/4)
	beacons.RegisterCallbackListener(startupTracker)

	snowmanCommonCfg := common.Config{
		Ctx:                            ctx,
		Beacons:                        beacons,
		SampleK:                        sampleK,
		Alpha:                          bootstrapWeight/2 + 1, // must be > 50%
		StartupTracker:                 startupTracker,
		Sender:                         snowmanMessageSender,
		BootstrapTracker:               sb,
		Timer:                          h,
		RetryBootstrap:                 m.RetryBootstrap,
		RetryBootstrapWarnFrequency:    m.RetryBootstrapWarnFrequency,
		MaxTimeGetAncestors:            m.BootstrapMaxTimeGetAncestors,
		AncestorsMaxContainersSent:     m.BootstrapAncestorsMaxContainersSent,
		AncestorsMaxContainersReceived: m.BootstrapAncestorsMaxContainersReceived,
		SharedCfg:                      &common.SharedConfig{},
	}
	snowGetHandler, err := snowgetter.New(vmWrappingProposerVM, snowmanCommonCfg)
	if err != nil {
		return nil, fmt.Errorf("couldn't initialize snow base message handler: %w", err)
	}

	var snowmanConsensus smcon.Consensus = &smcon.Topological{}
	if m.TracingEnabled {
		snowmanConsensus = smcon.Trace(snowmanConsensus, m.Tracer)
	}

	// Create engine, bootstrapper and state-syncer in this order,
	// to make sure start callbacks are duly initialized
	snowmanEngineConfig := smeng.Config{
		Ctx:           snowmanCommonCfg.Ctx,
		AllGetsServer: snowGetHandler,
		VM:            vmWrappingProposerVM,
		Sender:        snowmanCommonCfg.Sender,
		Validators:    vdrs,
		Params:        consensusParams.Parameters,
		Consensus:     snowmanConsensus,
	}
	snowmanEngine, err := smeng.New(snowmanEngineConfig)
	if err != nil {
		return nil, fmt.Errorf("error initializing snowman engine: %w", err)
	}

	if m.TracingEnabled {
		snowmanEngine = smeng.TraceEngine(snowmanEngine, m.Tracer)
	}

	// create bootstrap gear
	bootstrapCfg := smbootstrap.Config{
		Config:        snowmanCommonCfg,
		AllGetsServer: snowGetHandler,
		Blocked:       blockBlocker,
		VM:            vmWrappingProposerVM,
	}
	snowmanBootstrapper, err := smbootstrap.New(
		context.TODO(),
		bootstrapCfg,
		snowmanEngine.Start,
	)
	if err != nil {
		return nil, fmt.Errorf("error initializing snowman bootstrapper: %w", err)
	}

	if m.TracingEnabled {
		snowmanBootstrapper = common.TraceBootstrapableEngine(snowmanBootstrapper, m.Tracer)
	}

	avalancheCommonCfg := common.Config{
		Ctx:                            ctx,
		Beacons:                        beacons,
		SampleK:                        sampleK,
		StartupTracker:                 startupTracker,
		Alpha:                          bootstrapWeight/2 + 1, // must be > 50%
<<<<<<< HEAD
		Sender:                         messageSender,
=======
		Sender:                         avalancheMessageSender,
		BootstrapTracker:               sb,
		Timer:                          h,
>>>>>>> c27721a8
		RetryBootstrap:                 m.RetryBootstrap,
		RetryBootstrapWarnFrequency:    m.RetryBootstrapWarnFrequency,
		MaxTimeGetAncestors:            m.BootstrapMaxTimeGetAncestors,
		AncestorsMaxContainersSent:     m.BootstrapAncestorsMaxContainersSent,
		AncestorsMaxContainersReceived: m.BootstrapAncestorsMaxContainersReceived,
		SharedCfg:                      &common.SharedConfig{},
	}

	avaGetHandler, err := avagetter.New(vtxManager, avalancheCommonCfg)
	if err != nil {
		return nil, fmt.Errorf("couldn't initialize avalanche base message handler: %w", err)
	}

	// create bootstrap gear
	avalancheBootstrapperConfig := avbootstrap.Config{
		Config:        avalancheCommonCfg,
		AllGetsServer: avaGetHandler,
		VtxBlocked:    vtxBlocker,
		TxBlocked:     txBlocker,
		Manager:       vtxManager,
		VM:            linearizableVM,
	}

	var avalancheConsensus avcon.Consensus = &avcon.Topological{}
	if m.TracingEnabled {
		avalancheConsensus = avcon.Trace(avalancheConsensus, m.Tracer)
	}

	// create engine gear
	avalancheEngineConfig := aveng.Config{
		Ctx:           ctx,
		AllGetsServer: avaGetHandler,
		VM:            linearizableVM,
		Manager:       vtxManager,
		Sender:        avalancheMessageSender,
		Validators:    vdrs,
		Params:        consensusParams,
		Consensus:     avalancheConsensus,
	}
	avalancheEngine, err := aveng.New(
		avalancheEngineConfig,
		snowmanEngine.Start,
	)
	if err != nil {
		return nil, fmt.Errorf("error initializing avalanche engine: %w", err)
	}

	if m.TracingEnabled {
		avalancheEngine = aveng.TraceEngine(avalancheEngine, m.Tracer)
	}

	avalancheBootstrapper, err := avbootstrap.New(
		context.TODO(),
		avalancheBootstrapperConfig,
		avalancheEngine.Start,
		snowmanBootstrapper.Start,
	)
	if err != nil {
		return nil, fmt.Errorf("error initializing avalanche bootstrapper: %w", err)
	}

	if m.TracingEnabled {
		avalancheBootstrapper = common.TraceBootstrapableEngine(avalancheBootstrapper, m.Tracer)
	}

	h.SetEngineManager(&handler.EngineManager{
		Avalanche: &handler.Engine{
			StateSyncer:  nil,
			Bootstrapper: avalancheBootstrapper,
			Consensus:    avalancheEngine,
		},
		Snowman: &handler.Engine{
			StateSyncer:  nil,
			Bootstrapper: snowmanBootstrapper,
			Consensus:    snowmanEngine,
		},
	})

	// Register health check for this chain
	if err := m.Health.RegisterHealthCheck(chainAlias, h); err != nil {
		return nil, fmt.Errorf("couldn't add health check for chain %s: %w", chainAlias, err)
	}

	return &chain{
		Name:    chainAlias,
		Context: ctx,
		VM:      vm,
		Handler: h,
	}, nil
}

// Create a linear chain using the Snowman consensus engine
func (m *manager) createSnowmanChain(
	ctx *snow.ConsensusContext,
	genesisData []byte,
	vdrs,
	beacons validators.Set,
	vm block.ChainVM,
	fxs []*common.Fx,
	bootstrapWeight uint64,
	sb subnets.Subnet,
) (*chain, error) {
	ctx.Lock.Lock()
	defer ctx.Lock.Unlock()

	ctx.Start(snow.Initializing)
	ctx.CurrentEngineType.Set(p2p.EngineType_ENGINE_TYPE_SNOWMAN)

	meterDBManager, err := m.DBManager.NewMeterDBManager("db", ctx.Registerer)
	if err != nil {
		return nil, err
	}
	prefixDBManager := meterDBManager.NewPrefixDBManager(ctx.ChainID[:])
	vmDBManager := prefixDBManager.NewPrefixDBManager(vmDBPrefix)

	db := prefixDBManager.Current()
	bootstrappingDB := prefixdb.New(bootstrappingDB, db.Database)

	blocked, err := queue.NewWithMissing(bootstrappingDB, "block", ctx.Registerer)
	if err != nil {
		return nil, err
	}

	// The channel through which a VM may send messages to the consensus engine
	// VM uses this channel to notify engine that a block is ready to be made
	msgChan := make(chan common.Message, defaultChannelSize)

	// Passes messages from the consensus engine to the network
	messageSender, err := sender.New(
		ctx,
		m.MsgCreator,
		m.Net,
		m.ManagerConfig.Router,
		m.TimeoutManager,
		p2p.EngineType_ENGINE_TYPE_SNOWMAN,
		sb,
	)
	if err != nil {
		return nil, fmt.Errorf("couldn't initialize sender: %w", err)
	}

	if m.TracingEnabled {
		messageSender = sender.Trace(messageSender, m.Tracer)
	}

	err = m.BlockAcceptorGroup.RegisterAcceptor(
		ctx.ChainID,
		"gossip",
		messageSender,
		false,
	)
	if err != nil { // Set up the event dispatcher
		return nil, fmt.Errorf("problem initializing event dispatcher: %w", err)
	}

	var (
		bootstrapFunc   func()
		subnetConnector = validators.UnhandledSubnetConnector
	)
	// If [m.validatorState] is nil then we are creating the P-Chain. Since the
	// P-Chain is the first chain to be created, we can use it to initialize
	// required interfaces for the other chains
	if m.validatorState == nil {
		valState, ok := vm.(validators.State)
		if !ok {
			return nil, fmt.Errorf("expected validators.State but got %T", vm)
		}

		if m.TracingEnabled {
			valState = validators.Trace(valState, "platformvm", m.Tracer)
		}

		// Notice that this context is left unlocked. This is because the
		// lock will already be held when accessing these values on the
		// P-chain.
		ctx.ValidatorState = valState

		// Initialize the validator state for future chains.
		m.validatorState = validators.NewLockedState(&ctx.Lock, valState)
		if m.TracingEnabled {
			m.validatorState = validators.Trace(m.validatorState, "lockedState", m.Tracer)
		}

		if !m.ManagerConfig.StakingEnabled {
			m.validatorState = validators.NewNoValidatorsState(m.validatorState)
			ctx.ValidatorState = validators.NewNoValidatorsState(ctx.ValidatorState)
		}

		// Set this func only for platform
		//
		// The snowman bootstrapper ensures this function is only executed once, so
		// we don't need to be concerned about closing this channel multiple times.
		bootstrapFunc = func() {
			close(m.unblockChainCreatorCh)
		}

		// Set up the subnet connector for the P-Chain
		subnetConnector, ok = vm.(validators.SubnetConnector)
		if !ok {
			return nil, fmt.Errorf("expected validators.SubnetConnector but got %T", vm)
		}
	}

	// Initialize the ProposerVM and the vm wrapped inside it
	chainConfig, err := m.getChainConfig(ctx.ChainID)
	if err != nil {
		return nil, fmt.Errorf("error while fetching chain config: %w", err)
	}

	minBlockDelay := proposervm.DefaultMinBlockDelay
	if subnetCfg, ok := m.SubnetConfigs[ctx.SubnetID]; ok {
		minBlockDelay = subnetCfg.ProposerMinBlockDelay
	}
	m.Log.Info("creating proposervm wrapper",
		zap.Time("activationTime", m.ApricotPhase4Time),
		zap.Uint64("minPChainHeight", m.ApricotPhase4MinPChainHeight),
		zap.Duration("minBlockDelay", minBlockDelay),
	)

	chainAlias := m.PrimaryAliasOrDefault(ctx.ChainID)
	if m.TracingEnabled {
		vm = tracedvm.NewBlockVM(vm, chainAlias, m.Tracer)
	}

	vm = proposervm.New(
		vm,
		m.ApricotPhase4Time,
		m.ApricotPhase4MinPChainHeight,
		minBlockDelay,
		m.StakingCert.PrivateKey.(crypto.Signer),
		m.StakingCert.Leaf,
	)

	if m.MeterVMEnabled {
		vm = metervm.NewBlockVM(vm)
	}
	if m.TracingEnabled {
		vm = tracedvm.NewBlockVM(vm, "proposervm", m.Tracer)
	}

	if err := vm.Initialize(
		context.TODO(),
		ctx.Context,
		vmDBManager,
		genesisData,
		chainConfig.Upgrade,
		chainConfig.Config,
		msgChan,
		fxs,
		messageSender,
	); err != nil {
		return nil, err
	}

	consensusParams := sb.Config().ConsensusParameters
	sampleK := consensusParams.K
	if uint64(sampleK) > bootstrapWeight {
		sampleK = int(bootstrapWeight)
	}

	// Asynchronously passes messages from the network to the consensus engine
	h, err := handler.New(
		ctx,
		vdrs,
		msgChan,
		m.ConsensusGossipFrequency,
		m.ResourceTracker,
		subnetConnector,
		sb,
	)
	if err != nil {
		return nil, fmt.Errorf("couldn't initialize message handler: %w", err)
	}

	connectedPeers := tracker.NewPeers()
	startupTracker := tracker.NewStartup(connectedPeers, (3*bootstrapWeight+3)/4)
	beacons.RegisterCallbackListener(startupTracker)

	commonCfg := common.Config{
		Ctx:                            ctx,
		Beacons:                        beacons,
		SampleK:                        sampleK,
		StartupTracker:                 startupTracker,
		Alpha:                          bootstrapWeight/2 + 1, // must be > 50%
		Sender:                         messageSender,
		RetryBootstrap:                 m.RetryBootstrap,
		RetryBootstrapWarnFrequency:    m.RetryBootstrapWarnFrequency,
		MaxTimeGetAncestors:            m.BootstrapMaxTimeGetAncestors,
		AncestorsMaxContainersSent:     m.BootstrapAncestorsMaxContainersSent,
		AncestorsMaxContainersReceived: m.BootstrapAncestorsMaxContainersReceived,
		SharedCfg:                      &common.SharedConfig{},
	}

	snowGetHandler, err := snowgetter.New(vm, commonCfg)
	if err != nil {
		return nil, fmt.Errorf("couldn't initialize snow base message handler: %w", err)
	}

	var consensus smcon.Consensus = &smcon.Topological{}
	if m.TracingEnabled {
		consensus = smcon.Trace(consensus, m.Tracer)
	}

	// Create engine, bootstrapper and state-syncer in this order,
	// to make sure start callbacks are duly initialized
	engineConfig := smeng.Config{
		Ctx:           commonCfg.Ctx,
		AllGetsServer: snowGetHandler,
		VM:            vm,
		Sender:        commonCfg.Sender,
		Validators:    vdrs,
		Params:        consensusParams.Parameters,
		Consensus:     consensus,
	}
	engine, err := smeng.New(engineConfig)
	if err != nil {
		return nil, fmt.Errorf("error initializing snowman engine: %w", err)
	}

	if m.TracingEnabled {
		engine = smeng.TraceEngine(engine, m.Tracer)
	}

	// create bootstrap gear
	bootstrapCfg := smbootstrap.Config{
		Config:        commonCfg,
		AllGetsServer: snowGetHandler,
		Blocked:       blocked,
		VM:            vm,
		Bootstrapped:  bootstrapFunc,
	}
	bootstrapper, err := smbootstrap.New(
		context.TODO(),
		bootstrapCfg,
		engine.Start,
	)
	if err != nil {
		return nil, fmt.Errorf("error initializing snowman bootstrapper: %w", err)
	}

	if m.TracingEnabled {
		bootstrapper = common.TraceBootstrapableEngine(bootstrapper, m.Tracer)
	}

	// create state sync gear
	stateSyncCfg, err := syncer.NewConfig(
		commonCfg,
		m.StateSyncBeacons,
		snowGetHandler,
		vm,
	)
	if err != nil {
		return nil, fmt.Errorf("couldn't initialize state syncer configuration: %w", err)
	}
	stateSyncer := syncer.New(
		stateSyncCfg,
		bootstrapper.Start,
	)

	if m.TracingEnabled {
		stateSyncer = common.TraceStateSyncer(stateSyncer, m.Tracer)
	}

	h.SetEngineManager(&handler.EngineManager{
		Avalanche: nil,
		Snowman: &handler.Engine{
			StateSyncer:  stateSyncer,
			Bootstrapper: bootstrapper,
			Consensus:    engine,
		},
	})

	// Register health checks
	if err := m.Health.RegisterHealthCheck(chainAlias, h); err != nil {
		return nil, fmt.Errorf("couldn't add health check for chain %s: %w", chainAlias, err)
	}

	return &chain{
		Name:    chainAlias,
		Context: ctx,
		VM:      vm,
		Handler: h,
	}, nil
}

func (m *manager) IsSynced(id ids.ID) bool {
	m.chainsLock.Lock()
	chain, exists := m.chains[id]
	m.chainsLock.Unlock()
	if !exists {
		return false
	}

	return chain.Context().IsSynced()
}

func (m *manager) subnetsNotBootstrapped() []ids.ID {
	m.subnetsLock.Lock()
	defer m.subnetsLock.Unlock()

	subnetsBootstrapping := make([]ids.ID, 0, len(m.subnets))
	for subnetID, subnet := range m.subnets {
		if !subnet.IsSynced() {
			subnetsBootstrapping = append(subnetsBootstrapping, subnetID)
		}
	}
	return subnetsBootstrapping
}

func (m *manager) registerBootstrappedHealthChecks() error {
	bootstrappedCheck := health.CheckerFunc(func(context.Context) (interface{}, error) {
		subnetIDs := m.subnetsNotBootstrapped()
		if len(subnetIDs) != 0 {
			return subnetIDs, errNotBootstrapped
		}
		return subnetIDs, nil
	})
	if err := m.Health.RegisterReadinessCheck("bootstrapped", bootstrappedCheck); err != nil {
		return fmt.Errorf("couldn't register bootstrapped readiness check: %w", err)
	}
	if err := m.Health.RegisterHealthCheck("bootstrapped", bootstrappedCheck); err != nil {
		return fmt.Errorf("couldn't register bootstrapped health check: %w", err)
	}
	return nil
}

// Starts chain creation loop to process queued chains
func (m *manager) StartChainCreator(platformParams ChainParameters) error {
	// Get the Primary Network's subnet config. If it wasn't registered, then we
	// throw a fatal error.
	sbConfig, ok := m.SubnetConfigs[constants.PrimaryNetworkID]
	if !ok {
		return errNoPlatformSubnetConfig
	}

	m.subnetsLock.Lock()
	sb := subnets.New(m.NodeID, sbConfig)
	m.subnets[platformParams.SubnetID] = sb
	sb.AddChain(platformParams.ID)
	m.subnetsLock.Unlock()

	// The P-chain is created synchronously to ensure that `VM.Initialize` has
	// finished before returning from this function. This is required because
	// the P-chain initializes state that the rest of the node initialization
	// depends on.
	m.createChain(platformParams)

	m.Log.Info("starting chain creator")
	go m.dispatchChainCreator()
	return nil
}

func (m *manager) dispatchChainCreator() {
	select {
	// This channel will be closed when Shutdown is called on the manager.
	case <-m.chainCreatorShutdownCh:
		return
	case <-m.unblockChainCreatorCh:
	}

	// Handle chain creations
	for {
		// Get the next chain we should create.
		// Dequeue waits until an element is pushed, so this is not
		// busy-looping.
		chainParams, ok := m.chainsQueue.PopLeft()
		if !ok { // queue is closed, return directly
			return
		}
		m.createChain(chainParams)
	}
}

// Shutdown stops all the chains
func (m *manager) closeChainCreator() {
	m.Log.Info("stopping chain creator")
	m.chainsQueue.Close()
	close(m.chainCreatorShutdownCh)
}

// Shutdown stops all the chains
func (m *manager) Shutdown() {
	m.Log.Info("shutting down chain manager")
	m.closeChainCreator()
	m.ManagerConfig.Router.Shutdown(context.TODO())
}

// LookupVM returns the ID of the VM associated with an alias
func (m *manager) LookupVM(alias string) (ids.ID, error) {
	return m.VMManager.Lookup(alias)
}

// Notify registrants [those who want to know about the creation of chains]
// that the specified chain has been created
func (m *manager) notifyRegistrants(name string, ctx *snow.ConsensusContext, vm common.VM) {
	for _, registrant := range m.registrants {
		registrant.RegisterChain(name, ctx, vm)
	}
}

// getChainConfig returns value of a entry by looking at ID key and alias key
// it first searches ID key, then falls back to it's corresponding primary alias
func (m *manager) getChainConfig(id ids.ID) (ChainConfig, error) {
	if val, ok := m.ManagerConfig.ChainConfigs[id.String()]; ok {
		return val, nil
	}
	aliases, err := m.Aliases(id)
	if err != nil {
		return ChainConfig{}, err
	}
	for _, alias := range aliases {
		if val, ok := m.ManagerConfig.ChainConfigs[alias]; ok {
			return val, nil
		}
	}

	return ChainConfig{}, nil
}<|MERGE_RESOLUTION|>--- conflicted
+++ resolved
@@ -835,8 +835,6 @@
 		Alpha:                          bootstrapWeight/2 + 1, // must be > 50%
 		StartupTracker:                 startupTracker,
 		Sender:                         snowmanMessageSender,
-		BootstrapTracker:               sb,
-		Timer:                          h,
 		RetryBootstrap:                 m.RetryBootstrap,
 		RetryBootstrapWarnFrequency:    m.RetryBootstrapWarnFrequency,
 		MaxTimeGetAncestors:            m.BootstrapMaxTimeGetAncestors,
@@ -900,13 +898,7 @@
 		SampleK:                        sampleK,
 		StartupTracker:                 startupTracker,
 		Alpha:                          bootstrapWeight/2 + 1, // must be > 50%
-<<<<<<< HEAD
-		Sender:                         messageSender,
-=======
 		Sender:                         avalancheMessageSender,
-		BootstrapTracker:               sb,
-		Timer:                          h,
->>>>>>> c27721a8
 		RetryBootstrap:                 m.RetryBootstrap,
 		RetryBootstrapWarnFrequency:    m.RetryBootstrapWarnFrequency,
 		MaxTimeGetAncestors:            m.BootstrapMaxTimeGetAncestors,
