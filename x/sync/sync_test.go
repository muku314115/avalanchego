// Copyright (C) 2019-2023, Ava Labs, Inc. All rights reserved.
// See the file LICENSE for licensing terms.

package sync

import (
	"bytes"
	"context"
	"math/rand"
	"testing"
	"time"

	"github.com/golang/mock/gomock"

	"github.com/stretchr/testify/require"

	"golang.org/x/exp/slices"

	"github.com/ava-labs/avalanchego/database"
	"github.com/ava-labs/avalanchego/database/memdb"
	"github.com/ava-labs/avalanchego/ids"
	"github.com/ava-labs/avalanchego/trace"
	"github.com/ava-labs/avalanchego/utils/logging"
	"github.com/ava-labs/avalanchego/x/merkledb"

	pb "github.com/ava-labs/avalanchego/proto/pb/sync"
)

var _ Client = (*mockClient)(nil)

func newNoopTracer() trace.Tracer {
	tracer, _ := trace.New(trace.Config{Enabled: false})
	return tracer
}

type mockClient struct {
	db DB
}

func (client *mockClient) GetChangeProof(ctx context.Context, request *pb.SyncGetChangeProofRequest, _ DB) (*merkledb.ChangeProof, error) {
	startRoot, err := ids.ToID(request.StartRootHash)
	if err != nil {
		return nil, err
	}
	endRoot, err := ids.ToID(request.EndRootHash)
	if err != nil {
		return nil, err
	}
	startKey := merkledb.Nothing[[]byte]()
	if !request.StartKey.IsNothing {
		startKey = merkledb.Some(request.StartKey.Value)
	}
	endKey := merkledb.Nothing[[]byte]()
	if !request.EndKey.IsNothing {
		endKey = merkledb.Some(request.EndKey.Value)
	}

	return client.db.GetChangeProof(
		ctx,
		startRoot,
		endRoot,
		startKey,
		endKey,
		int(request.KeyLimit),
	)
}

func (client *mockClient) GetRangeProof(ctx context.Context, request *pb.SyncGetRangeProofRequest) (*merkledb.RangeProof, error) {
	root, err := ids.ToID(request.RootHash)
	if err != nil {
		return nil, err
	}
	startKey := merkledb.Nothing[[]byte]()
	if !request.StartKey.IsNothing {
		startKey = merkledb.Some(request.StartKey.Value)
	}
	endKey := merkledb.Nothing[[]byte]()
	if !request.EndKey.IsNothing {
		endKey = merkledb.Some(request.EndKey.Value)
	}
	return client.db.GetRangeProofAtRoot(ctx, root, startKey, endKey, int(request.KeyLimit))
}

func Test_Creation(t *testing.T) {
	require := require.New(t)

	db, err := merkledb.New(
		context.Background(),
		memdb.New(),
		newDefaultDBConfig(),
	)
	require.NoError(err)

	syncer, err := NewManager(ManagerConfig{
		DB:                    db,
		Client:                &mockClient{},
		TargetRoot:            ids.Empty,
		SimultaneousWorkLimit: 5,
		Log:                   logging.NoLog{},
	})
	require.NoError(err)
	require.NotNil(syncer)
}

func Test_Completion(t *testing.T) {
	require := require.New(t)

	for i := 0; i < 10; i++ {
		ctrl := gomock.NewController(t)
		defer ctrl.Finish()
		emptyDB, err := merkledb.New(
			context.Background(),
			memdb.New(),
			newDefaultDBConfig(),
		)
		require.NoError(err)
		emptyRoot, err := emptyDB.GetMerkleRoot(context.Background())
		require.NoError(err)
		db, err := merkledb.New(
			context.Background(),
			memdb.New(),
			newDefaultDBConfig(),
		)
		require.NoError(err)
		syncer, err := NewManager(ManagerConfig{
			DB:                    db,
			Client:                &mockClient{db: emptyDB},
			TargetRoot:            emptyRoot,
			SimultaneousWorkLimit: 5,
			Log:                   logging.NoLog{},
		})
		require.NoError(err)
		require.NotNil(syncer)
		require.NoError(syncer.Start(context.Background()))
		require.NoError(syncer.Wait(context.Background()))
		syncer.workLock.Lock()
		require.Zero(syncer.unprocessedWork.Len())
		require.Equal(1, syncer.processedWork.Len())
		syncer.workLock.Unlock()
	}
}

func Test_Midpoint(t *testing.T) {
	require := require.New(t)

	mid := midPoint([]byte{1, 255}, []byte{2, 1})
	require.Equal([]byte{2, 0}, mid)

	mid = midPoint(nil, []byte{255, 255, 0})
	require.Equal([]byte{127, 255, 128}, mid)

	mid = midPoint([]byte{255, 255, 255}, []byte{255, 255})
	require.Equal([]byte{255, 255, 127, 128}, mid)

	mid = midPoint(nil, []byte{255})
	require.Equal([]byte{127, 127}, mid)

	mid = midPoint([]byte{1, 255}, []byte{255, 1})
	require.Equal([]byte{128, 128}, mid)

	mid = midPoint([]byte{140, 255}, []byte{141, 0})
	require.Equal([]byte{140, 255, 127}, mid)

	mid = midPoint([]byte{126, 255}, []byte{127})
	require.Equal([]byte{126, 255, 127}, mid)

	mid = midPoint(nil, nil)
	require.Equal([]byte{127}, mid)

	low := midPoint(nil, mid)
	require.Equal([]byte{63, 127}, low)

	high := midPoint(mid, nil)
	require.Equal([]byte{191}, high)

	mid = midPoint([]byte{255, 255}, nil)
	require.Equal([]byte{255, 255, 127, 127}, mid)

	mid = midPoint([]byte{255}, nil)
	require.Equal([]byte{255, 127, 127}, mid)

	for i := 0; i < 5000; i++ {
		r := rand.New(rand.NewSource(int64(i))) // #nosec G404

		start := make([]byte, r.Intn(99)+1)
		_, err := r.Read(start)
		require.NoError(err)

		end := make([]byte, r.Intn(99)+1)
		_, err = r.Read(end)
		require.NoError(err)

		for bytes.Equal(start, end) {
			_, err = r.Read(end)
			require.NoError(err)
		}

		if bytes.Compare(start, end) == 1 {
			start, end = end, start
		}

		mid = midPoint(start, end)
		require.Equal(-1, bytes.Compare(start, mid))
		require.Equal(-1, bytes.Compare(mid, end))
	}
}

func Test_Sync_FindNextKey_InSync(t *testing.T) {
	require := require.New(t)

	for i := 0; i < 3; i++ {
		now := time.Now().UnixNano()
		t.Logf("seed: %d", now)
		r := rand.New(rand.NewSource(now)) // #nosec G404
		dbToSync, err := generateTrie(t, r, 1000)
		require.NoError(err)
		syncRoot, err := dbToSync.GetMerkleRoot(context.Background())
		require.NoError(err)

		db, err := merkledb.New(
			context.Background(),
			memdb.New(),
			newDefaultDBConfig(),
		)
		require.NoError(err)
		syncer, err := NewManager(ManagerConfig{
			DB:                    db,
			Client:                &mockClient{db: dbToSync},
			TargetRoot:            syncRoot,
			SimultaneousWorkLimit: 5,
			Log:                   logging.NoLog{},
		})
		require.NoError(err)
		require.NotNil(syncer)

		require.NoError(syncer.Start(context.Background()))
		require.NoError(syncer.Wait(context.Background()))

		proof, err := dbToSync.GetRangeProof(context.Background(), merkledb.Nothing[[]byte](), merkledb.Nothing[[]byte](), 500)
		require.NoError(err)

		// the two dbs should be in sync, so next key should be nil
		lastKey := proof.KeyValues[len(proof.KeyValues)-1].Key
		nextKey, err := syncer.findNextKey(context.Background(), lastKey, merkledb.Nothing[[]byte](), proof.EndProof)
		require.NoError(err)
		require.True(nextKey.IsNothing())

		// add an extra value to sync db past the last key returned
		newKey := midPoint(lastKey, nil)
		require.NoError(db.Put(newKey, []byte{1}))

		// create a range endpoint that is before the newly added key, but after the last key
		endPointBeforeNewKey := make([]byte, 0, 2)
		for i := 0; i < len(newKey); i++ {
			endPointBeforeNewKey = append(endPointBeforeNewKey, newKey[i])

			// we need the new key to be after the last key
			// don't subtract anything from the current byte if newkey and lastkey are equal
			if lastKey[i] == newKey[i] {
				continue
			}

			// if the first nibble is > 0, subtract "1" from it
			if endPointBeforeNewKey[i] >= 16 {
				endPointBeforeNewKey[i] -= 16
				break
			}
			// if the second nibble > 0, subtract 1 from it
			if endPointBeforeNewKey[i] > 0 {
				endPointBeforeNewKey[i] -= 1
				break
			}
			// both nibbles were 0, so move onto the next byte
		}

		nextKey, err = syncer.findNextKey(context.Background(), lastKey, merkledb.Some(endPointBeforeNewKey), proof.EndProof)
		require.NoError(err)

		// next key would be after the end of the range, so it returns nil instead
		require.True(nextKey.IsNothing())
	}
}

func Test_Sync_FindNextKey_Deleted(t *testing.T) {
	require := require.New(t)

	db, err := merkledb.New(
		context.Background(),
		memdb.New(),
		newDefaultDBConfig(),
	)
	require.NoError(err)
	require.NoError(db.Put([]byte{0x10}, []byte{1}))
	require.NoError(db.Put([]byte{0x11, 0x11}, []byte{2}))

	syncRoot, err := db.GetMerkleRoot(context.Background())
	require.NoError(err)

	syncer, err := NewManager(ManagerConfig{
		DB:                    db,
		Client:                &mockClient{db: nil},
		TargetRoot:            syncRoot,
		SimultaneousWorkLimit: 5,
		Log:                   logging.NoLog{},
	})
	require.NoError(err)

	// 0x12 was "deleted" and there should be no extra node in the proof since there was nothing with a common prefix
	noExtraNodeProof, err := db.GetProof(context.Background(), []byte{0x12})
	require.NoError(err)

	// 0x11 was "deleted" and 0x11.0x11 should be in the exclusion proof
	extraNodeProof, err := db.GetProof(context.Background(), []byte{0x11})
	require.NoError(err)

	// there is now another value in the range that needs to be sync'ed
	require.NoError(db.Put([]byte{0x13}, []byte{3}))

	nextKey, err := syncer.findNextKey(context.Background(), []byte{0x12}, merkledb.Some([]byte{0x20}), noExtraNodeProof.Path)
	require.NoError(err)
	require.Equal(merkledb.Some([]byte{0x13}), nextKey)

	nextKey, err = syncer.findNextKey(context.Background(), []byte{0x11}, merkledb.Some([]byte{0x20}), extraNodeProof.Path)
	require.NoError(err)
	require.Equal(merkledb.Some([]byte{0x13}), nextKey)
}

func Test_Sync_FindNextKey_BranchInLocal(t *testing.T) {
	require := require.New(t)

	db, err := merkledb.New(
		context.Background(),
		memdb.New(),
		newDefaultDBConfig(),
	)
	require.NoError(err)
	require.NoError(db.Put([]byte{0x11}, []byte{1}))
	require.NoError(db.Put([]byte{0x11, 0x11}, []byte{2}))

	syncRoot, err := db.GetMerkleRoot(context.Background())
	require.NoError(err)
	proof, err := db.GetProof(context.Background(), []byte{0x11, 0x11})
	require.NoError(err)

	syncer, err := NewManager(ManagerConfig{
		DB:                    db,
		Client:                &mockClient{db: nil},
		TargetRoot:            syncRoot,
		SimultaneousWorkLimit: 5,
		Log:                   logging.NoLog{},
	})
	require.NoError(err)
	require.NoError(db.Put([]byte{0x12}, []byte{4}))

	nextKey, err := syncer.findNextKey(context.Background(), []byte{0x11, 0x11}, merkledb.Some([]byte{0x20}), proof.Path)
	require.NoError(err)
	require.Equal(merkledb.Some([]byte{0x12}), nextKey)
}

func Test_Sync_FindNextKey_BranchInReceived(t *testing.T) {
	require := require.New(t)

	db, err := merkledb.New(
		context.Background(),
		memdb.New(),
		newDefaultDBConfig(),
	)
	require.NoError(err)
	require.NoError(db.Put([]byte{0x11}, []byte{1}))
	require.NoError(db.Put([]byte{0x12}, []byte{2}))
	require.NoError(db.Put([]byte{0x11, 0x11}, []byte{3}))

	syncRoot, err := db.GetMerkleRoot(context.Background())
	require.NoError(err)
	proof, err := db.GetProof(context.Background(), []byte{0x11, 0x11})
	require.NoError(err)

	syncer, err := NewManager(ManagerConfig{
		DB:                    db,
		Client:                &mockClient{db: nil},
		TargetRoot:            syncRoot,
		SimultaneousWorkLimit: 5,
		Log:                   logging.NoLog{},
	})
	require.NoError(err)
	require.NoError(db.Delete([]byte{0x12}))

	nextKey, err := syncer.findNextKey(context.Background(), []byte{0x11, 0x11}, merkledb.Some([]byte{0x20}), proof.Path)
	require.NoError(err)
	require.Equal(merkledb.Some([]byte{0x12}), nextKey)
}

func Test_Sync_FindNextKey_ExtraValues(t *testing.T) {
	require := require.New(t)

	for i := 0; i < 10; i++ {
		now := time.Now().UnixNano()
		t.Logf("seed: %d", now)
		r := rand.New(rand.NewSource(now)) // #nosec G404
		dbToSync, err := generateTrie(t, r, 1000)
		require.NoError(err)
		syncRoot, err := dbToSync.GetMerkleRoot(context.Background())
		require.NoError(err)

		db, err := merkledb.New(
			context.Background(),
			memdb.New(),
			newDefaultDBConfig(),
		)
		require.NoError(err)
		syncer, err := NewManager(ManagerConfig{
			DB:                    db,
			Client:                &mockClient{db: dbToSync},
			TargetRoot:            syncRoot,
			SimultaneousWorkLimit: 5,
			Log:                   logging.NoLog{},
		})
		require.NoError(err)
		require.NotNil(syncer)

		require.NoError(syncer.Start(context.Background()))
		require.NoError(syncer.Wait(context.Background()))

		proof, err := dbToSync.GetRangeProof(context.Background(), merkledb.Nothing[[]byte](), merkledb.Nothing[[]byte](), 500)
		require.NoError(err)

		// add an extra value to local db
		lastKey := proof.KeyValues[len(proof.KeyValues)-1].Key
		midpoint := midPoint(lastKey, nil)

		require.NoError(db.Put(midpoint, []byte{1}))

		// next key at prefix of newly added point
		nextKey, err := syncer.findNextKey(context.Background(), lastKey, merkledb.Nothing[[]byte](), proof.EndProof)
		require.NoError(err)
		require.NotNil(nextKey)

		require.True(isPrefix(midpoint, nextKey.Value()))

		require.NoError(db.Delete(midpoint))

		require.NoError(dbToSync.Put(midpoint, []byte{1}))

		proof, err = dbToSync.GetRangeProof(context.Background(), merkledb.Nothing[[]byte](), merkledb.Some(lastKey), 500)
		require.NoError(err)

		// next key at prefix of newly added point
		nextKey, err = syncer.findNextKey(context.Background(), lastKey, merkledb.Nothing[[]byte](), proof.EndProof)
		require.NoError(err)
		require.NotNil(nextKey)

		// deal with odd length key
		require.True(isPrefix(midpoint, nextKey.Value()))
	}
}

func TestFindNextKeyEmptyEndProof(t *testing.T) {
	require := require.New(t)
	now := time.Now().UnixNano()
	t.Logf("seed: %d", now)
	r := rand.New(rand.NewSource(now)) // #nosec G404

	db, err := merkledb.New(
		context.Background(),
		memdb.New(),
		newDefaultDBConfig(),
	)
	require.NoError(err)

	syncer, err := NewManager(ManagerConfig{
		DB:                    db,
		Client:                &mockClient{db: nil},
		TargetRoot:            ids.Empty,
		SimultaneousWorkLimit: 5,
		Log:                   logging.NoLog{},
	})
	require.NoError(err)
	require.NotNil(syncer)

	for i := 0; i < 100; i++ {
		lastReceivedKeyLen := r.Intn(16)
		lastReceivedKey := make([]byte, lastReceivedKeyLen)
		_, _ = r.Read(lastReceivedKey) // #nosec G404

		rangeEndLen := r.Intn(16)
		rangeEndBytes := make([]byte, rangeEndLen)
		_, _ = r.Read(rangeEndBytes) // #nosec G404

		rangeEnd := merkledb.Nothing[[]byte]()
		if rangeEndLen > 0 {
			rangeEnd = merkledb.Some(rangeEndBytes)
		}

		nextKey, err := syncer.findNextKey(
			context.Background(),
			lastReceivedKey,
			rangeEnd,
			nil, /* endProof */
		)
		require.NoError(err)
		require.Equal(merkledb.Some(append(lastReceivedKey, 0)), nextKey)
	}
}

func isPrefix(data []byte, prefix []byte) bool {
	if prefix[len(prefix)-1]%16 == 0 {
		index := 0
		for ; index < len(prefix)-1; index++ {
			if data[index] != prefix[index] {
				return false
			}
		}
		return data[index]>>4 == prefix[index]>>4
	}
	return bytes.HasPrefix(data, prefix)
}

func Test_Sync_FindNextKey_DifferentChild(t *testing.T) {
	require := require.New(t)

	for i := 0; i < 10; i++ {
		now := time.Now().UnixNano()
		t.Logf("seed: %d", now)
		r := rand.New(rand.NewSource(now)) // #nosec G404
		dbToSync, err := generateTrie(t, r, 500)
		require.NoError(err)
		syncRoot, err := dbToSync.GetMerkleRoot(context.Background())
		require.NoError(err)

		db, err := merkledb.New(
			context.Background(),
			memdb.New(),
			newDefaultDBConfig(),
		)
		require.NoError(err)
		syncer, err := NewManager(ManagerConfig{
			DB:                    db,
			Client:                &mockClient{db: dbToSync},
			TargetRoot:            syncRoot,
			SimultaneousWorkLimit: 5,
			Log:                   logging.NoLog{},
		})
		require.NoError(err)
		require.NotNil(syncer)
		require.NoError(syncer.Start(context.Background()))
		require.NoError(syncer.Wait(context.Background()))

		proof, err := dbToSync.GetRangeProof(context.Background(), merkledb.Nothing[[]byte](), merkledb.Nothing[[]byte](), 100)
		require.NoError(err)
		lastKey := proof.KeyValues[len(proof.KeyValues)-1].Key

		// local db has a different child than remote db
		lastKey = append(lastKey, 16)
		require.NoError(db.Put(lastKey, []byte{1}))

		require.NoError(dbToSync.Put(lastKey, []byte{2}))

		proof, err = dbToSync.GetRangeProof(context.Background(), merkledb.Nothing[[]byte](), merkledb.Some(proof.KeyValues[len(proof.KeyValues)-1].Key), 100)
		require.NoError(err)

		nextKey, err := syncer.findNextKey(context.Background(), proof.KeyValues[len(proof.KeyValues)-1].Key, merkledb.Nothing[[]byte](), proof.EndProof)
		require.NoError(err)
		require.Equal(nextKey, merkledb.Some(lastKey))
	}
}

// Test findNextKey by computing the expected result in a naive, inefficient
// way and comparing it to the actual result
func TestFindNextKeyRandom(t *testing.T) {
	now := time.Now().UnixNano()
	t.Logf("seed: %d", now)
	rand := rand.New(rand.NewSource(now)) // #nosec G404
	require := require.New(t)

	// Create a "remote" database and "local" database
	remoteDB, err := merkledb.New(
		context.Background(),
		memdb.New(),
		newDefaultDBConfig(),
	)
	require.NoError(err)

	localDB, err := merkledb.New(
		context.Background(),
		memdb.New(),
		newDefaultDBConfig(),
	)
	require.NoError(err)

	var (
		numProofsToTest  = 250
		numKeyValues     = 250
		maxKeyLen        = 256
		maxValLen        = 256
		maxRangeStartLen = 8
		maxRangeEndLen   = 8
		maxProofLen      = 128
	)

	// Put random keys into the databases
	for _, db := range []database.Database{remoteDB, localDB} {
		for i := 0; i < numKeyValues; i++ {
			key := make([]byte, rand.Intn(maxKeyLen))
			_, _ = rand.Read(key)
			val := make([]byte, rand.Intn(maxValLen))
			_, _ = rand.Read(val)
			require.NoError(db.Put(key, val))
		}
	}

	// Repeatedly generate end proofs from the remote database and compare
	// the result of findNextKey to the expected result.
	for proofIndex := 0; proofIndex < numProofsToTest; proofIndex++ {
		// Generate a proof for a random key
		var (
			rangeStart []byte
			rangeEnd   []byte
		)
		// Generate a valid range start and end
		for rangeStart == nil || bytes.Compare(rangeStart, rangeEnd) == 1 {
			rangeStart = make([]byte, rand.Intn(maxRangeStartLen)+1)
			_, _ = rand.Read(rangeStart)
			rangeEnd = make([]byte, rand.Intn(maxRangeEndLen)+1)
			_, _ = rand.Read(rangeEnd)
		}

		startKey := merkledb.Nothing[[]byte]()
		if len(rangeStart) > 0 {
			startKey = merkledb.Some(rangeStart)
		}
		endKey := merkledb.Nothing[[]byte]()
		if len(rangeEnd) > 0 {
			endKey = merkledb.Some(rangeEnd)
		}

		remoteProof, err := remoteDB.GetRangeProof(
			context.Background(),
			startKey,
			endKey,
			rand.Intn(maxProofLen)+1,
		)
		require.NoError(err)

		if len(remoteProof.KeyValues) == 0 {
			continue
		}
		lastReceivedKey := remoteProof.KeyValues[len(remoteProof.KeyValues)-1].Key

		// Commit the proof to the local database as we do
		// in the actual syncer.
		require.NoError(localDB.CommitRangeProof(
			context.Background(),
			rangeStart,
			remoteProof,
		))

		localProof, err := localDB.GetProof(
			context.Background(),
			lastReceivedKey,
		)
		require.NoError(err)

		type keyAndID struct {
			key merkledb.SerializedPath
			id  ids.ID
		}

		// Set of key prefix/ID pairs proven by the remote database's end proof.
		remoteKeyIDs := []keyAndID{}
		for _, node := range remoteProof.EndProof {
			for childIdx, childID := range node.Children {
				remoteKeyIDs = append(remoteKeyIDs, keyAndID{
					key: node.KeyPath.AppendNibble(childIdx),
					id:  childID,
				})
			}
		}

		// Set of key prefix/ID pairs proven by the local database's proof.
		localKeyIDs := []keyAndID{}
		for _, node := range localProof.Path {
			for childIdx, childID := range node.Children {
				localKeyIDs = append(localKeyIDs, keyAndID{
					key: node.KeyPath.AppendNibble(childIdx),
					id:  childID,
				})
			}
		}

		// Sort in ascending order by key prefix.
		serializedPathLess := func(i, j keyAndID) bool {
			return bytes.Compare(i.key.Value, j.key.Value) < 0 ||
				(bytes.Equal(i.key.Value, j.key.Value) &&
					i.key.NibbleLength < j.key.NibbleLength)
		}
		slices.SortFunc(remoteKeyIDs, serializedPathLess)
		slices.SortFunc(localKeyIDs, serializedPathLess)

		// Filter out keys that are before the last received key
		findBounds := func(keyIDs []keyAndID) (int, int) {
			var (
				firstIdxInRange      = len(keyIDs)
				firstIdxInRangeFound = false
				firstIdxOutOfRange   = len(keyIDs)
			)
			for i, keyID := range keyIDs {
				if !firstIdxInRangeFound && bytes.Compare(keyID.key.Value, lastReceivedKey) > 0 {
					firstIdxInRange = i
					firstIdxInRangeFound = true
					continue
				}
				if bytes.Compare(keyID.key.Value, rangeEnd) > 0 {
					firstIdxOutOfRange = i
					break
				}
			}
			return firstIdxInRange, firstIdxOutOfRange
		}

		remoteFirstIdxAfterLastReceived, remoteFirstIdxAfterEnd := findBounds(remoteKeyIDs)
		remoteKeyIDs = remoteKeyIDs[remoteFirstIdxAfterLastReceived:remoteFirstIdxAfterEnd]

		localFirstIdxAfterLastReceived, localFirstIdxAfterEnd := findBounds(localKeyIDs)
		localKeyIDs = localKeyIDs[localFirstIdxAfterLastReceived:localFirstIdxAfterEnd]

		// Find smallest difference between the set of key/ID pairs proven by
		// the remote/local proofs for key/ID pairs after the last received key.
		var (
			smallestDiffKey merkledb.SerializedPath
			foundDiff       bool
		)
		for i := 0; i < len(remoteKeyIDs) && i < len(localKeyIDs); i++ {
			// See if the keys are different.
			smaller, bigger := remoteKeyIDs[i], localKeyIDs[i]
			if serializedPathLess(localKeyIDs[i], remoteKeyIDs[i]) {
				smaller, bigger = localKeyIDs[i], remoteKeyIDs[i]
			}

			if !smaller.key.Equal(bigger.key) || smaller.id != bigger.id {
				smallestDiffKey = smaller.key
				foundDiff = true
				break
			}
		}
		if !foundDiff {
			// All the keys were equal. The smallest diff is the next key
			// in the longer of the lists (if they're not same length.)
			if len(remoteKeyIDs) < len(localKeyIDs) {
				smallestDiffKey = localKeyIDs[len(remoteKeyIDs)].key
			} else if len(remoteKeyIDs) > len(localKeyIDs) {
				smallestDiffKey = remoteKeyIDs[len(localKeyIDs)].key
			}
		}

		// Get the actual value from the syncer
		syncer, err := NewManager(ManagerConfig{
			DB:                    localDB,
			Client:                &mockClient{db: nil},
			TargetRoot:            ids.GenerateTestID(),
			SimultaneousWorkLimit: 5,
			Log:                   logging.NoLog{},
		})
		require.NoError(err)

		gotFirstDiff, err := syncer.findNextKey(
			context.Background(),
			lastReceivedKey,
			endKey,
			remoteProof.EndProof,
		)
		require.NoError(err)

		switch {
		case bytes.Compare(smallestDiffKey.Value, rangeEnd) >= 0:
			// The smallest key which differs is after the range end so the
			// next key to get should be Nothing because we're done fetching the range.
			require.True(gotFirstDiff.IsNothing())
		case len(smallestDiffKey.Value) == 0:
			require.True(gotFirstDiff.IsNothing())
		default:
			require.Equal(merkledb.Some(smallestDiffKey.Value), gotFirstDiff)
		}
	}
}

func Test_Sync_Result_Correct_Root(t *testing.T) {
	require := require.New(t)

	for i := 0; i < 3; i++ {
		now := time.Now().UnixNano()
		t.Logf("seed: %d", now)
		r := rand.New(rand.NewSource(now)) // #nosec G404
		dbToSync, err := generateTrie(t, r, 1000)
		require.NoError(err)
		syncRoot, err := dbToSync.GetMerkleRoot(context.Background())
		require.NoError(err)

		db, err := merkledb.New(
			context.Background(),
			memdb.New(),
			newDefaultDBConfig(),
		)
		require.NoError(err)
		syncer, err := NewManager(ManagerConfig{
			DB:                    db,
			Client:                &mockClient{db: dbToSync},
			TargetRoot:            syncRoot,
			SimultaneousWorkLimit: 5,
			Log:                   logging.NoLog{},
		})
		require.NoError(err)
		require.NotNil(syncer)
		require.NoError(syncer.Start(context.Background()))

		require.NoError(syncer.Wait(context.Background()))
		require.NoError(syncer.Error())

		// new db has fully sync'ed and should be at the same root as the original db
		newRoot, err := db.GetMerkleRoot(context.Background())
		require.NoError(err)
		require.Equal(syncRoot, newRoot)

		// make sure they stay in sync
		addkey := make([]byte, r.Intn(50))
		_, err = r.Read(addkey)
		require.NoError(err)
		val := make([]byte, r.Intn(50))
		_, err = r.Read(val)
		require.NoError(err)

		require.NoError(db.Put(addkey, val))

		require.NoError(dbToSync.Put(addkey, val))

		syncRoot, err = dbToSync.GetMerkleRoot(context.Background())
		require.NoError(err)

		newRoot, err = db.GetMerkleRoot(context.Background())
		require.NoError(err)
		require.Equal(syncRoot, newRoot)
	}
}

func Test_Sync_Result_Correct_Root_With_Sync_Restart(t *testing.T) {
	require := require.New(t)

	for i := 0; i < 3; i++ {
		now := time.Now().UnixNano()
		t.Logf("seed: %d", now)
		r := rand.New(rand.NewSource(now)) // #nosec G404
		dbToSync, err := generateTrie(t, r, 3*maxKeyValuesLimit)
		require.NoError(err)
		syncRoot, err := dbToSync.GetMerkleRoot(context.Background())
		require.NoError(err)

		db, err := merkledb.New(
			context.Background(),
			memdb.New(),
			newDefaultDBConfig(),
		)
		require.NoError(err)

		syncer, err := NewManager(ManagerConfig{
			DB:                    db,
			Client:                &mockClient{db: dbToSync},
			TargetRoot:            syncRoot,
			SimultaneousWorkLimit: 5,
			Log:                   logging.NoLog{},
		})
		require.NoError(err)
		require.NotNil(syncer)
		require.NoError(syncer.Start(context.Background()))

		// Wait until we've processed some work
		// before updating the sync target.
		require.Eventually(
			func() bool {
				syncer.workLock.Lock()
				defer syncer.workLock.Unlock()

				return syncer.processedWork.Len() > 0
			},
			5*time.Second,
			5*time.Millisecond,
		)
		syncer.Close()

		newSyncer, err := NewManager(ManagerConfig{
			DB:                    db,
			Client:                &mockClient{db: dbToSync},
			TargetRoot:            syncRoot,
			SimultaneousWorkLimit: 5,
			Log:                   logging.NoLog{},
		})
		require.NoError(err)
		require.NotNil(newSyncer)

		require.NoError(newSyncer.Start(context.Background()))
		require.NoError(newSyncer.Error())
		require.NoError(newSyncer.Wait(context.Background()))

		newRoot, err := db.GetMerkleRoot(context.Background())
		require.NoError(err)
		require.Equal(syncRoot, newRoot)
	}
}

func Test_Sync_Error_During_Sync(t *testing.T) {
	require := require.New(t)
	ctrl := gomock.NewController(t)
	defer ctrl.Finish()
	now := time.Now().UnixNano()
	t.Logf("seed: %d", now)
	r := rand.New(rand.NewSource(now)) // #nosec G404

	dbToSync, err := generateTrie(t, r, 100)
	require.NoError(err)

	syncRoot, err := dbToSync.GetMerkleRoot(context.Background())
	require.NoError(err)

	db, err := merkledb.New(
		context.Background(),
		memdb.New(),
		newDefaultDBConfig(),
	)
	require.NoError(err)

	client := NewMockClient(ctrl)
	client.EXPECT().GetRangeProof(gomock.Any(), gomock.Any()).DoAndReturn(
		func(ctx context.Context, request *pb.SyncGetRangeProofRequest) (*merkledb.RangeProof, error) {
			return nil, errInvalidRangeProof
		},
	).AnyTimes()
	client.EXPECT().GetChangeProof(gomock.Any(), gomock.Any(), gomock.Any()).DoAndReturn(
		func(ctx context.Context, request *pb.SyncGetChangeProofRequest, _ DB) (*merkledb.ChangeProof, error) {
			startRoot, err := ids.ToID(request.StartRootHash)
			require.NoError(err)
			endRoot, err := ids.ToID(request.EndRootHash)
			require.NoError(err)
			startKey := merkledb.Nothing[[]byte]()
			if !request.StartKey.IsNothing {
				startKey = merkledb.Some(request.StartKey.Value)
			}
			endKey := merkledb.Nothing[[]byte]()
			if !request.EndKey.IsNothing {
				endKey = merkledb.Some(request.EndKey.Value)
			}
			return dbToSync.GetChangeProof(ctx, startRoot, endRoot, startKey, endKey, int(request.KeyLimit))
		},
	).AnyTimes()

	syncer, err := NewManager(ManagerConfig{
		DB:                    db,
		Client:                client,
		TargetRoot:            syncRoot,
		SimultaneousWorkLimit: 5,
		Log:                   logging.NoLog{},
	})
	require.NoError(err)
	require.NotNil(syncer)

	require.NoError(syncer.Start(context.Background()))

	err = syncer.Wait(context.Background())
	require.ErrorIs(err, errInvalidRangeProof)
}

func Test_Sync_Result_Correct_Root_Update_Root_During(t *testing.T) {
	require := require.New(t)
	ctrl := gomock.NewController(t)
	defer ctrl.Finish()

	for i := 0; i < 3; i++ {
		now := time.Now().UnixNano()
		t.Logf("seed: %d", now)
		r := rand.New(rand.NewSource(now)) // #nosec G404

		dbToSync, err := generateTrie(t, r, 3*maxKeyValuesLimit)
		require.NoError(err)

		firstSyncRoot, err := dbToSync.GetMerkleRoot(context.Background())
		require.NoError(err)

		for x := 0; x < 100; x++ {
			key := make([]byte, r.Intn(50))
			_, err = r.Read(key)
			require.NoError(err)

			val := make([]byte, r.Intn(50))
			_, err = r.Read(val)
			require.NoError(err)

			require.NoError(dbToSync.Put(key, val))

			deleteKeyStart := make([]byte, r.Intn(50))
			_, err = r.Read(deleteKeyStart)
			require.NoError(err)

			it := dbToSync.NewIteratorWithStart(deleteKeyStart)
			if it.Next() {
				require.NoError(dbToSync.Delete(it.Key()))
			}
			require.NoError(it.Error())
			it.Release()
		}

		secondSyncRoot, err := dbToSync.GetMerkleRoot(context.Background())
		require.NoError(err)

		db, err := merkledb.New(
			context.Background(),
			memdb.New(),
			newDefaultDBConfig(),
		)
		require.NoError(err)

		// Only let one response go through until we update the root.
		updatedRootChan := make(chan struct{}, 1)
		updatedRootChan <- struct{}{}

		client := NewMockClient(ctrl)
		client.EXPECT().GetRangeProof(gomock.Any(), gomock.Any()).DoAndReturn(
			func(ctx context.Context, request *pb.SyncGetRangeProofRequest) (*merkledb.RangeProof, error) {
				<-updatedRootChan
				root, err := ids.ToID(request.RootHash)
				require.NoError(err)
				startKey := merkledb.Nothing[[]byte]()
				if !request.StartKey.IsNothing {
					startKey = merkledb.Some(request.StartKey.Value)
				}
				endKey := merkledb.Nothing[[]byte]()
				if !request.EndKey.IsNothing {
					endKey = merkledb.Some(request.EndKey.Value)
				}
				return dbToSync.GetRangeProofAtRoot(ctx, root, startKey, endKey, int(request.KeyLimit))
			},
		).AnyTimes()
		client.EXPECT().GetChangeProof(gomock.Any(), gomock.Any(), gomock.Any()).DoAndReturn(
			func(ctx context.Context, request *pb.SyncGetChangeProofRequest, _ DB) (*merkledb.ChangeProof, error) {
				<-updatedRootChan
				startRoot, err := ids.ToID(request.StartRootHash)
				require.NoError(err)
				endRoot, err := ids.ToID(request.EndRootHash)
				require.NoError(err)
				startKey := merkledb.Nothing[[]byte]()
				if !request.StartKey.IsNothing {
					startKey = merkledb.Some(request.StartKey.Value)
				}
				endKey := merkledb.Nothing[[]byte]()
				if !request.EndKey.IsNothing {
					endKey = merkledb.Some(request.EndKey.Value)
				}
				return dbToSync.GetChangeProof(ctx, startRoot, endRoot, startKey, endKey, int(request.KeyLimit))
			},
		).AnyTimes()

		syncer, err := NewManager(ManagerConfig{
			DB:                    db,
			Client:                client,
			TargetRoot:            firstSyncRoot,
			SimultaneousWorkLimit: 5,
			Log:                   logging.NoLog{},
		})
		require.NoError(err)
		require.NotNil(syncer)

		require.NoError(syncer.Start(context.Background()))

		// Wait until we've processed some work
		// before updating the sync target.
		require.Eventually(
			func() bool {
				syncer.workLock.Lock()
				defer syncer.workLock.Unlock()

				return syncer.processedWork.Len() > 0
			},
			5*time.Second,
			10*time.Millisecond,
		)
		require.NoError(syncer.UpdateSyncTarget(secondSyncRoot))
		close(updatedRootChan)

		require.NoError(syncer.Wait(context.Background()))
		require.NoError(syncer.Error())

		newRoot, err := db.GetMerkleRoot(context.Background())
		require.NoError(err)
		require.Equal(secondSyncRoot, newRoot)
	}
}

func Test_Sync_UpdateSyncTarget(t *testing.T) {
	require := require.New(t)
	ctrl := gomock.NewController(t)
	defer ctrl.Finish()

	m, err := NewManager(ManagerConfig{
		DB:                    merkledb.NewMockMerkleDB(ctrl), // Not used
		Client:                NewMockClient(ctrl),            // Not used
		TargetRoot:            ids.Empty,
		SimultaneousWorkLimit: 5,
		Log:                   logging.NoLog{},
	})
	require.NoError(err)

	// Populate [m.processWork] to ensure that UpdateSyncTarget
	// moves the work to [m.unprocessedWork].
	item := &workItem{
<<<<<<< HEAD
		start:       merkledb.Some([]byte{1}),
		end:         merkledb.Some([]byte{2}),
		LocalRootID: ids.GenerateTestID(),
=======
		start:       []byte{1},
		end:         []byte{2},
		localRootID: ids.GenerateTestID(),
>>>>>>> 67c434aa
	}
	m.processedWork.Insert(item)

	// Make sure that [m.unprocessedWorkCond] is signaled.
	gotSignalChan := make(chan struct{})
	// Don't UpdateSyncTarget until we're waiting for the signal.
	startedWaiting := make(chan struct{})
	go func() {
		m.workLock.Lock()
		defer m.workLock.Unlock()

		close(startedWaiting)
		m.unprocessedWorkCond.Wait()
		close(gotSignalChan)
	}()

	<-startedWaiting
	newSyncRoot := ids.GenerateTestID()
	require.NoError(m.UpdateSyncTarget(newSyncRoot))
	<-gotSignalChan

	require.Equal(newSyncRoot, m.config.TargetRoot)
	require.Zero(m.processedWork.Len())
	require.Equal(1, m.unprocessedWork.Len())
}

func generateTrie(t *testing.T, r *rand.Rand, count int) (merkledb.MerkleDB, error) {
	db, _, err := generateTrieWithMinKeyLen(t, r, count, 0)
	return db, err
}

func generateTrieWithMinKeyLen(t *testing.T, r *rand.Rand, count int, minKeyLen int) (merkledb.MerkleDB, [][]byte, error) {
	require := require.New(t)

	db, err := merkledb.New(
		context.Background(),
		memdb.New(),
		newDefaultDBConfig(),
	)
	if err != nil {
		return nil, nil, err
	}
	var (
		allKeys  [][]byte
		seenKeys = make(map[string]struct{})
		batch    = db.NewBatch()
	)
	genKey := func() []byte {
		// new prefixed key
		if len(allKeys) > 2 && r.Intn(25) < 10 {
			prefix := allKeys[r.Intn(len(allKeys))]
			key := make([]byte, r.Intn(50)+len(prefix))
			copy(key, prefix)
			_, err := r.Read(key[len(prefix):])
			require.NoError(err)
			return key
		}

		// new key
		key := make([]byte, r.Intn(50)+minKeyLen)
		_, err = r.Read(key)
		require.NoError(err)
		return key
	}

	for i := 0; i < count; {
		value := make([]byte, r.Intn(51))
		if len(value) == 0 {
			value = nil
		} else {
			_, err = r.Read(value)
			require.NoError(err)
		}
		key := genKey()
		if _, seen := seenKeys[string(key)]; seen {
			continue // avoid duplicate keys so we always get the count
		}
		allKeys = append(allKeys, key)
		seenKeys[string(key)] = struct{}{}
		if err = batch.Put(key, value); err != nil {
			return db, nil, err
		}
		i++
	}
	slices.SortFunc(allKeys, func(a, b []byte) bool {
		return bytes.Compare(a, b) < 0
	})
	return db, allKeys, batch.Write()
}<|MERGE_RESOLUTION|>--- conflicted
+++ resolved
@@ -1108,15 +1108,9 @@
 	// Populate [m.processWork] to ensure that UpdateSyncTarget
 	// moves the work to [m.unprocessedWork].
 	item := &workItem{
-<<<<<<< HEAD
 		start:       merkledb.Some([]byte{1}),
 		end:         merkledb.Some([]byte{2}),
-		LocalRootID: ids.GenerateTestID(),
-=======
-		start:       []byte{1},
-		end:         []byte{2},
 		localRootID: ids.GenerateTestID(),
->>>>>>> 67c434aa
 	}
 	m.processedWork.Insert(item)
 
