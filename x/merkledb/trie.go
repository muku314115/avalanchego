// Copyright (C) 2019-2023, Ava Labs, Inc. All rights reserved.
// See the file LICENSE for licensing terms.

package merkledb

import (
	"bytes"
	"context"
	"fmt"

	"golang.org/x/exp/slices"

	"github.com/ava-labs/avalanchego/database"
	"github.com/ava-labs/avalanchego/ids"
	"github.com/ava-labs/avalanchego/utils/maybe"
)

type ViewChanges struct {
	BatchOps []database.BatchOp
	MapOps   map[string]maybe.Maybe[[]byte]
	// ConsumeBytes when set to true will skip copying of bytes and assume
	// ownership of the provided bytes.
	ConsumeBytes bool
}

type MerkleRootGetter interface {
	// GetMerkleRoot returns the merkle root of the trie.
	// Returns ids.Empty if the trie is empty.
	GetMerkleRoot(ctx context.Context) (ids.ID, error)
}

type ProofGetter interface {
	// GetProof generates a proof of the value associated with a particular key,
	// or a proof of its absence from the trie
	// Returns ErrEmptyProof if the trie is empty.
	GetProof(ctx context.Context, keyBytes []byte) (*Proof, error)
}

type trieInternals interface {
	// get the value associated with the key in path form
	// database.ErrNotFound if the key is not present
	getValue(key Key) ([]byte, error)

	// get an editable copy of the node with the given key path
	// hasValue indicates which db to look in (value or intermediate)
	getEditableNode(key Key, hasValue bool) (*node, error)

	// get the node associated with the key without locking
	getNode(key Key, hasValue bool) (*node, error)

	// get the sentinel node without locking
	getSentinelNode() *node

	getTokenSize() int
}

type Trie interface {
	trieInternals
	MerkleRootGetter
	ProofGetter
	database.Iteratee

	// GetValue gets the value associated with the specified key
	// database.ErrNotFound if the key is not present
	GetValue(ctx context.Context, key []byte) ([]byte, error)

	// GetValues gets the values associated with the specified keys
	// database.ErrNotFound if the key is not present
	GetValues(ctx context.Context, keys [][]byte) ([][]byte, []error)

<<<<<<< HEAD
=======
	// get the value associated with the key in path form
	// database.ErrNotFound if the key is not present
	getValue(key Key) ([]byte, error)

	// If this trie is non-empty, returns the root node.
	// Must be copied before modification.
	// Otherwise returns Nothing.
	getRoot() maybe.Maybe[*node]

	// get an editable copy of the node with the given key path
	// hasValue indicates which db to look in (value or intermediate)
	getEditableNode(key Key, hasValue bool) (*node, error)

>>>>>>> f80cb929
	// GetRangeProof returns a proof of up to [maxLength] key-value pairs with
	// keys in range [start, end].
	// If [start] is Nothing, there's no lower bound on the range.
	// If [end] is Nothing, there's no upper bound on the range.
	// Returns ErrEmptyProof if the trie is empty.
	GetRangeProof(ctx context.Context, start maybe.Maybe[[]byte], end maybe.Maybe[[]byte], maxLength int) (*RangeProof, error)

	// NewView returns a new view on top of this Trie where the passed changes
	// have been applied.
	NewView(
		ctx context.Context,
		changes ViewChanges,
	) (View, error)
}

type View interface {
	Trie

	// CommitToDB writes the changes in this view to the database.
	// Takes the DB commit lock.
	CommitToDB(ctx context.Context) error
}

// isSentinelNodeTheRoot returns true if the sentinel node of the passed in trie has a value and or multiple child nodes
// When this is true, the root of the trie is the sentinel node
// When this is false, the root of the trie is the sentinel node's single child
func isSentinelNodeTheRoot[T Trie](t T) bool {
	sentinel := t.getSentinelNode()
	return sentinel.valueDigest.HasValue() || len(sentinel.children) != 1
}

func getRoot[T Trie](t T) (*node, error) {
	sentinel := t.getSentinelNode()
	if !isSentinelNodeTheRoot(t) {
		// sentinel has one child, which is the root
		for index, childEntry := range sentinel.children {
			return t.getNode(
				sentinel.key.Extend(ToToken(index, t.getTokenSize()), childEntry.compressedKey),
				childEntry.hasValue)
		}
	}

	return sentinel, nil
}

// Returns the nodes along the path to [key].
// The first node is the root, and the last node is either the node with the
// given [key], if it's in the trie, or the node with the largest prefix of
// the [key] if it isn't in the trie.
// Always returns at least the root node.
func visitPathToKey[T Trie](t T, key Key, visitNode func(*node) error) error {
	var (
		// all node paths start at the sentinelNode since its nil key is a prefix of all keys
		currentNode = t.getSentinelNode()
		err         error
		tSize       = t.getTokenSize()
	)
	if err := visitNode(currentNode); err != nil {
		return err
	}
	// while the entire path hasn't been matched
	for currentNode.key.length < key.length {
		// confirm that a child exists and grab its ID before attempting to load it
		nextChildEntry, hasChild := currentNode.children[key.Token(currentNode.key.length, tSize)]

		if !hasChild || !key.iteratedHasPrefix(nextChildEntry.compressedKey, currentNode.key.length+tSize, tSize) {
			// there was no child along the path or the child that was there doesn't match the remaining path
			return nil
		}
		// grab the next node along the path
		currentNode, err = t.getNode(key.Take(currentNode.key.length+tSize+nextChildEntry.compressedKey.length), nextChildEntry.hasValue)
		if err != nil {
			return err
		}
		if err := visitNode(currentNode); err != nil {
			return err
		}
	}
	return nil
}

// Returns a proof that [bytesPath] is in or not in trie [t].
func getProof[T Trie](t T, key []byte) (*Proof, error) {
	proof := &Proof{
		Key: ToKey(key),
	}

	var closestNode *node
	if err := visitPathToKey(t, proof.Key, func(n *node) error {
		closestNode = n
		proof.Path = append(proof.Path, n.asProofNode())
		return nil
	}); err != nil {
		return nil, err
	}
	root, err := getRoot(t)
	if err != nil {
		return nil, err
	}
	// The sentinel node is always the first node in the path.
	// If the sentinel node is not the root, remove it from the proofPath.
	if root != t.getSentinelNode() {
		proof.Path = proof.Path[1:]

		// if there are no nodes in the proof path, add the root to serve as an exclusion proof
		if len(proof.Path) == 0 {
			proof.Path = []ProofNode{root.asProofNode()}
			return proof, nil
		}
	}

	if closestNode.key == proof.Key {
		// There is a node with the given [key].
		proof.Value = maybe.Bind(closestNode.value, slices.Clone[[]byte])
		return proof, nil
	}

	// There is no node with the given [key].
	// If there is a child at the index where the node would be
	// if it existed, include that child in the proof.
	nextIndex := proof.Key.Token(closestNode.key.length, t.getTokenSize())
	child, ok := closestNode.children[nextIndex]
	if !ok {
		return proof, nil
	}

	childNode, err := t.getNode(
		closestNode.key.Extend(ToToken(nextIndex, t.getTokenSize()), child.compressedKey),
		child.hasValue,
	)
	if err != nil {
		return nil, err
	}
	proof.Path = append(proof.Path, childNode.asProofNode())
	return proof, nil
}

// GetRangeProof returns a range proof for (at least part of) the key range [start, end].
// The returned proof's [KeyValues] has at most [maxLength] values.
// [maxLength] must be > 0.
func getRangeProof[T Trie](
	t T,
	start maybe.Maybe[[]byte],
	end maybe.Maybe[[]byte],
	maxLength int,
) (*RangeProof, error) {
	if start.HasValue() && end.HasValue() && bytes.Compare(start.Value(), end.Value()) == 1 {
		return nil, ErrStartAfterEnd
	}

	if maxLength <= 0 {
		return nil, fmt.Errorf("%w but was %d", ErrInvalidMaxLength, maxLength)
	}

	var result RangeProof

	result.KeyValues = make([]KeyValue, 0, initKeyValuesSize)
	it := t.NewIteratorWithStart(start.Value())
	for it.Next() && len(result.KeyValues) < maxLength && (end.IsNothing() || bytes.Compare(it.Key(), end.Value()) <= 0) {
		// clone the value to prevent editing of the values stored within the trie
		result.KeyValues = append(result.KeyValues, KeyValue{
			Key:   it.Key(),
			Value: slices.Clone(it.Value()),
		})
	}
	it.Release()
	if err := it.Error(); err != nil {
		return nil, err
	}

	// This proof may not contain all key-value pairs in [start, end] due to size limitations.
	// The end proof we provide should be for the last key-value pair in the proof, not for
	// the last key-value pair requested, which may not be in this proof.
	var (
		endProof *Proof
		err      error
	)
	if len(result.KeyValues) > 0 {
		greatestKey := result.KeyValues[len(result.KeyValues)-1].Key
		endProof, err = getProof(t, greatestKey)
		if err != nil {
			return nil, err
		}
	} else if end.HasValue() {
		endProof, err = getProof(t, end.Value())
		if err != nil {
			return nil, err
		}
	}
	if endProof != nil {
		result.EndProof = endProof.Path
	}

	if start.HasValue() {
		startProof, err := getProof(t, start.Value())
		if err != nil {
			return nil, err
		}
		result.StartProof = startProof.Path

		// strip out any common nodes to reduce proof size
		i := 0
		for ; i < len(result.StartProof) &&
			i < len(result.EndProof) &&
			result.StartProof[i].Key == result.EndProof[i].Key; i++ {
		}
		result.StartProof = result.StartProof[i:]
	}

	if len(result.StartProof) == 0 && len(result.EndProof) == 0 && len(result.KeyValues) == 0 {
		// If the range is empty, return the root proof.
		root, err := getRoot(t)
		if err != nil {
			return nil, err
		}
		rootProof, err := getProof(t, root.key.Bytes())
		if err != nil {
			return nil, err
		}
		result.EndProof = rootProof.Path
	}
	return &result, nil
}<|MERGE_RESOLUTION|>--- conflicted
+++ resolved
@@ -48,8 +48,10 @@
 	// get the node associated with the key without locking
 	getNode(key Key, hasValue bool) (*node, error)
 
-	// get the sentinel node without locking
-	getSentinelNode() *node
+	// If this trie is non-empty, returns the root node.
+	// Must be copied before modification.
+	// Otherwise returns Nothing.
+	getRoot() maybe.Maybe[*node]
 
 	getTokenSize() int
 }
@@ -68,22 +70,6 @@
 	// database.ErrNotFound if the key is not present
 	GetValues(ctx context.Context, keys [][]byte) ([][]byte, []error)
 
-<<<<<<< HEAD
-=======
-	// get the value associated with the key in path form
-	// database.ErrNotFound if the key is not present
-	getValue(key Key) ([]byte, error)
-
-	// If this trie is non-empty, returns the root node.
-	// Must be copied before modification.
-	// Otherwise returns Nothing.
-	getRoot() maybe.Maybe[*node]
-
-	// get an editable copy of the node with the given key path
-	// hasValue indicates which db to look in (value or intermediate)
-	getEditableNode(key Key, hasValue bool) (*node, error)
-
->>>>>>> f80cb929
 	// GetRangeProof returns a proof of up to [maxLength] key-value pairs with
 	// keys in range [start, end].
 	// If [start] is Nothing, there's no lower bound on the range.
@@ -107,39 +93,25 @@
 	CommitToDB(ctx context.Context) error
 }
 
-// isSentinelNodeTheRoot returns true if the sentinel node of the passed in trie has a value and or multiple child nodes
-// When this is true, the root of the trie is the sentinel node
-// When this is false, the root of the trie is the sentinel node's single child
-func isSentinelNodeTheRoot[T Trie](t T) bool {
-	sentinel := t.getSentinelNode()
-	return sentinel.valueDigest.HasValue() || len(sentinel.children) != 1
-}
-
-func getRoot[T Trie](t T) (*node, error) {
-	sentinel := t.getSentinelNode()
-	if !isSentinelNodeTheRoot(t) {
-		// sentinel has one child, which is the root
-		for index, childEntry := range sentinel.children {
-			return t.getNode(
-				sentinel.key.Extend(ToToken(index, t.getTokenSize()), childEntry.compressedKey),
-				childEntry.hasValue)
-		}
-	}
-
-	return sentinel, nil
-}
-
 // Returns the nodes along the path to [key].
 // The first node is the root, and the last node is either the node with the
 // given [key], if it's in the trie, or the node with the largest prefix of
 // the [key] if it isn't in the trie.
 // Always returns at least the root node.
 func visitPathToKey[T Trie](t T, key Key, visitNode func(*node) error) error {
+	maybeRoot := t.getRoot()
+	if maybeRoot.IsNothing() {
+		return nil
+	}
+	root := maybeRoot.Value()
+	if !key.HasPrefix(root.key) {
+		return nil
+	}
 	var (
-		// all node paths start at the sentinelNode since its nil key is a prefix of all keys
-		currentNode = t.getSentinelNode()
+		// all node paths start at the root
+		currentNode = root
+		tokenSize   = t.getTokenSize()
 		err         error
-		tSize       = t.getTokenSize()
 	)
 	if err := visitNode(currentNode); err != nil {
 		return err
@@ -147,14 +119,14 @@
 	// while the entire path hasn't been matched
 	for currentNode.key.length < key.length {
 		// confirm that a child exists and grab its ID before attempting to load it
-		nextChildEntry, hasChild := currentNode.children[key.Token(currentNode.key.length, tSize)]
-
-		if !hasChild || !key.iteratedHasPrefix(nextChildEntry.compressedKey, currentNode.key.length+tSize, tSize) {
+		nextChildEntry, hasChild := currentNode.children[key.Token(currentNode.key.length, tokenSize)]
+
+		if !hasChild || !key.iteratedHasPrefix(nextChildEntry.compressedKey, currentNode.key.length+tokenSize, tokenSize) {
 			// there was no child along the path or the child that was there doesn't match the remaining path
 			return nil
 		}
 		// grab the next node along the path
-		currentNode, err = t.getNode(key.Take(currentNode.key.length+tSize+nextChildEntry.compressedKey.length), nextChildEntry.hasValue)
+		currentNode, err = t.getNode(key.Take(currentNode.key.length+tokenSize+nextChildEntry.compressedKey.length), nextChildEntry.hasValue)
 		if err != nil {
 			return err
 		}
@@ -167,6 +139,11 @@
 
 // Returns a proof that [bytesPath] is in or not in trie [t].
 func getProof[T Trie](t T, key []byte) (*Proof, error) {
+	root := t.getRoot()
+	if root.IsNothing() {
+		return nil, ErrEmptyProof
+	}
+
 	proof := &Proof{
 		Key: ToKey(key),
 	}
@@ -174,25 +151,18 @@
 	var closestNode *node
 	if err := visitPathToKey(t, proof.Key, func(n *node) error {
 		closestNode = n
+		// From root --> node from left --> right.
 		proof.Path = append(proof.Path, n.asProofNode())
 		return nil
 	}); err != nil {
 		return nil, err
 	}
-	root, err := getRoot(t)
-	if err != nil {
-		return nil, err
-	}
-	// The sentinel node is always the first node in the path.
-	// If the sentinel node is not the root, remove it from the proofPath.
-	if root != t.getSentinelNode() {
-		proof.Path = proof.Path[1:]
-
-		// if there are no nodes in the proof path, add the root to serve as an exclusion proof
-		if len(proof.Path) == 0 {
-			proof.Path = []ProofNode{root.asProofNode()}
-			return proof, nil
-		}
+
+	if len(proof.Path) == 0 {
+		// No key in [t] is a prefix of [key].
+		// The root alone proves that [key] isn't in [t].
+		proof.Path = append(proof.Path, root.Value().asProofNode())
+		return proof, nil
 	}
 
 	if closestNode.key == proof.Key {
@@ -230,12 +200,17 @@
 	end maybe.Maybe[[]byte],
 	maxLength int,
 ) (*RangeProof, error) {
+
 	if start.HasValue() && end.HasValue() && bytes.Compare(start.Value(), end.Value()) == 1 {
 		return nil, ErrStartAfterEnd
 	}
 
 	if maxLength <= 0 {
 		return nil, fmt.Errorf("%w but was %d", ErrInvalidMaxLength, maxLength)
+	}
+
+	if t.getRoot().IsNothing() {
+		return nil, ErrEmptyProof
 	}
 
 	var result RangeProof
@@ -293,17 +268,5 @@
 		result.StartProof = result.StartProof[i:]
 	}
 
-	if len(result.StartProof) == 0 && len(result.EndProof) == 0 && len(result.KeyValues) == 0 {
-		// If the range is empty, return the root proof.
-		root, err := getRoot(t)
-		if err != nil {
-			return nil, err
-		}
-		rootProof, err := getProof(t, root.key.Bytes())
-		if err != nil {
-			return nil, err
-		}
-		result.EndProof = rootProof.Path
-	}
 	return &result, nil
 }