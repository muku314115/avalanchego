--- conflicted
+++ resolved
@@ -88,11 +88,7 @@
 	return nil
 }
 
-<<<<<<< HEAD
 func (db *intermediateNodeDB) addToBatch(b database.Batch, key Path, n *node) error {
-=======
-func (db *intermediateNodeDB) addToBatch(b database.Batch, key path, n *node) error {
->>>>>>> 953e0edd
 	dbKey := db.constructDBKey(key)
 	defer db.bufferPool.Put(dbKey)
 	db.metrics.DatabaseNodeWrite()
@@ -123,59 +119,34 @@
 	return parseNode(key, nodeBytes)
 }
 
-<<<<<<< HEAD
-func (db *intermediateNodeDB) constructDBKey(key Path) []byte {
-	// We need differentiate between two paths of equal byte length but different token length
-	// so add the modulo remainder as a key suffix
-	dbKey := db.bufferPool.Get().([]byte)
-	defer db.bufferPool.Put(dbKey)
-	compressedKey := key.Bytes()
-	keyLen := len(compressedKey) + 1
-	if cap(dbKey) >= keyLen {
-		// The [] byte we got from the pool is big enough to hold the prefixed key
-		dbKey = dbKey[:keyLen]
-	} else {
-		// The []byte from the pool wasn't big enough.
-		// Put it back and allocate a new, bigger one
-		db.bufferPool.Put(dbKey)
-		dbKey = make([]byte, keyLen)
-	}
-	copy(dbKey, compressedKey)
-	dbKey[len(compressedKey)] = byte(key.length % key.tokensPerByte)
-	return addPrefixToKey(db.bufferPool, intermediateNodePrefix, dbKey)
-}
-
-func (db *intermediateNodeDB) Put(key Path, n *node) error {
-=======
 // constructDBKey returns a key that can be used in [db.baseDB].
 // We need to be able to differentiate between two paths of equal
 // byte length but different token length so we add padding to differentiate.
 // Additionally, we add a prefix indicating it is part of the intermediateNodeDB.
-func (db *intermediateNodeDB) constructDBKey(key path) []byte {
-	compressedKey := key.Serialize()
+func (db *intermediateNodeDB) constructDBKey(key Path) []byte {
+	pathBytes := key.Bytes()
 
 	// add one additional byte to store padding when the path
 	// has a length that fits into a whole number of bytes
-	remainder := compressedKey.NibbleLength % 2
-	keyLen := len(compressedKey.Value)
+	remainder := key.Length() % key.tokensPerByte
+	keyLen := len(pathBytes)
 	if remainder == 0 {
 		keyLen++
 	}
 	dbKey := getBufferFromPool(db.bufferPool, keyLen)
 	defer db.bufferPool.Put(dbKey)
 
-	copy(dbKey, compressedKey.Value)
+	copy(dbKey, pathBytes)
 	if remainder == 0 {
 		dbKey[keyLen-1] = 0b1000_0000
 	} else {
-		dbKey[keyLen-1] |= 0b0000_1000
+		dbKey[keyLen-1] |= 0b0000_0001 << (Byte - (byte(remainder) * key.tokenBitSize))
 	}
 
 	return addPrefixToKey(db.bufferPool, intermediateNodePrefix, dbKey)
 }
 
-func (db *intermediateNodeDB) Put(key path, n *node) error {
->>>>>>> 953e0edd
+func (db *intermediateNodeDB) Put(key Path, n *node) error {
 	return db.nodeCache.Put(key, n)
 }
 
