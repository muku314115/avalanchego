// Copyright (C) 2019-2023, Ava Labs, Inc. All rights reserved.
// See the file LICENSE for licensing terms.

package merkledb

import (
	"bytes"
	"context"
	"math/rand"
	"strconv"
	"testing"

	"github.com/stretchr/testify/require"

	"github.com/ava-labs/avalanchego/database"
	"github.com/ava-labs/avalanchego/database/memdb"
	"github.com/ava-labs/avalanchego/ids"
	"github.com/ava-labs/avalanchego/trace"
	"github.com/ava-labs/avalanchego/utils/hashing"
)

const minCacheSize = 1000

func newNoopTracer() trace.Tracer {
	tracer, _ := trace.New(trace.Config{Enabled: false})
	return tracer
}

func Test_MerkleDB_Get_Safety(t *testing.T) {
	db, err := getBasicDB()
	require.NoError(t, err)
	require.NoError(t, db.Put([]byte{0}, []byte{0, 1, 2}))

	val, err := db.Get([]byte{0})
	require.NoError(t, err)
	n, err := db.getNode(newPath([]byte{0}))
	require.NoError(t, err)
	val[0] = 1

	// node's value shouldn't be affected by the edit
	require.NotEqual(t, val, n.value.value)
}

func Test_MerkleDB_GetValues_Safety(t *testing.T) {
	db, err := getBasicDB()
	require.NoError(t, err)
	require.NoError(t, db.Put([]byte{0}, []byte{0, 1, 2}))

	vals, errs := db.GetValues(context.Background(), [][]byte{{0}})
	require.Len(t, errs, 1)
	require.NoError(t, errs[0])
	require.Equal(t, []byte{0, 1, 2}, vals[0])
	vals[0][0] = 1

	// editing the value array shouldn't affect the db
	vals, errs = db.GetValues(context.Background(), [][]byte{{0}})
	require.Len(t, errs, 1)
	require.NoError(t, errs[0])
	require.Equal(t, []byte{0, 1, 2}, vals[0])
}

func Test_MerkleDB_DB_Interface(t *testing.T) {
	for _, test := range database.Tests {
		db, err := getBasicDB()
		require.NoError(t, err)
		test(t, db)
	}
}

func Benchmark_MerkleDB_DBInterface(b *testing.B) {
	for _, size := range database.BenchmarkSizes {
		keys, values := database.SetupBenchmark(b, size[0], size[1], size[2])
		for _, bench := range database.Benchmarks {
			db, err := getBasicDB()
			require.NoError(b, err)
			bench(b, db, "merkledb", keys, values)
		}
	}
}

func Test_MerkleDB_DB_Load_Root_From_DB(t *testing.T) {
	require := require.New(t)
	rdb := memdb.New()
	defer rdb.Close()

	db, err := New(
		context.Background(),
		rdb,
		Config{
			Tracer:        newNoopTracer(),
			HistoryLength: 100,
			NodeCacheSize: 100,
		},
	)
	require.NoError(err)

	// Populate initial set of keys
	view, err := db.NewView()
	require.NoError(err)
	for i := 0; i < 100; i++ {
		k := []byte(strconv.Itoa(i))
		require.NoError(view.Insert(context.Background(), k, hashing.ComputeHash256(k)))
	}
	require.NoError(view.commitToDB(context.Background()))

	root, err := db.GetMerkleRoot(context.Background())
	require.NoError(err)

	require.NoError(db.Close())

	// reloading the DB, should set the root back to the one that was saved to the memdb
	db, err = New(
		context.Background(),
		rdb,
		Config{
			Tracer:        newNoopTracer(),
			HistoryLength: 100,
			NodeCacheSize: 100,
		},
	)
	require.NoError(err)
	reloadedRoot, err := db.GetMerkleRoot(context.Background())
	require.NoError(err)
	require.Equal(root, reloadedRoot)
}

func Test_MerkleDB_DB_Rebuild(t *testing.T) {
	require := require.New(t)

	rdb := memdb.New()
	defer rdb.Close()

	initialSize := 10_000

	db, err := New(
		context.Background(),
		rdb,
		Config{
			Tracer:        newNoopTracer(),
			HistoryLength: 100,
			NodeCacheSize: initialSize,
		},
	)
	require.NoError(err)

	// Populate initial set of keys
	view, err := db.NewView()
	require.NoError(err)
	for i := 0; i < initialSize; i++ {
		k := []byte(strconv.Itoa(i))
		require.NoError(view.Insert(context.Background(), k, hashing.ComputeHash256(k)))
	}
	require.NoError(view.CommitToDB(context.Background()))

	root, err := db.GetMerkleRoot(context.Background())
	require.NoError(err)

	require.NoError(db.rebuild(context.Background()))

	rebuiltRoot, err := db.GetMerkleRoot(context.Background())
	require.NoError(err)
	require.Equal(root, rebuiltRoot)
}

func Test_MerkleDB_Failed_Batch_Commit(t *testing.T) {
	memDB := memdb.New()
	db, err := New(
		context.Background(),
		memDB,
		Config{
			Tracer:        newNoopTracer(),
			HistoryLength: 300,
		},
	)
	require.NoError(t, err)

	_ = memDB.Close()

	batch := db.NewBatch()
	require.NoError(t, batch.Put([]byte("key1"), []byte("1")))
	require.NoError(t, batch.Put([]byte("key2"), []byte("2")))
	require.NoError(t, batch.Put([]byte("key3"), []byte("3")))
	err = batch.Write()
	// batch fails
	require.ErrorIs(t, err, database.ErrClosed)
}

func Test_MerkleDB_Value_Cache(t *testing.T) {
	memDB := memdb.New()
	db, err := New(
		context.Background(),
		memDB,
		Config{
			Tracer:        newNoopTracer(),
			HistoryLength: 300,
			NodeCacheSize: minCacheSize,
		},
	)
	require.NoError(t, err)

	batch := db.NewBatch()
	require.NoError(t, batch.Put([]byte("key1"), []byte("1")))

	require.NoError(t, batch.Put([]byte("key2"), []byte("2")))

	require.NoError(t, err)
	require.NoError(t, batch.Write())

	batch = db.NewBatch()
	// force key2 to be inserted into the cache as not found
	require.NoError(t, batch.Delete([]byte("key2")))
	require.NoError(t, batch.Write())

	_ = memDB.Close()

	// still works because key1 is read from cache
	value, err := db.Get([]byte("key1"))
	require.NoError(t, err)
	require.Equal(t, []byte("1"), value)

	// still returns missing instead of closed because key2 is read from cache
	_, err = db.Get([]byte("key2"))
	require.ErrorIs(t, err, database.ErrNotFound)
}

func Test_MerkleDB_Invalidate_Siblings_On_Commit(t *testing.T) {
	dbTrie, err := getBasicDB()
	require.NoError(t, err)
	require.NotNil(t, dbTrie)

	viewToCommit, err := dbTrie.NewView()
	require.NoError(t, err)

	sibling1, err := dbTrie.NewView()
	require.NoError(t, err)
	sibling2, err := dbTrie.NewView()
	require.NoError(t, err)

	require.False(t, sibling1.(*trieView).isInvalid())
	require.False(t, sibling2.(*trieView).isInvalid())

	require.NoError(t, viewToCommit.Insert(context.Background(), []byte{0}, []byte{0}))
	require.NoError(t, viewToCommit.CommitToDB(context.Background()))

	require.True(t, sibling1.(*trieView).isInvalid())
	require.True(t, sibling2.(*trieView).isInvalid())
	require.False(t, viewToCommit.(*trieView).isInvalid())
}

func Test_MerkleDB_Commit_Proof_To_Empty_Trie(t *testing.T) {
	db, err := getBasicDB()
	require.NoError(t, err)
	batch := db.NewBatch()
	require.NoError(t, batch.Put([]byte("key1"), []byte("1")))
	require.NoError(t, batch.Put([]byte("key2"), []byte("2")))
	require.NoError(t, batch.Put([]byte("key3"), []byte("3")))
	require.NoError(t, batch.Write())

	proof, err := db.GetRangeProof(context.Background(), []byte("key1"), []byte("key3"), 10)
	require.NoError(t, err)

	freshDB, err := getBasicDB()
	require.NoError(t, err)

	require.NoError(t, freshDB.CommitRangeProof(context.Background(), []byte("key1"), proof))

	value, err := freshDB.Get([]byte("key2"))
	require.NoError(t, err)
	require.Equal(t, []byte("2"), value)

	freshRoot, err := freshDB.GetMerkleRoot(context.Background())
	require.NoError(t, err)
	oldRoot, err := db.GetMerkleRoot(context.Background())
	require.NoError(t, err)
	require.Equal(t, oldRoot, freshRoot)
}

func Test_MerkleDB_Commit_Proof_To_Filled_Trie(t *testing.T) {
	db, err := getBasicDB()
	require.NoError(t, err)
	batch := db.NewBatch()
	require.NoError(t, batch.Put([]byte("key1"), []byte("1")))
	require.NoError(t, batch.Put([]byte("key2"), []byte("2")))
	require.NoError(t, batch.Put([]byte("key3"), []byte("3")))
	require.NoError(t, batch.Write())

	proof, err := db.GetRangeProof(context.Background(), []byte("key1"), []byte("key3"), 10)
	require.NoError(t, err)

	freshDB, err := getBasicDB()
	require.NoError(t, err)
	batch = freshDB.NewBatch()
	require.NoError(t, batch.Put([]byte("key1"), []byte("3")))
	require.NoError(t, batch.Put([]byte("key2"), []byte("4")))
	require.NoError(t, batch.Put([]byte("key3"), []byte("5")))
	require.NoError(t, batch.Put([]byte("key25"), []byte("5")))
	require.NoError(t, batch.Write())

	require.NoError(t, freshDB.CommitRangeProof(context.Background(), []byte("key1"), proof))

	value, err := freshDB.Get([]byte("key2"))
	require.NoError(t, err)
	require.Equal(t, []byte("2"), value)

	freshRoot, err := freshDB.GetMerkleRoot(context.Background())
	require.NoError(t, err)
	oldRoot, err := db.GetMerkleRoot(context.Background())
	require.NoError(t, err)
	require.Equal(t, oldRoot, freshRoot)
}

func Test_MerkleDB_GetValues(t *testing.T) {
	db, err := getBasicDB()
	require.NoError(t, err)

	writeBasicBatch(t, db)
	keys := [][]byte{{0}, {1}, {2}, {10}}
	values, errors := db.GetValues(context.Background(), keys)
	require.Len(t, values, len(keys))
	require.Len(t, errors, len(keys))

	// first 3 have values
	// last was not found
	require.NoError(t, errors[0])
	require.NoError(t, errors[1])
	require.NoError(t, errors[2])
	require.ErrorIs(t, errors[3], database.ErrNotFound)

	require.Equal(t, []byte{0}, values[0])
	require.Equal(t, []byte{1}, values[1])
	require.Equal(t, []byte{2}, values[2])
	require.Nil(t, values[3])
}

func Test_MerkleDB_InsertNil(t *testing.T) {
	db, err := getBasicDB()
	require.NoError(t, err)
	batch := db.NewBatch()
	require.NoError(t, batch.Put([]byte("key0"), nil))
	require.NoError(t, batch.Write())

	value, err := db.Get([]byte("key0"))
	require.NoError(t, err)
	require.Nil(t, value)

	value, err = getNodeValue(db, "key0")
	require.NoError(t, err)
	require.Nil(t, value)
}

func Test_MerkleDB_InsertAndRetrieve(t *testing.T) {
	require := require.New(t)

	db, err := getBasicDB()
	require.NoError(err)

	// value hasn't been inserted so shouldn't exist
	value, err := db.Get([]byte("key"))
	require.ErrorIs(err, database.ErrNotFound)
	require.Nil(value)

	require.NoError(db.Put([]byte("key"), []byte("value")))

	value, err = db.Get([]byte("key"))
	require.NoError(err)
	require.Equal([]byte("value"), value)
}

func Test_MerkleDB_HealthCheck(t *testing.T) {
	db, err := getBasicDB()
	require.NoError(t, err)
	val, err := db.HealthCheck(context.Background())
	require.NoError(t, err)
	require.Nil(t, val)
}

func Test_MerkleDB_Overwrite(t *testing.T) {
	db, err := getBasicDB()
	require.NoError(t, err)

	require.NoError(t, db.Put([]byte("key"), []byte("value0")))

	value, err := db.Get([]byte("key"))
	require.NoError(t, err)
	require.Equal(t, []byte("value0"), value)

	require.NoError(t, db.Put([]byte("key"), []byte("value1")))

	value, err = db.Get([]byte("key"))
	require.NoError(t, err)
	require.Equal(t, []byte("value1"), value)
}

func Test_MerkleDB_Delete(t *testing.T) {
	db, err := getBasicDB()
	require.NoError(t, err)

	require.NoError(t, db.Put([]byte("key"), []byte("value0")))

	value, err := db.Get([]byte("key"))
	require.NoError(t, err)
	require.Equal(t, []byte("value0"), value)

	require.NoError(t, db.Delete([]byte("key")))

	value, err = db.Get([]byte("key"))
	require.ErrorIs(t, err, database.ErrNotFound)
	require.Nil(t, value)
}

func Test_MerkleDB_DeleteMissingKey(t *testing.T) {
	db, err := getBasicDB()
	require.NoError(t, err)

	require.NoError(t, db.Delete([]byte("key")))
}

// Test that untracked views aren't persisted to [db.childViews].
func TestDatabaseNewUntrackedView(t *testing.T) {
	require := require.New(t)

	db, err := getBasicDB()
	require.NoError(err)

	// Create a new untracked view.
	view, err := db.newUntrackedView(defaultPreallocationSize)
	require.NoError(err)
	require.Empty(db.childViews)

	// Write to the untracked view.
	require.NoError(view.Insert(context.Background(), []byte{1}, []byte{1}))

	// Commit the view
	require.NoError(view.CommitToDB(context.Background()))

	// The untracked view should not be tracked by the parent database.
	require.Empty(db.childViews)
}

// Test that tracked views are persisted to [db.childViews].
func TestDatabaseNewPreallocatedViewTracked(t *testing.T) {
	require := require.New(t)

	db, err := getBasicDB()
	require.NoError(err)

	// Create a new tracked view.
	view, err := db.NewPreallocatedView(10)
	require.NoError(err)
	require.Len(db.childViews, 1)

	// Write to the  view.
	require.NoError(view.Insert(context.Background(), []byte{1}, []byte{1}))

	// Commit the view
	require.NoError(view.CommitToDB(context.Background()))

	// The untracked view should be tracked by the parent database.
	require.Contains(db.childViews, view)
	require.Len(db.childViews, 1)
}

func TestDatabaseCommitChanges(t *testing.T) {
	require := require.New(t)

	db, err := getBasicDB()
	require.NoError(err)
	dbRoot := db.getMerkleRoot()

	// Committing a nil view should be a no-op.
	require.NoError(db.commitToDB(context.Background()))
	require.Equal(dbRoot, db.getMerkleRoot()) // Root didn't change

	// Committing an invalid view should fail.
	invalidView, err := db.NewView()
	require.NoError(err)
	invalidView.(*trieView).invalidate()
	err = invalidView.commitToDB(context.Background())
	require.ErrorIs(err, ErrInvalid)

	// Add key-value pairs to the database
	require.NoError(db.Put([]byte{1}, []byte{1}))
	require.NoError(db.Put([]byte{2}, []byte{2}))

	// Make a view and inser/delete a key-value pair.
	view1Intf, err := db.NewView()
	require.NoError(err)
	require.IsType(&trieView{}, view1Intf)
	view1 := view1Intf.(*trieView)
	require.NoError(view1.Insert(context.Background(), []byte{3}, []byte{3}))
	require.NoError(view1.Remove(context.Background(), []byte{1}))
	view1Root, err := view1.getMerkleRoot(context.Background())
	require.NoError(err)

	// Make a second view
	view2Intf, err := db.NewView()
	require.NoError(err)
	require.IsType(&trieView{}, view2Intf)
	view2 := view2Intf.(*trieView)

	// Make a view atop a view
	view3Intf, err := view1.NewView()
	require.NoError(err)
	require.IsType(&trieView{}, view3Intf)
	view3 := view3Intf.(*trieView)

	// view3
	//  |
	// view1   view2
	//     \  /
	//      db

	// Commit view1
	require.NoError(view1.commitToDB(context.Background()))

	// Make sure the key-value pairs are correct.
	_, err = db.Get([]byte{1})
	require.ErrorIs(err, database.ErrNotFound)
	value, err := db.Get([]byte{2})
	require.NoError(err)
	require.Equal([]byte{2}, value)
	value, err = db.Get([]byte{3})
	require.NoError(err)
	require.Equal([]byte{3}, value)

	// Make sure the root is right
	require.Equal(view1Root, db.getMerkleRoot())

	// Make sure view2 is invalid and view1 and view3 is valid.
	require.False(view1.invalidated)
	require.True(view2.invalidated)
	require.False(view3.invalidated)

	// Make sure view2 isn't tracked by the database.
	require.NotContains(db.childViews, view2)

	// Make sure view1 and view3 is tracked by the database.
	require.Contains(db.childViews, view1)
	require.Contains(db.childViews, view3)

	// Make sure view3 is now a child of db.
	require.Equal(db, view3.parentTrie)
}

func TestDatabaseInvalidateChildrenExcept(t *testing.T) {
	require := require.New(t)

	db, err := getBasicDB()
	require.NoError(err)

	// Create children
	view1Intf, err := db.NewView()
	require.NoError(err)
	require.IsType(&trieView{}, view1Intf)
	view1 := view1Intf.(*trieView)

	view2Intf, err := db.NewView()
	require.NoError(err)
	require.IsType(&trieView{}, view2Intf)
	view2 := view2Intf.(*trieView)

	view3Intf, err := db.NewView()
	require.NoError(err)
	require.IsType(&trieView{}, view3Intf)
	view3 := view3Intf.(*trieView)

	db.invalidateChildrenExcept(view1)

	// Make sure view1 is valid and view2 and view3 are invalid.
	require.False(view1.invalidated)
	require.True(view2.invalidated)
	require.True(view3.invalidated)
	require.Contains(db.childViews, view1)
	require.Len(db.childViews, 1)

	db.invalidateChildrenExcept(nil)

	// Make sure all views are invalid.
	require.True(view1.invalidated)
	require.True(view2.invalidated)
	require.True(view3.invalidated)
	require.Empty(db.childViews)

	// Calling with an untracked view doesn't add the untracked view
	db.invalidateChildrenExcept(view1)
	require.Empty(db.childViews)
}

func Test_MerkleDB_Random_Insert_Ordering(t *testing.T) {
	totalState := 1000
	var (
		allKeys [][]byte
		keyMap  map[string]struct{}
	)
	genKey := func(r *rand.Rand) []byte {
		count := 0
		for {
			var key []byte
			if len(allKeys) > 2 && r.Intn(100) < 10 {
				// new prefixed key
				prefix := allKeys[r.Intn(len(allKeys))]
				key = make([]byte, r.Intn(50)+len(prefix))
				copy(key, prefix)
				_, err := r.Read(key[len(prefix):])
				require.NoError(t, err)
			} else {
				key = make([]byte, r.Intn(50))
				_, err := r.Read(key)
				require.NoError(t, err)
			}
			if _, ok := keyMap[string(key)]; !ok {
				allKeys = append(allKeys, key)
				keyMap[string(key)] = struct{}{}
				return key
			}
			count++
		}
	}

	for i := 0; i < 3; i++ {
		r := rand.New(rand.NewSource(int64(i))) // #nosec G404

		ops := make([]*testOperation, 0, totalState)
		allKeys = [][]byte{}
		keyMap = map[string]struct{}{}
		for x := 0; x < totalState; x++ {
			key := genKey(r)
			value := make([]byte, r.Intn(51))
			if len(value) == 51 {
				value = nil
			} else {
				_, err := r.Read(value)
				require.NoError(t, err)
			}
			ops = append(ops, &testOperation{key: key, value: value})
		}
		db, err := getBasicDB()
		require.NoError(t, err)
		result, err := applyOperations(db, ops)
		require.NoError(t, err)
		primaryRoot, err := result.GetMerkleRoot(context.Background())
		require.NoError(t, err)
		for shuffleIndex := 0; shuffleIndex < 3; shuffleIndex++ {
			r.Shuffle(totalState, func(i, j int) {
				ops[i], ops[j] = ops[j], ops[i]
			})
			result, err := applyOperations(db, ops)
			require.NoError(t, err)
			newRoot, err := result.GetMerkleRoot(context.Background())
			require.NoError(t, err)
			require.Equal(t, primaryRoot, newRoot)
		}
	}
}

type testOperation struct {
	key    []byte
	value  []byte
	delete bool
}

func applyOperations(t *merkleDB, ops []*testOperation) (Trie, error) {
	view, err := t.NewView()
	if err != nil {
		return nil, err
	}
	for _, op := range ops {
		if op.delete {
			if err := view.Remove(context.Background(), op.key); err != nil {
				return nil, err
			}
		} else if err := view.Insert(context.Background(), op.key, op.value); err != nil {
			return nil, err
		}
	}
	return view, nil
}

func Test_MerkleDB_RandomCases(t *testing.T) {
	require := require.New(t)

	for i := 150; i < 500; i += 10 {
		r := rand.New(rand.NewSource(int64(i))) // #nosec G404
		runRandDBTest(require, r, generate(require, r, i, .01))
	}
}

func Test_MerkleDB_RandomCases_InitialValues(t *testing.T) {
	require := require.New(t)

	r := rand.New(rand.NewSource(int64(0))) // #nosec G404
	runRandDBTest(require, r, generateInitialValues(require, r, 2000, 3500, 0.0))
}

// randTest performs random trie operations.
// Instances of this test are created by Generate.
type randTest []randTestStep

type randTestStep struct {
	op    int
	key   []byte // for opUpdate, opDelete, opGet
	value []byte // for opUpdate
}

const (
	opUpdate = iota
	opDelete
	opGet
	opWriteBatch
	opGenerateRangeProof
	opGenerateChangeProof
	opCheckhash
	opMax // boundary value, not an actual op
)

func runRandDBTest(require *require.Assertions, r *rand.Rand, rt randTest) {
	db, err := getBasicDB()
	require.NoError(err)

	startRoot, err := db.GetMerkleRoot(context.Background())
	require.NoError(err)

	values := make(map[path][]byte) // tracks content of the trie
	currentBatch := db.NewBatch()
	currentValues := make(map[path][]byte)
	deleteValues := make(map[path]struct{})
	pastRoots := []ids.ID{}

	for i, step := range rt {
		require.LessOrEqual(i, len(rt))
		switch step.op {
		case opUpdate:
			require.NoError(currentBatch.Put(step.key, step.value))
			currentValues[newPath(step.key)] = step.value
			delete(deleteValues, newPath(step.key))
		case opDelete:
			require.NoError(currentBatch.Delete(step.key))
			deleteValues[newPath(step.key)] = struct{}{}
			delete(currentValues, newPath(step.key))
		case opGenerateRangeProof:
			root, err := db.GetMerkleRoot(context.Background())
			require.NoError(err)
			if len(pastRoots) > 0 {
				root = pastRoots[r.Intn(len(pastRoots))]
			}
			rangeProof, err := db.GetRangeProofAtRoot(context.Background(), root, step.key, step.value, 100)
			require.NoError(err)
			require.NoError(rangeProof.Verify(
				context.Background(),
				step.key,
				step.value,
				root,
			))
			require.LessOrEqual(len(rangeProof.KeyValues), 100)
		case opGenerateChangeProof:
			root, err := db.GetMerkleRoot(context.Background())
			require.NoError(err)
			if len(pastRoots) > 1 {
				root = pastRoots[r.Intn(len(pastRoots))]
			}
			changeProof, err := db.GetChangeProof(context.Background(), startRoot, root, step.key, step.value, 100)
			if startRoot == root {
				require.ErrorIs(err, errSameRoot)
				continue
			}
			require.NoError(err)
			changeProofDB, err := getBasicDB()
			require.NoError(err)
<<<<<<< HEAD
			require.NoError(changeProof.Verify(
=======
			require.NoError(changeProofDB.VerifyChangeProof(
>>>>>>> b66e25ee
				context.Background(),
				changeProof,
				step.key,
				step.value,
				root,
			))
			require.LessOrEqual(len(changeProof.KeyChanges), 100)
		case opWriteBatch:
			oldRoot, err := db.GetMerkleRoot(context.Background())
			require.NoError(err)
			require.NoError(currentBatch.Write())
			for key, value := range currentValues {
				values[key] = value
			}
			for key := range deleteValues {
				delete(values, key)
			}

			if len(currentValues) == 0 && len(deleteValues) == 0 {
				continue
			}
			newRoot, err := db.GetMerkleRoot(context.Background())
			require.NoError(err)
			if oldRoot != newRoot {
				pastRoots = append(pastRoots, newRoot)
				if len(pastRoots) > 300 {
					pastRoots = pastRoots[len(pastRoots)-300:]
				}
			}
			currentValues = map[path][]byte{}
			deleteValues = map[path]struct{}{}
			currentBatch = db.NewBatch()
		case opGet:
			v, err := db.Get(step.key)
			if err != nil {
				require.ErrorIs(err, database.ErrNotFound)
			}
			want := values[newPath(step.key)]
			require.True(bytes.Equal(want, v)) // Use bytes.Equal so nil treated equal to []byte{}
			trieValue, err := getNodeValue(db, string(step.key))
			if err != nil {
				require.ErrorIs(err, database.ErrNotFound)
			}
			require.True(bytes.Equal(want, trieValue)) // Use bytes.Equal so nil treated equal to []byte{}
		case opCheckhash:
			dbTrie, err := newDatabase(
				context.Background(),
				memdb.New(),
				Config{
					Tracer:        newNoopTracer(),
					HistoryLength: 0,
					NodeCacheSize: minCacheSize,
				},
				&mockMetrics{},
			)
			require.NoError(err)
			localTrie := Trie(dbTrie)
			for key, value := range values {
				require.NoError(localTrie.Insert(context.Background(), key.Serialize().Value, value))
			}
			calculatedRoot, err := localTrie.GetMerkleRoot(context.Background())
			require.NoError(err)
			dbRoot, err := db.GetMerkleRoot(context.Background())
			require.NoError(err)
			require.Equal(dbRoot, calculatedRoot)
		}
	}
}

func generateWithKeys(require *require.Assertions, allKeys [][]byte, r *rand.Rand, size int, percentChanceToFullHash float64) randTest {
	genKey := func() []byte {
		if len(allKeys) < 2 || r.Intn(100) < 10 {
			// new key
			key := make([]byte, r.Intn(50))
			_, err := r.Read(key)
			require.NoError(err)
			allKeys = append(allKeys, key)
			return key
		}
		if len(allKeys) > 2 && r.Intn(100) < 10 {
			// new prefixed key
			prefix := allKeys[r.Intn(len(allKeys))]
			key := make([]byte, r.Intn(50)+len(prefix))
			copy(key, prefix)
			_, err := r.Read(key[len(prefix):])
			require.NoError(err)
			allKeys = append(allKeys, key)
			return key
		}
		// use existing key
		return allKeys[r.Intn(len(allKeys))]
	}

	genEnd := func(key []byte) []byte {
		shouldBeNil := r.Intn(10)
		if shouldBeNil == 0 {
			return nil
		}

		endKey := make([]byte, len(key))
		copy(endKey, key)
		for i := 0; i < len(endKey); i += 2 {
			n := r.Intn(len(endKey))
			if endKey[n] < 250 {
				endKey[n] += byte(r.Intn(int(255 - endKey[n])))
			}
		}
		return endKey
	}

	var steps randTest
	for i := 0; i < size-1; {
		step := randTestStep{op: r.Intn(opMax)}
		switch step.op {
		case opUpdate:
			step.key = genKey()
			step.value = make([]byte, r.Intn(50))
			if len(step.value) == 51 {
				step.value = nil
			} else {
				_, err := r.Read(step.value)
				require.NoError(err)
			}
		case opGet, opDelete:
			step.key = genKey()
		case opGenerateRangeProof, opGenerateChangeProof:
			step.key = genKey()
			step.value = genEnd(step.key)
		case opCheckhash:
			// this gets really expensive so control how often it happens
			if r.Float64() >= percentChanceToFullHash {
				continue
			}
		}
		steps = append(steps, step)
		i++
	}
	// always end with a full hash of the trie
	steps = append(steps, randTestStep{op: opCheckhash})
	return steps
}

func generateInitialValues(require *require.Assertions, r *rand.Rand, initialValues int, size int, percentChanceToFullHash float64) randTest {
	var allKeys [][]byte
	genKey := func() []byte {
		// new prefixed key
		if len(allKeys) > 2 && r.Intn(100) < 10 {
			prefix := allKeys[r.Intn(len(allKeys))]
			key := make([]byte, r.Intn(50)+len(prefix))
			copy(key, prefix)
			_, err := r.Read(key[len(prefix):])
			require.NoError(err)
			allKeys = append(allKeys, key)
			return key
		}

		// new key
		key := make([]byte, r.Intn(50))
		_, err := r.Read(key)
		require.NoError(err)
		allKeys = append(allKeys, key)
		return key
	}

	var steps randTest
	for i := 0; i < initialValues; i++ {
		step := randTestStep{op: opUpdate}
		step.key = genKey()
		step.value = make([]byte, r.Intn(51))
		if len(step.value) == 51 {
			step.value = nil
		} else {
			_, err := r.Read(step.value)
			require.NoError(err)
		}
		steps = append(steps, step)
	}
	steps = append(steps, randTestStep{op: opWriteBatch})
	steps = append(steps, generateWithKeys(require, allKeys, r, size, percentChanceToFullHash)...)
	return steps
}

func generate(require *require.Assertions, r *rand.Rand, size int, percentChanceToFullHash float64) randTest {
	var allKeys [][]byte
	return generateWithKeys(require, allKeys, r, size, percentChanceToFullHash)
}<|MERGE_RESOLUTION|>--- conflicted
+++ resolved
@@ -766,11 +766,7 @@
 			require.NoError(err)
 			changeProofDB, err := getBasicDB()
 			require.NoError(err)
-<<<<<<< HEAD
-			require.NoError(changeProof.Verify(
-=======
 			require.NoError(changeProofDB.VerifyChangeProof(
->>>>>>> b66e25ee
 				context.Background(),
 				changeProof,
 				step.key,
