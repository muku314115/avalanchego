--- conflicted
+++ resolved
@@ -21,71 +21,6 @@
 	pb "github.com/ava-labs/avalanchego/proto/pb/sync"
 )
 
-<<<<<<< HEAD
-func getBasicDB() (*merkleDB, error) {
-	return newDatabase(
-		context.Background(),
-		memdb.New(),
-		newDefaultConfig(),
-		&mockMetrics{},
-	)
-}
-
-// Writes []byte{i} -> []byte{i} for i in [0, 4]
-func writeBasicBatch(t *testing.T, db *merkleDB) {
-	require := require.New(t)
-
-	batch := db.NewBatch()
-	require.NoError(batch.Put([]byte{0}, []byte{0}))
-	require.NoError(batch.Put([]byte{1}, []byte{1}))
-	require.NoError(batch.Put([]byte{2}, []byte{2}))
-	require.NoError(batch.Put([]byte{3}, []byte{3}))
-	require.NoError(batch.Put([]byte{4}, []byte{4}))
-	require.NoError(batch.Write())
-}
-
-func newRandomProofNode(r *rand.Rand) ProofNode {
-	key := make([]byte, r.Intn(32)) // #nosec G404
-	_, _ = r.Read(key)              // #nosec G404
-	serializedKey := newPath(key).Serialize()
-
-	val := make([]byte, r.Intn(64)) // #nosec G404
-	_, _ = r.Read(val)              // #nosec G404
-
-	children := map[byte]ids.ID{}
-	for j := 0; j < NodeBranchFactor; j++ {
-		if r.Float64() < 0.5 {
-			var childID ids.ID
-			_, _ = r.Read(ids.Writable(&childID)) // #nosec G404
-			children[byte(j)] = childID
-		}
-	}
-
-	hasValue := rand.Intn(2) == 1 // #nosec G404
-	var valueOrHash maybe.Maybe[[]byte]
-	if hasValue {
-		// use the hash instead when length is greater than the hash length
-		if len(val) >= HashLength {
-			val = hashing.ComputeHash256(val)
-		} else if len(val) == 0 {
-			// We do this because when we encode a value of []byte{} we will later
-			// decode it as nil.
-			// Doing this prevents inconsistency when comparing the encoded and
-			// decoded values.
-			val = nil
-		}
-		valueOrHash = maybe.Some(val)
-	}
-
-	return ProofNode{
-		KeyPath:     serializedKey,
-		ValueOrHash: valueOrHash,
-		Children:    children,
-	}
-}
-
-=======
->>>>>>> 3366c158
 func Test_Proof_Empty(t *testing.T) {
 	proof := &Proof{}
 	err := proof.Verify(context.Background(), ids.Empty)
