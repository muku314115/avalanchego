--- conflicted
+++ resolved
@@ -7,24 +7,13 @@
 	"bytes"
 	"encoding/binary"
 	"errors"
-<<<<<<< HEAD
-	"github.com/ava-labs/avalanchego/ids"
-	"github.com/ava-labs/avalanchego/utils/maybe"
 	"golang.org/x/exp/maps"
 	"golang.org/x/exp/slices"
 	"io"
 	"math"
-=======
-	"io"
-	"math"
-	"sync"
-
-	"golang.org/x/exp/maps"
-	"golang.org/x/exp/slices"
 
 	"github.com/ava-labs/avalanchego/ids"
 	"github.com/ava-labs/avalanchego/utils/maybe"
->>>>>>> 2c5ce318
 )
 
 const (
@@ -128,12 +117,11 @@
 }
 
 func keySize(p Key) int {
-	return uintSize(uint64(p.bitLength)) + bytesNeeded(p.bitLength)
+	return uintSize(uint64(p.length)) + bytesNeeded(p.length)
 }
 
 func (c *codecImpl) encodeDBNode(n *dbNode) []byte {
-	startSize := c.dbNodeSize(n)
-	buf := bytes.NewBuffer(make([]byte, 0, startSize))
+	buf := bytes.NewBuffer(make([]byte, 0, c.dbNodeSize(n)))
 
 	c.encodeMaybeByteSlice(buf, n.value)
 	c.encodeUint(buf, uint64(len(n.children)))
@@ -191,33 +179,19 @@
 	switch {
 	case err != nil:
 		return err
-<<<<<<< HEAD
-	case numChildren > uint64(tc.branchFactor):
-		return errTooManyChildren
 	case numChildren > uint64(src.Len()/minChildLen):
 		return io.ErrUnexpectedEOF
 	}
-	n.children = make(map[byte]child, int(numChildren))
-=======
-	case numChildren > uint64(src.Len()/minChildLen):
-		return io.ErrUnexpectedEOF
-	}
 
 	n.children = make(map[byte]child, numChildren)
->>>>>>> 2c5ce318
 	var previousChild uint64
 	for i := uint64(0); i < numChildren; i++ {
 		index, err := c.decodeUint(src)
 		if err != nil {
 			return err
 		}
-<<<<<<< HEAD
-		if index >= uint64(tc.branchFactor) || (i != 0 && index <= previousChild) {
-			return errChildIndexTooLarge
-=======
 		if i != 0 && index <= previousChild || index > math.MaxUint8 {
 			return ErrChildIndexTooLarge
->>>>>>> 2c5ce318
 		}
 		previousChild = index
 
@@ -377,13 +351,8 @@
 	return ids.ID(idBytes), nil
 }
 
-<<<<<<< HEAD
-func (c *codecImpl) encodeKey(dst io.Writer, key Key) {
-	c.encodeUint(dst, uint64(key.bitLength))
-=======
 func (c *codecImpl) encodeKey(dst *bytes.Buffer, key Key) {
 	c.encodeUint(dst, uint64(key.length))
->>>>>>> 2c5ce318
 	_, _ = dst.Write(key.Bytes())
 }
 
