--- conflicted
+++ resolved
@@ -166,16 +166,15 @@
 
 For more information, refer to the [GRPC Golang Quick Start Guide](https://grpc.io/docs/languages/go/quickstart/).
 
-<<<<<<< HEAD
-### Security Bugs
-**We and our community welcome responsible disclosures.**
-
-If you've discovered a security vulnerabilitiy, please report it via our [bug bounty program](https://hackenproof.com/avalanche/). Valid reports will be eligible for a reward (terms and conditions apply).
-=======
 ### Running protobuf codegen from docker
 
 ```sh
 docker build -t avalanche:protobuf_codegen -f Dockerfile.protoc .
 docker run -t -i -v $(pwd):/opt/avalanche -w/opt/avalanche avalanche:protobuf_codegen bash -c "scripts/protobuf_codegen.sh"
 ```
->>>>>>> 968a59ab
+
+## Security Bugs
+
+**We and our community welcome responsible disclosures.**
+
+If you've discovered a security vulnerabilitiy, please report it via our [bug bounty program](https://hackenproof.com/avalanche/). Valid reports will be eligible for a reward (terms and conditions apply).